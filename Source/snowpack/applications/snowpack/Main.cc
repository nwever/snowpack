--- conflicted
+++ resolved
@@ -1212,12 +1212,8 @@
 				Stability stability(tmpcfg, classify_profile);
 #endif
 				snowpack.runSnowpackModel(Mdata, vecXdata[slope.sector], cumsum.precip, sn_Bdata, surfFluxes);
-<<<<<<< HEAD
-				
+
 #ifndef SNOWPACK_CORE
-=======
-
->>>>>>> 27cf7b3c
 				if (grooming)
 					snowpack.snowPreparation(current_date, vecXdata[slope.sector] );
 
