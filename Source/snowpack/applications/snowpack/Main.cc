--- conflicted
+++ resolved
@@ -573,18 +573,10 @@
 		const bool cumsum_mass = cfg.get("CUMSUM_MASS", "Output");
 		surfFluxes.reset(cumsum_mass);
 		if (useCanopyModel)
-<<<<<<< HEAD
 			currentSector.Cdata->reset(cumsum_mass);
-			if(!cumsum_mass) {
-				for(auto station:vecXdata) {
-					station.reset_lysimeters();
-				}
-=======
-			currentSector.Cdata.reset(cumsum_mass);
 		if(!cumsum_mass) {
 			for(auto station:vecXdata) {
 				station.reset_lysimeters();
->>>>>>> 108ea2a7
 			}
 		}
 		const bool mass_balance = cfg.get("MASS_BALANCE", "SnowpackAdvanced");
