/*
 *  SNOWPACK stand-alone
 *
 *  Copyright WSL Institute for Snow and Avalanche Research SLF, DAVOS, SWITZERLAND
*/
/*  This file is part of Snowpack.
    Snowpack is free software: you can redistribute it and/or modify
    it under the terms of the GNU General Public License as published by
    the Free Software Foundation, either version 3 of the License, or
    (at your option) any later version.

    Snowpack is distributed in the hope that it will be useful,
    but WITHOUT ANY WARRANTY; without even the implied warranty of
    MERCHANTABILITY or FITNESS FOR A PARTICULAR PURPOSE.  See the
    GNU General Public License for more details.

    You should have received a copy of the GNU General Public License
    along with Snowpack.  If not, see <http://www.gnu.org/licenses/>.
*/
#include <snowpack/libsnowpack.h>
#include <meteoio/MeteoIO.h>

#include <iostream>
#include <string>
#include <sstream>
#include <ctime>

#ifdef _MSC_VER
	/*
	This software contains code under BSD license (namely, getopt for Visual C++).
	Therefore, this product includes software developed by the University of
	California, Berkeley and its contributors when compiling with Visual C++.
	*/
	#include "getopt.h"
#else
	//#include <unistd.h> //for getopt
	#include <getopt.h> //for getopt_long
#endif

using namespace std;
using namespace mio;

#ifdef DEBUG_ARITHM
	#ifndef _GNU_SOURCE
		#define _GNU_SOURCE
	#endif
	#ifndef __USE_GNU
		#define __USE_GNU
	#endif
	#include <fenv.h>
#endif


/**
 * @class Slope a C. Fierz class ;-)
 */
class Slope {

	public:
		Slope(const mio::Config& cfg);

		double prevailing_wind_dir;
		unsigned int nSlopes;
		unsigned int mainStation;  ///< main station, flat field or slope
		unsigned int sector;       ///< main station (0) or current slope sector (1:nSlopes)
		unsigned int first;        ///< first virtual slope station in computing sequence
		unsigned int luv;
		unsigned int lee;
		bool north, south;
		std::string snow_erosion;
		bool mainStationDriftIndex;
		bool snow_redistribution, luvDriftIndex;

		unsigned int getSectorDir(const double& dir_or_expo) const;
		void setSlope(const unsigned int slope_sequence, vector<SnowStation>& vecXdata, double& wind_dir);

	private:
		double sector_width;       ///< width of slope sector: 360./std::max((unsigned)1, nSlopes-1) deg
};

/**
 * @class Cumsum a C. Fierz class ;-)
 * To cumulate various mass fluxes over either hazard or time series time steps
 */
class Cumsum {

	public:
		Cumsum(const unsigned int nSlopes);

		double precip;
		double drift, snow, runoff, rain;
		vector<double> erosion; // Cumulated eroded mass; dumped to file as rate
};

/************************************************************
 * static section                                           *
 ************************************************************/

//Global variables in this file:
static string cfgfile = "io.ini";
static string mode = "RESEARCH";
bool restart = false;
static mio::Date dateBegin, dateEnd;
static vector<string> vecStationIDs;

/// @brief Main control parameters
struct MainControl
{
	size_t nStep;        ///< Time step number
	size_t nAvg;         ///< Number of calculation time steps to average fluxes etc.
	size_t HzStep;       ///< Hazard step number (should be half of nStep in operational mode)
	bool   TsDump;       ///< Flag for time series dump
	bool   HzDump;       ///< Calculation of hazard information will be performed
	bool   PrDump;       ///< Flag for profile dump
	bool   XdataDump;    ///< Backup of Xdata will be performed
	bool   sdbDump;      ///< Dump to data base if required in operational mode
	bool   resFirstDump; ///< Flag to dump initial state of snowpack
};

/************************************************************
 * non-static section                                       *
 ************************************************************/

Slope::Slope(const mio::Config& cfg)
       : prevailing_wind_dir(0.), nSlopes(0), mainStation(0), sector(0),
         first(1), luv(0), lee(0),
         north(false), south(false),
         snow_erosion("NONE"), mainStationDriftIndex(false),
         snow_redistribution(false), luvDriftIndex(false),
         sector_width(0)
{
	cfg.getValue("NUMBER_SLOPES", "SnowpackAdvanced", nSlopes);
	cfg.getValue("SNOW_EROSION", "SnowpackAdvanced", snow_erosion);
	std::transform(snow_erosion.begin(), snow_erosion.end(), snow_erosion.begin(), ::toupper);	// Force upper case
	stringstream ss;
	ss << "" << nSlopes;
	cfg.getValue("SNOW_REDISTRIBUTION", "SnowpackAdvanced", snow_redistribution);
	if (snow_redistribution && !(nSlopes > 1 && nSlopes % 2 == 1))
		throw mio::IOException("Please set NUMBER_SLOPES to 3, 5, 7, or 9 with SNOW_REDISTRIBUTION set! (nSlopes="+ss.str()+")", AT);
	cfg.getValue("PREVAILING_WIND_DIR", "SnowpackAdvanced", prevailing_wind_dir, mio::IOUtils::nothrow);
	sector_width = 360. / static_cast<double>(std::max((unsigned)1, nSlopes-1));
}

/**
 * @brief Determine either direction of blowing wind or slope exposition.
 * NOTE that station slope.first always corresponds to the prevailing wind direction
 * @param dir_or_expo direction of wind or exposition
 **/
unsigned int Slope::getSectorDir(const double& dir_or_expo) const
{
	double dir = dir_or_expo;
	if (dir > 360.) dir -= 360.;
	else if (dir < 0.) dir += 360.;
	const unsigned int sectorDir = (unsigned int)((floor((dir + 0.5*sector_width)/sector_width)) + 1);
	if (sectorDir >= nSlopes) return 1;
	else return sectorDir;
}

/**
 * @brief Set slope variables
 * @param slope_sequence computation sequence for slopes
 * @param vecXdata
 * @param wind_dir direction of wind
 **/
void Slope::setSlope(const unsigned int slope_sequence, vector<SnowStation>& vecXdata, double& wind_dir)
{
#ifndef SNOWPACK_CORE
	mainStationDriftIndex = false;
	luvDriftIndex = false;
	switch (slope_sequence) {
	case 0:
		for (size_t kk=0; kk<nSlopes; kk++) {
			vecXdata[kk].windward = false;
			vecXdata[kk].rho_hn   = 0.;
			vecXdata[kk].hn       = 0.;
		}
		if (nSlopes > 1) {
			luv = getSectorDir(wind_dir - prevailing_wind_dir);
			vecXdata[luv].windward = true;
			lee = (luv + nSlopes/2) % (nSlopes-1);
			if (lee == 0) lee = nSlopes - 1;
		} else {
			//requesting slope 0 of 0 expositions
			luv = lee = 0;
		}
		sector = mainStation;
		mainStationDriftIndex = ((nSlopes == 1) && (snow_erosion != "NONE"));
		break;
	case 1:
		sector = luv;
		luvDriftIndex = snow_redistribution;
		break;
	default:
		sector++;
		if (sector == nSlopes) sector = 1;
	}
	north = (vecXdata[sector].meta.getSlopeAngle() > 0. && vecXdata[sector].meta.getAzimuth() == 0.);
	south = (vecXdata[sector].meta.getSlopeAngle() > 0. && vecXdata[sector].meta.getAzimuth() == 180.);
#else
	for (size_t kk=0; kk<nSlopes; kk++) {
		vecXdata[kk].rho_hn   = 0.;
		vecXdata[kk].hn       = 0.;
	}
#endif
}

Cumsum::Cumsum(const unsigned int nSlopes)
        : precip(0.),
          drift(0.), snow(0.), runoff(0.), rain(0.),
          erosion(nSlopes, 0.)
{}

inline void Version()
{
#ifdef _MSC_VER
	cout << "This version of Snowpack uses a BSD-licensed port of getopt for Visual C++. \n"
		<< "It therefore includes software developed by the University of "
		<< "California, Berkeley and its contributors." << endl;
#endif
	cout << "Snowpack version " << SN_VERSION << " compiled on " << __DATE__ << " " << __TIME__ << "\n"
		<< "\tLibsnowpack " << snowpack::getLibVersion() << "\n"
		<< "\tMeteoIO " << mio::getLibVersion() << endl;
}

inline void Usage(const string& programname)
{
	Version();

	cout << "Usage: " << programname << endl
		<< "\t[-b, --begindate=YYYY-MM-DDTHH:MM] (e.g.:2007-08-11T09:00)\n"
		<< "\t[-e, --enddate=YYYY-MM-DDTHH:MM] (e.g.:2008-08-11T09:00 or NOW)\n"
		<< "\t[-c, --config=<ini file>] (e.g. io.ini)\n"
		<< "\t[-m, --mode=<operational or research>] (default: research)\n"
		<< "\t[-r, --restart (skip first time step, only in research mode)\n"
		<< "\t[-s, --stations=<comma delimited stationnames>] (e.g. DAV2,WFJ2)\n"
		<< "\t[-v, --version] Print the version number\n"
		<< "\t[-h, --help] Print help message and version information\n\n";
	cout << "\tPlease note that the operational mode should only be used within SLF\n";

	cout << "Example: " << programname << " -c io.ini -e 1996-06-17T00:00\n\n";
}

inline void parseCmdLine(int argc, char **argv, string& begin_date_str, string& end_date_str)
{
	int longindex=0, opt=-1;
	bool setEnd = false;

	struct option long_options[] =
	{
		{"begindate", required_argument, 0, 'b'},
		{"enddate", required_argument, 0, 'e'},
		{"mode", required_argument, 0, 'm'},
		{"restart", no_argument, 0, 'r'},
		{"config", required_argument, 0, 'c'},
		{"stations", required_argument, 0, 's'},
		{"version", no_argument, 0, 'v'},
		{"help", no_argument, 0, 'h'},
		{0, 0, 0, 0}
	};

	if (argc==1) { //no arguments provided
		Usage(string(argv[0]));
		exit(1);
	}

	while ((opt=getopt_long( argc, argv, ":b:e:m:rc:s:v:h", long_options, &longindex)) != -1) {
		switch (opt) {
		case 0:
			break;
		case 'b': {
			begin_date_str=string(optarg); //we don't know yet the time zone, conversion will be done later
			break;
		}
		case 'e': {
			end_date_str=string(optarg); //we don't know yet the time zone, conversion will be done later
			setEnd = true;
			break;
		}
		case 'm':
			mode = string(optarg);
			mio::IOUtils::toUpper(mode);
			if (!(mode == "RESEARCH" || mode == "OPERATIONAL")) {
				cerr << endl << "[E] Command line option '-" << char(opt) << "' requires 'research' or 'operational' as operand\n";
				Usage(string(argv[0]));
				exit(1);
			}
			break;
		case 'r':
			restart = true;
			break;
		case 'c':
			cfgfile = string(optarg);
			break;
		case 's':
			mio::IOUtils::readLineToVec(string(optarg), vecStationIDs, ',');
			break;
		case ':': //operand missing
			cerr << endl << "[E] Command line option '-" << char(opt) << "' requires an operand\n";
			Usage(string(argv[0]));
			exit(1);
		case 'v':
			Version();
			exit(0);
		case 'h':
			Usage(string(argv[0]));
			exit(0);
		case '?':
			cerr << endl << "[E] Unknown argument detected\n";
			Usage(string(argv[0]));
			exit(1);
		default:
			cerr << endl << "[E] getopt returned character code " <<  opt << "\n";
			Usage(string(argv[0]));
			exit(1);
		}
	}

	if (!setEnd) {
		cerr << endl << "[E] You must specify an enddate for the simulation!\n";
		Usage(string(argv[0]));
		exit(1);
	}
}

inline void editMeteoData(mio::MeteoData& md, const string& variant, const double& thresh_rain)
{ //HACK: these should be handled by DataGenerators
	if (md(MeteoData::PSUM_PH)==IOUtils::nodata) {
		const double ta = md(MeteoData::TA);
		if (ta!=IOUtils::nodata)
			md(MeteoData::PSUM_PH) = (ta>=IOUtils::C_TO_K(thresh_rain))? 1. : 0.; //fallback: simple temp threshold
	}

	//Add the atmospheric emissivity as a parameter
	if (!md.param_exists("EA")) {
		md.addParameter("EA");
		md("EA") = SnLaws::AirEmissivity(md, variant);
	}
	// Snow stations without separate wind station use their own wind for local drifting and blowing snow
	if (!md.param_exists("VW_DRIFT")) md.addParameter("VW_DRIFT");
	if (md("VW_DRIFT") == mio::IOUtils::nodata)
		md("VW_DRIFT") = md(MeteoData::VW);
	if (!md.param_exists("DW_DRIFT")) md.addParameter("DW_DRIFT");
	if (md("DW_DRIFT") == mio::IOUtils::nodata)
		md("DW_DRIFT") = md(MeteoData::DW);
}

// Return true if snowpack can compute the next timestep, else false
inline bool validMeteoData(const mio::MeteoData& md, const string& StationName, const string& variant, const bool& enforce_snow_height, const bool& advective_heat, const bool& soil_flux, const unsigned int& nslopes)
{
	bool miss_ta=false, miss_tsg=false, miss_rh=false, miss_precip=false, miss_splitting=false, miss_hs=false;
	bool miss_rad=false, miss_ea=false, miss_wind=false, miss_drift=false, miss_adv=false;

	if (md(MeteoData::TA) == mio::IOUtils::nodata)
		miss_ta=true;
	if (soil_flux==false && md(MeteoData::TSG) == mio::IOUtils::nodata)
		miss_tsg=true;
	if (md(MeteoData::RH) == mio::IOUtils::nodata)
		miss_rh=true;
	if ((variant != "ANTARCTICA")
	        && ((md(MeteoData::ISWR) == mio::IOUtils::nodata) && (md(MeteoData::RSWR) == mio::IOUtils::nodata)))
		miss_rad=true;
	if (enforce_snow_height && (md(MeteoData::HS) == mio::IOUtils::nodata))
		miss_hs=true;
	if (!enforce_snow_height && (md(MeteoData::PSUM) == mio::IOUtils::nodata) )
		miss_precip=true;
	if (!enforce_snow_height && (md(MeteoData::PSUM_PH) == mio::IOUtils::nodata) )
		miss_splitting=true;
	if (md("EA") == mio::IOUtils::nodata)
		miss_ea=true;
	if (md(MeteoData::VW) ==mio::IOUtils::nodata)
		miss_wind=true;
	if (nslopes>1 && (md("DW_DRIFT")==mio::IOUtils::nodata || md("VW_DRIFT")==mio::IOUtils::nodata))
		miss_drift=true;
	if (advective_heat && md("ADV_HEAT")==mio::IOUtils::nodata)
		miss_adv=true;

	if (miss_ta || miss_tsg || miss_rh || miss_rad || miss_precip || miss_splitting || miss_hs || miss_ea || miss_wind || miss_drift || miss_adv) {
		mio::Date now;
		now.setFromSys();
		cerr << "[E] [" << now.toString(mio::Date::ISO) << "] ";
		cerr << StationName << " missing { ";
		if (miss_ta) cerr << "TA ";
		if (miss_tsg) cerr << "TSG ";
		if (miss_rh) cerr << "RH ";
		if (miss_rad) cerr << "sw_radiation ";
		if (miss_hs) cerr << "HS ";
		if (miss_precip) cerr << "precipitation ";
		if (miss_splitting) cerr << "precip_splitting ";
		if (miss_ea) cerr << "lw_radiation ";
		if (miss_wind) cerr << "VW ";
		if (miss_drift) cerr << "drift ";
		if (miss_adv) cerr << "adv_heat ";
		cerr << "} on " << md.date.toString(mio::Date::ISO) << "\n";
		return false;
	}
	return true;
}

inline void copyMeteoData(const mio::MeteoData& md, CurrentMeteo& Mdata,
                   const double prevailing_wind_dir, const double wind_scaling_factor)
{
	Mdata.date   = Date::rnd(md.date, 1);
	Mdata.ta     = md(MeteoData::TA);
	Mdata.rh     = md(MeteoData::RH);
	if (md.param_exists("RH_AVG"))
		Mdata.rh_avg = md("RH_AVG");
	Mdata.vw     = md(MeteoData::VW);
	Mdata.dw     = md(MeteoData::DW);
	Mdata.vw_max = md(MeteoData::VW_MAX);
	if (md.param_exists("VW_AVG"))
		Mdata.vw_avg = md("VW_AVG");

	Mdata.vw_drift = md("VW_DRIFT");
	if (Mdata.vw_drift != mio::IOUtils::nodata) Mdata.vw_drift *= wind_scaling_factor;
	Mdata.dw_drift = md("DW_DRIFT");
	if (Mdata.dw_drift == mio::IOUtils::nodata) Mdata.dw_drift = prevailing_wind_dir;

	Mdata.iswr   = md(MeteoData::ISWR);
	Mdata.rswr   = md(MeteoData::RSWR);

	Mdata.ea  = md("EA");
	Mdata.tss = md(MeteoData::TSS);
	if (md.param_exists("TSS_A12H") && (md("TSS_A12H") != mio::IOUtils::nodata))
		Mdata.tss_a12h = md("TSS_A12H");
	else
		Mdata.tss_a12h = Constants::undefined;
	if (md.param_exists("TSS_A24H") && (md("TSS_A24H") != mio::IOUtils::nodata))
		Mdata.tss_a24h = md("TSS_A24H");
	else
		Mdata.tss_a24h = Constants::undefined;
	Mdata.ts0 = md(MeteoData::TSG);

	Mdata.psum_ph = md(MeteoData::PSUM_PH);
	Mdata.psum = md(MeteoData::PSUM);
	if (md.param_exists("PSUM_TECH"))
		Mdata.psum_tech = md("PSUM_TECH");
	else
		Mdata.psum_tech = Constants::undefined;

	Mdata.hs = md(MeteoData::HS);
	if (md.param_exists("HS_A3H") && (md("HS_A3H") != mio::IOUtils::nodata))
		Mdata.hs_a3h = md("HS_A3H");
	else
		Mdata.hs_a3h = Constants::undefined;

	// Add measured new snow density if available
	if (md.param_exists("RHO_HN"))
		Mdata.rho_hn = md("RHO_HN");

	// Add geo_heat if available
	if(md.param_exists("GEO_HEAT"))
		Mdata.geo_heat = md("GEO_HEAT");
	else
		Mdata.geo_heat = mio::IOUtils::nodata;

	// Add advective heat (for permafrost) if available
	if (md.param_exists("ADV_HEAT"))
		Mdata.adv_heat = md("ADV_HEAT");

	// Add massbal parameters (surface snow melt, snow drift, sublimation), all mass fluxes in kg m-2 CALCULATION_STEP_LENGTH-1
	if(md.param_exists("SMELT"))
		Mdata.surf_melt = md("SMELT");
	else
		Mdata.surf_melt = mio::IOUtils::nodata;
	if(md.param_exists("SNOWD"))
		Mdata.snowdrift = md("SNOWD");
	else
		Mdata.snowdrift = mio::IOUtils::nodata;
	if(md.param_exists("SUBLI"))
		Mdata.sublim = md("SUBLI");
	else
		Mdata.sublim = mio::IOUtils::nodata;
	
	//Add atmospheric optical depth and atmospheric pressure parameters
	if(md.param_exists("ODC"))
		Mdata.odc = md("ODC");
	else
		Mdata.odc = mio::IOUtils::nodata;
	if(md.param_exists("P"))
		Mdata.p = md("P");
	else
		Mdata.p = mio::IOUtils::nodata;

}

inline double getHS_last3hours(mio::IOManager &io, const mio::Date& current_date)
{
	std::vector<mio::MeteoData> MyMeteol3h;

	try {
		io.getMeteoData(current_date - 3.0/24.0, MyMeteol3h);  // meteo data with 3 h (left) lag
	} catch (...) {
		cerr << "[E] failed to read meteo data with 3 hours (left) lag\n";
		throw;
	}

	if (MyMeteol3h[0].param_exists("HS_A3H") && (MyMeteol3h[0]("HS_A3H") != mio::IOUtils::nodata))
		return MyMeteol3h[0]("HS_A3H");
	else
		return Constants::undefined;
}

/**
 * @brief Make sure that both short wave fluxes get at least a "realistic" value but measured albedo only if both fluxes are measured
 * @note To be done only for flat field or single slope station
 * @param Mdata
 * @param Xdata
 * @param slope
 */
inline void setShortWave(CurrentMeteo& Mdata, const SnowStation& Xdata, const bool& iswr_is_net)
{
	if ((Mdata.iswr > 5.) && (Mdata.rswr > 3.) && !iswr_is_net)
		Mdata.mAlbedo = Mdata.rswr / Mdata.iswr;
	else
		Mdata.mAlbedo = Constants::undefined;

	const double cAlbedo = Xdata.Albedo;

	if (iswr_is_net) {
		const double netSW = Mdata.iswr;
		if(netSW==0.) { //this should only happen at night
			Mdata.iswr = 0.;
			Mdata.rswr = 0.;
			return;
		}
		Mdata.iswr = netSW / (1. - cAlbedo);
		Mdata.rswr = netSW / (1./cAlbedo - 1.);
		return;
	}

	if (Mdata.iswr == mio::IOUtils::nodata)
		Mdata.iswr = Mdata.rswr / Xdata.Albedo;
	if (Mdata.rswr == mio::IOUtils::nodata)
		Mdata.rswr = Mdata.iswr * Xdata.Albedo;
}

//for a given config (that can be altered) and original meteo data, prepare the snowpack data structures
//This means that all tweaking of config MUST be reflected in the config object
inline void dataForCurrentTimeStep(CurrentMeteo& Mdata, SurfaceFluxes& surfFluxes, vector<SnowStation>& vecXdata,
                            const Slope& slope, SnowpackConfig& cfg,
                            SunObject &sun,
                            double& precip, const double& lw_in, const double hs_a3hl6,
                            double& tot_mass_in,
                            const std::string& variant)
{
	SnowStation &currentSector = vecXdata[slope.sector]; //alias: the current station
	const bool isMainStation = (slope.sector == slope.mainStation);
	const bool useCanopyModel = cfg.get("CANOPY", "Snowpack");
	const bool perp_to_slope = cfg.get("PERP_TO_SLOPE", "SnowpackAdvanced");
	const bool iswr_is_net = cfg.get("ISWR_IS_NET", "Input");
	if (Mdata.tss == mio::IOUtils::nodata) {
		cfg.addKey("MEAS_TSS", "Snowpack", "false");
	}

	Meteo meteo(cfg);

	// Reset Surface and Canopy Data to zero if you seek current values
	const bool avgsum_time_series = cfg.get("AVGSUM_TIME_SERIES", "Output");
	if (!avgsum_time_series) {
		const bool cumsum_mass = cfg.get("CUMSUM_MASS", "Output");
		surfFluxes.reset(cumsum_mass);
		if (useCanopyModel)
			currentSector.Cdata->reset(cumsum_mass);

		const bool mass_balance = cfg.get("MASS_BALANCE", "SnowpackAdvanced");
		if (mass_balance) {
			// Do an initial mass balance check
			if (!massBalanceCheck(currentSector, surfFluxes, tot_mass_in))
				prn_msg(__FILE__, __LINE__, "msg+", Mdata.date, "Mass error during initial check!");
		}
	}
	// Reset surfFluxes.drift and surfFluxes.mass[MS_WIND] anyway since you use these to transport eroded snow
	surfFluxes.drift = 0.;
	surfFluxes.mass[SurfaceFluxes::MS_WIND] = 0.;

	if (isMainStation) {
		// Check for growing grass
		if (!meteo.compHSrate(Mdata, currentSector, hs_a3hl6))
			cfg.addKey("DETECT_GRASS", "SnowpackAdvanced", "false");

		// Set iswr/rswr and measured albedo
		setShortWave(Mdata, currentSector, iswr_is_net);
		meteo.compRadiation(currentSector, sun, cfg, Mdata);
	} else { // Virtual slope
		cfg.addKey("CHANGE_BC", "Snowpack", "false");
		cfg.addKey("MEAS_TSS", "Snowpack", "false");
		Mdata.tss = Constants::undefined;
		cfg.addKey("ENFORCE_MEASURED_SNOW_HEIGHTS", "Snowpack", "true");
		cfg.addKey("DETECT_GRASS", "SnowpackAdvanced", "false");
	}

	std::string sw_mode = cfg.get("SW_MODE", "Snowpack"); //it must be after calling compRadiation!

	// Project irradiance on slope; take care of measured snow depth and/or precipitations too
	if (!perp_to_slope) {
		meteo.radiationOnSlope(currentSector, sun, Mdata, surfFluxes);
		if ( ((sw_mode == "REFLECTED") || (sw_mode == "BOTH"))
			&& (currentSector.meta.getSlopeAngle() > Constants::min_slope_angle)) { // Do not trust blindly measured RSWR on slopes
			cfg.addKey("SW_MODE", "Snowpack", "INCOMING"); // as Mdata.iswr is the sum of dir_slope and diff
		}
		if (Mdata.psum != mio::IOUtils::nodata) {
			meteo.projectPrecipitations(currentSector.meta.getSlopeAngle(), Mdata.psum, Mdata.hs);
		}
	}

	// Find the Wind Profile Parameters, w/ or w/o canopy; take care of canopy
	meteo.compMeteo(Mdata, currentSector, true);

#ifndef SNOWPACK_CORE
	if (isMainStation) {
#endif
		// Update precipitation memory of main station
		if (Mdata.psum != mio::IOUtils::nodata) {
			precip += Mdata.psum;
		}

		if (Mdata.hs != mio::IOUtils::nodata) {
			currentSector.mH = Mdata.hs + currentSector.Ground;
		}
#ifndef SNOWPACK_CORE
	} else { // Virtual slope
		currentSector.mH = Constants::undefined;

		// A) Compute depth of snowfall (hn*) and new snow density (rho_hn*)
		double hn_slope = 0., rho_hn_slope = SnLaws::min_hn_density;
		if (vecXdata[slope.mainStation].hn > 0.) {
			// Assign new snow depth and density from station field (usually flat)
			hn_slope = vecXdata[slope.mainStation].hn * currentSector.cos_sl;
			rho_hn_slope = vecXdata[slope.mainStation].rho_hn;
		}
		/*
		 * Snow redistribution on slopes: Add windward eroded snow to lee slope
		 * These are very important lines: Note that deposition is treated here (lee)
		 * while erosion is treated in SnowDrift.c (windward).
		*/
		if (slope.snow_redistribution && (slope.sector == slope.lee)) {
			// If it is not snowing, use surface snow density on windward slope
			if (!(hn_slope > 0.)) {
				rho_hn_slope = vecXdata[slope.luv].rho_hn;
			}
			// Add eroded mass from windward slope
			if (rho_hn_slope != 0.) {
				hn_slope += vecXdata[slope.luv].ErosionMass / rho_hn_slope;
			}
			vecXdata[slope.luv].ErosionMass = 0.;
		}
		// Update depth of snowfall on slopes.
		// This may include contributions from drifting snow eroded on the windward (luv) slope.
		if ((hn_slope > 0.) && (vecXdata[slope.mainStation].cH > 0.01)) {
			currentSector.hn = hn_slope;
			currentSector.rho_hn = rho_hn_slope;
		}

		// B) Check whether to use incoming longwave as estimated from station field
		const bool meas_incoming_longwave = cfg.get("MEAS_INCOMING_LONGWAVE", "SnowpackAdvanced");
		if (!meas_incoming_longwave) {
			Mdata.ea = SnLaws::AirEmissivity(lw_in, Mdata.ta, variant);
		}
	}
#endif
}

/**
 * @brief determine which outputs need to be done for the current time step
 * @param mn_ctrl timestep control structure
 * @param step current time integration step
 * @param sno_step current step in the sno files (current sno profile)
 */

inline void getOutputControl(MainControl& mn_ctrl, const mio::Date& step, const mio::Date& sno_step,
                      const double& calculation_step_length,
                      const double& tsstart, const double& tsdaysbetween,
                      const double& profstart, const double& profdaysbetween,
                      const double& first_backup, const double& backup_days_between)
{
//HACK: put all tsstart, tsdaysbetween, etc in MainControl as well as current timestep
	const double Dstep = step.getJulian();
	const double Dsno_step = sno_step.getJulian();
	if (mn_ctrl.resFirstDump) {
		mn_ctrl.HzDump = false;
		mn_ctrl.TsDump = true;
		mn_ctrl.PrDump = true;
		mn_ctrl.resFirstDump = false;
	} else {
		// Hazard data, every half-hour
		mn_ctrl.HzDump = booleanTime(Dstep, 0.5/24., 0.0, calculation_step_length);
		// Time series (*.met)
		double bool_start = H_TO_D(tsstart);
		if ( bool_start > 0. )
			bool_start += Dsno_step;
		mn_ctrl.TsDump = booleanTime(Dstep, tsdaysbetween, bool_start, calculation_step_length);
		// Profile (*.pro)
		bool_start = H_TO_D(profstart);
		if ( bool_start > 0. )
			bool_start += Dsno_step;
		mn_ctrl.PrDump = booleanTime(Dstep, profdaysbetween, bool_start, calculation_step_length);

	}

	// Additional Xdata backup (*.<JulianDate>sno)
	const double bool_start = Dsno_step + first_backup;
	mn_ctrl.XdataDump = booleanTime(Dstep, backup_days_between, bool_start, calculation_step_length);
}

inline bool readSlopeMeta(mio::IOManager& io, SnowpackIO& snowpackio, SnowpackConfig& cfg, const size_t& i_stn,
                   Slope& slope, mio::Date &current_date, vector<SN_SNOWSOIL_DATA> &vecSSdata,
                   vector<SnowStation> &vecXdata, ZwischenData &sn_Zdata, CurrentMeteo& Mdata,
                   double &wind_scaling_factor, double &time_count_deltaHS)
{
	string snowfile;
	stringstream ss;
	ss << "SNOWFILE" << i_stn+1;
	cfg.getValue(ss.str(), "Input", snowfile, mio::IOUtils::nothrow);

	//Read SSdata for every "slope" referred to as sector where sector 0 corresponds to the main station
	for (size_t sector=slope.mainStation; sector<slope.nSlopes; sector++) {
		try {
			if (sector == slope.mainStation) {
				if (snowfile.empty()) {
					snowfile = vecStationIDs[i_stn];
				} else {
					const size_t pos_dot = snowfile.rfind(".");
					const size_t pos_slash = snowfile.rfind("/");
					if (((pos_dot != string::npos) && (pos_dot > pos_slash)) ||
						((pos_dot != string::npos) && (pos_slash == string::npos))) //so that the dot is not in a directory name
						snowfile.erase(pos_dot, snowfile.size()-pos_dot);
				}
				snowpackio.readSnowCover(snowfile, vecStationIDs[i_stn], vecSSdata[slope.mainStation], sn_Zdata, (vecXdata[sector].Seaice!=NULL));
				prn_msg(__FILE__, __LINE__, "msg-", mio::Date(), "Reading snow cover data for station %s",
				        vecStationIDs[i_stn].c_str());
				// NOTE (Is it a HACK?) Reading station meta data provided in meteo data and prebuffering those data
				vector<mio::MeteoData> vectmpmd;
				if (current_date.isUndef()) //either force the start date or take it from the sno file
					current_date = Date::rnd(vecSSdata[slope.mainStation].profileDate, 1);
				else
					vecSSdata[sector].profileDate = current_date;
				io.getMeteoData(current_date, vectmpmd);
				if (vectmpmd.empty())
					throw mio::IOException("No data found for station " + vecStationIDs[i_stn] + " on "
					                       + current_date.toString(mio::Date::ISO), AT);
				Mdata.setMeasTempParameters(vectmpmd[i_stn]);
				vecSSdata[slope.mainStation].meta = mio::StationData::merge(vectmpmd[i_stn].meta,
				                                vecSSdata[slope.mainStation].meta);
			} else {
				std::stringstream sec_snowfile;
				sec_snowfile << "" << snowfile << sector;
				ss.str("");
				ss << "" << vecSSdata[slope.mainStation].meta.getStationID() << sector;
				snowpackio.readSnowCover(sec_snowfile.str(), ss.str(), vecSSdata[sector], sn_Zdata, (vecXdata[sector].Seaice!=NULL));
				vecSSdata[sector].meta.position = vecSSdata[slope.mainStation].meta.getPosition();
				vecSSdata[sector].meta.stationName = vecSSdata[slope.mainStation].meta.getStationName();
				if (!current_date.isUndef()) vecSSdata[sector].profileDate = current_date; //this should have been set when processing the main station
			}
			vecXdata[sector].initialize(vecSSdata[sector], sector); // Generate the corresponding Xdata
		} catch (const exception& e) {
			if (sector == slope.first) {
				prn_msg(__FILE__, __LINE__, "msg-", mio::Date(),
				        "No virtual slopes! Computation for main station %s only!", vecStationIDs[i_stn].c_str());
				slope.nSlopes = 1;
				if ((mode == "OPERATIONAL")
					&& (vecSSdata[slope.mainStation].meta.getSlopeAngle() > Constants::min_slope_angle)) {
					cfg.addKey("PERP_TO_SLOPE", "SnowpackAdvanced", "true");
				}
				break;
			} else {
				cout << e.what();
				throw;
			}
		}

		// Operational mode ONLY: Pass ... wind_factor, snow depth discrepancy time counter
		if ((sector == slope.mainStation) && (mode == "OPERATIONAL")) {
			wind_scaling_factor = vecSSdata[slope.mainStation].WindScalingFactor;
			time_count_deltaHS = vecSSdata[slope.mainStation].TimeCountDeltaHS;
		}
	}
	prn_msg(__FILE__, __LINE__, "msg-", mio::Date(), "Finished initializing station %s", vecStationIDs[i_stn].c_str());

	//CHECK date inconsistencies between sno files
	bool dates_consistent(true);
	for (size_t sector=slope.first; sector<slope.nSlopes; sector++) {
		if (vecSSdata[sector].profileDate != vecSSdata[slope.mainStation].profileDate) {
			prn_msg(__FILE__, __LINE__, "err", mio::Date(),
				"%s : Date of profile on virtual slope %d inconsistent with flat field", vecStationIDs[i_stn].c_str(), sector);
			dates_consistent = false;

		}
	}
	if (!dates_consistent) return false; //go to next station

	// Do not go ahead if starting time is larger than maxtime!
	if (vecSSdata[slope.mainStation].profileDate > dateEnd) {
		prn_msg(__FILE__, __LINE__, "err", mio::Date(),
			"%s : Starting time (%.5lf) larger than end time(%.5lf)",
			vecStationIDs[i_stn].c_str(), vecSSdata[slope.mainStation].profileDate.getJulian(), dateEnd.getJulian());
		return false; //goto next station
	}

	return true;
}

inline void addSpecialKeys(SnowpackConfig &cfg)
{
	const std::string variant = cfg.get("VARIANT", "SnowpackAdvanced");

	// Add keys to perform running mean in Antarctic variant
	if (variant == "ANTARCTICA") {
		cfg.addKey("VW_AVG::COPY", "Input", "VW");
		cfg.addKey("RH_AVG::COPY", "Input", "RH");

		cfg.addKey("VW_AVG::filter1", "Filters", "AGGREGATE");
		cfg.addKey("VW_AVG::arg1::type", "Filters", "MEAN");
		cfg.addKey("VW_AVG::arg1::soft", "Filters", "true");
		cfg.addKey("VW_AVG::arg1::min_pts", "Filters", "101");
		cfg.addKey("VW_AVG::arg1::min_span", "Filters", "360000");
		cfg.addKey("RH_AVG::filter1", "Filters", "AGGREGATE");
		cfg.addKey("RH_AVG::arg1::type", "Filters", "MEAN");
		cfg.addKey("RH_AVG::arg1::soft", "Filters", "true");
		cfg.addKey("RH_AVG::arg1::min_pts", "Filters", "101");
		cfg.addKey("RH_AVG::arg1::min_span", "Filters", "360000");
	}

	const std::string tst_sw_mode = cfg.get("SW_MODE", "Snowpack"); // Test settings for SW_MODE
	if (tst_sw_mode == "BOTH") { //HACK: this is only for INP!
		// Make sure there is not only one of ISWR and RSWR available
		bool iswr_inp=true, rswr_inp = true;
		cfg.getValue("ISWR_INP","Input",iswr_inp,IOUtils::nothrow);
		cfg.getValue("RSWR_INP","Input",rswr_inp,IOUtils::nothrow);
		if (!(iswr_inp && rswr_inp)) {
			cerr << "[E] SW_MODE = " << tst_sw_mode << ": Please set both ISWR_INP and RSWR_INP to true in [Input]-section of io.ini!\n";
			exit(1);
		}
	}

	const bool useCanopyModel = cfg.get("CANOPY", "Snowpack");
	bool detect_grass = cfg.get("DETECT_GRASS", "SnowpackAdvanced");
	if (mode == "OPERATIONAL") {
		cfg.addKey("RESEARCH", "SnowpackAdvanced", "false");
		cfg.addKey("AVGSUM_TIME_SERIES", "Output", "false");
		if (useCanopyModel) {
			throw mio::IOException("Please don't set CANOPY to 1 in OPERATIONAL mode", AT);
		}
		if (!detect_grass){
			cfg.addKey("DETECT_GRASS", "SnowpackAdvanced", "true");
			detect_grass = true;
		}
	}

	if (detect_grass) {
		// we need various average values of tss and hs, all for "past" windows (left)
		// Require at least one value per 3 hours
		cfg.addKey("TSS_A24H::COPY", "Input", "TSS");
		cfg.addKey("TSS_A24H::filter1", "Filters", "AGGREGATE");
		cfg.addKey("TSS_A24H::arg1::type", "Filters", "MEAN");
		cfg.addKey("TSS_A24H::arg1::centering", "Filters", "left");
		cfg.addKey("TSS_A24H::arg1::min_pts", "Filters", "48"); //TODO change # data required to 4
		cfg.addKey("TSS_A24H::arg1::min_span", "Filters", "86340");

		cfg.addKey("TSS_A12H::COPY", "Input", "TSS");
		cfg.addKey("TSS_A12H::filter1", "Filters", "AGGREGATE");
		cfg.addKey("TSS_A12H::arg1::type", "Filters", "MEAN");
		cfg.addKey("TSS_A12H::arg1::centering", "Filters", "left");
		cfg.addKey("TSS_A12H::arg1::min_pts", "Filters", "24"); //TODO change # data required to 2
		cfg.addKey("TSS_A12H::arg1::min_span", "Filters", "43140");

		cfg.addKey("HS_A3H::COPY", "Input", "HS");
		cfg.addKey("HS_A3H::filter1", "Filters", "AGGREGATE");
		cfg.addKey("HS_A3H::arg1::type", "Filters", "MEAN");
		cfg.addKey("HS_A3H::arg1::centering", "Filters", "left");
		cfg.addKey("HS_A3H::arg1::min_pts", "Filters", "6"); //TODO change # data required to 1
		cfg.addKey("HS_A3H::arg1::min_span", "Filters", "10740");
	}
	
	//warn the user if the precipitation miss proper re-accumulation
	const bool HS_driven = cfg.get("ENFORCE_MEASURED_SNOW_HEIGHTS", "Snowpack");
	if (mode != "OPERATIONAL" && !HS_driven) {
		const bool psum_key_exists = cfg.keyExists("PSUM::resample", "Interpolations1D");
		const std::string psum_resampling = (psum_key_exists)? IOUtils::strToUpper( cfg.get("PSUM::resample", "Interpolations1D") ) : "LINEAR";
		if (psum_resampling!="ACCUMULATE") {
			std::cerr << "[W] The precipitation should be re-accumulated over CALCULATION_STEP_LENGTH, not doing it is most probably an error!\n";
		} else {
			const double psum_accumulate = cfg.get("PSUM::accumulate::period", "Interpolations1D");
			const double sn_step_length = cfg.get("CALCULATION_STEP_LENGTH", "Snowpack");
			if (sn_step_length*60. != psum_accumulate)
				std::cerr << "[W] The precipitation should be re-accumulated over CALCULATION_STEP_LENGTH (currently, over " <<  psum_accumulate << "s)\n";
		}
	}
}

inline void writeForcing(Date d1, const Date& d2, const double& Tstep, IOManager &io)
{
	std::vector< std::vector<MeteoData> > vecMeteo;
	prn_msg(__FILE__, __LINE__, "msg",  mio::Date(), "Reading and writing out forcing data...");

	const std::string experiment = io.getConfig().get("EXPERIMENT", "Output");
	std::map<std::string, size_t> mapIDs; //over a large time range, the number of stations might change... this is the way to make it work
	std::vector<MeteoData> Meteo; //we need some intermediate storage, for storing data sets for 1 timestep
	
	for(; d1<=d2; d1+=Tstep) { //time loop
		io.getMeteoData(d1, Meteo); //read 1 timestep at once, forcing resampling to the timestep
		for(size_t ii=0; ii<Meteo.size(); ii++) {
			const std::string stationID( Meteo[ii].meta.stationID );
			if (mapIDs.count( stationID )==0) { //if this is the first time we encounter this station, save where it should be inserted
				mapIDs[ stationID ] = ii;
				if (ii>=vecMeteo.size()) vecMeteo.push_back( std::vector<MeteoData>() ); //allocate a new station
			}
			Meteo[ii].meta.stationID = Meteo[ii].meta.stationID + "_" + experiment + "_forcing";
			vecMeteo[ mapIDs[stationID] ].push_back(Meteo[ii]); //fill the data manually into the vector of vectors
		}
	}
	io.writeMeteoData(vecMeteo);

	prn_msg(__FILE__, __LINE__, "msg",  mio::Date(), "Forcing data written out");
}

inline void printStartInfo(const SnowpackConfig& cfg, const std::string& name)
{
	const bool useSoilLayers = cfg.get("SNP_SOIL", "Snowpack");
	if (useSoilLayers) {
		bool soil_flux = false;
		cfg.getValue("SOIL_FLUX", "Snowpack", soil_flux);
		prn_msg(__FILE__, __LINE__, "msg",  mio::Date(), "Start SNOWPACK w/ soil layers in %s mode", mode.c_str());
	} else {
		prn_msg(__FILE__, __LINE__, "msg",  mio::Date(), "Start SNOWPACK in %s mode", mode.c_str());
	}

	const std::string variant = cfg.get("VARIANT", "SnowpackAdvanced");
	if (variant != "DEFAULT") {
		prn_msg(__FILE__, __LINE__, "msg",  mio::Date(), "Variant is '%s'", variant.c_str());
	}
	prn_msg(__FILE__, __LINE__, "msg-", mio::Date(),
	        "%s compiled on %s at %s", name.c_str(), __DATE__, __TIME__);

	if (mode != "OPERATIONAL") {
		const std::string experiment = cfg.get("EXPERIMENT", "Output");
		const std::string outpath = cfg.get("METEOPATH", "Output");
		prn_msg(__FILE__, __LINE__, "msg-", mio::Date(), "Experiment : %s", experiment.c_str());
		prn_msg(__FILE__, __LINE__, "msg-", mio::Date(), "Output dir : %s", outpath.c_str());
	}
}

// SNOWPACK MAIN **************************************************************
inline void real_main (int argc, char *argv[])
{
#ifdef DEBUG_ARITHM
	feenableexcept(FE_DIVBYZERO | FE_INVALID | FE_OVERFLOW ); //for halting the process at arithmetic exceptions, see also ReSolver1d
#endif
	//parse the command line arguments
	std::string begin_date_str, end_date_str;
	parseCmdLine(argc, argv, begin_date_str, end_date_str);

	const bool prn_check = false;
	mio::Timer meteoRead_timer;
	mio::Timer run_timer;
	run_timer.start();
	time_t nowSRT = time(NULL);
	MainControl mn_ctrl; //Time step control parameters

	SnowpackConfig cfg(cfgfile);
	addSpecialKeys(cfg);

	const double i_time_zone = cfg.get("TIME_ZONE", "Input"); //get user provided input time_zone
	if (!begin_date_str.empty()) {
		mio::IOUtils::convertString(dateBegin, begin_date_str, i_time_zone);
	}
	if (end_date_str == "NOW") { //interpret user provided end date
		dateEnd.setFromSys();
		dateEnd.setTimeZone(i_time_zone);
		dateEnd.rnd(1800, mio::Date::DOWN);
	} else {
		mio::IOUtils::convertString(dateEnd, end_date_str, i_time_zone);
	}

	const std::string variant = cfg.get("VARIANT", "SnowpackAdvanced");
	const std::string experiment = cfg.get("EXPERIMENT", "Output");
	const std::string outpath = cfg.get("METEOPATH", "Output");
	const bool useSoilLayers = cfg.get("SNP_SOIL", "Snowpack");
	const bool useCanopyModel = cfg.get("CANOPY", "Snowpack");
	const double calculation_step_length = cfg.get("CALCULATION_STEP_LENGTH", "Snowpack");
	const double sn_dt = M_TO_S(calculation_step_length); //Calculation time step in seconds

	int nSolutes = Constants::iundefined;
	cfg.getValue("NUMBER_OF_SOLUTES", "Input", nSolutes, mio::IOUtils::nothrow);
	if (nSolutes > 0) SnowStation::number_of_solutes = static_cast<short unsigned int>(nSolutes);

	//Interval between profile backups (*.sno\<JulianDate\>) (d)
	double backup_days_between = 400.;
	cfg.getValue("BACKUP_DAYS_BETWEEN", "Output", backup_days_between, mio::IOUtils::nothrow);
	//First additional profile backup (*.sno\<JulianDate\>) since start of simulation (d)
	double first_backup = 0.;
	cfg.getValue("FIRST_BACKUP", "Output", first_backup, mio::IOUtils::nothrow);

	const bool snowPrep = cfg.get("SNOW_PREPARATION", "SnowpackAdvanced");
	const bool classify_profile = cfg.get("CLASSIFY_PROFILE", "Output");
	const bool profwrite = cfg.get("PROF_WRITE", "Output");
	const double profstart = cfg.get("PROF_START", "Output");
	const double profdaysbetween = cfg.get("PROF_DAYS_BETWEEN", "Output");
	const bool tswrite = cfg.get("TS_WRITE", "Output");
	const double tsstart = cfg.get("TS_START", "Output");
	const double tsdaysbetween = cfg.get("TS_DAYS_BETWEEN", "Output");

	const bool precip_rates = cfg.get("PRECIP_RATES", "Output");
	const bool avgsum_time_series = cfg.get("AVGSUM_TIME_SERIES", "Output");
	const bool cumsum_mass = cfg.get("CUMSUM_MASS", "Output");
	const double thresh_rain = cfg.get("THRESH_RAIN", "SnowpackAdvanced"); //Rain only for air temperatures warmer than threshold (degC)
	const bool advective_heat = cfg.get("ADVECTIVE_HEAT", "SnowpackAdvanced");
	const bool soil_flux = (useSoilLayers || variant == "SEAICE") ? cfg.get("SOIL_FLUX", "Snowpack") : false;

	//If the user provides the stationIDs - operational use case
	if (!vecStationIDs.empty()) { //operational use case: stationIDs provided on the command line
		for (size_t i_stn=0; i_stn<vecStationIDs.size(); i_stn++) {
			stringstream ss;
			ss << "STATION" << i_stn+1;
			cfg.addKey(ss.str(), "Input", vecStationIDs[i_stn]);
		}
	}

	SnowpackIO snowpackio(cfg);
	mio::IOManager io(cfg);
	io.setMinBufferRequirements(IOUtils::nodata, 1.1); //we require the buffer to contain at least 1.1 day before the current point

	if (vecStationIDs.empty()) { //research use case: stationIDs provided by the available input files
		vector<StationData> accessible_stations;
		io.getStationData(dateEnd, accessible_stations); //we are retrieving meta information from MeteoIO
		for (size_t ii=0; ii<accessible_stations.size(); ii++) {
			vecStationIDs.push_back( accessible_stations[ii].getStationID() ); //HACK: accessible_stations should be directly used
		}
	}

	//now, let's start!
	printStartInfo(cfg, string(argv[0]));

	// START LOOP OVER ALL STATIONS
	bool write_forcing = cfg.get("WRITE_PROCESSED_METEO", "Output"); //it will be set to false once it has been done
	for (size_t i_stn=0; i_stn<vecStationIDs.size(); i_stn++) {
		cout << endl;
		prn_msg(__FILE__, __LINE__, "msg-", mio::Date(), "Run on meteo station %s", vecStationIDs[i_stn].c_str());
		run_timer.reset();
		meteoRead_timer.reset();

		Slope slope(cfg);
		Cumsum cumsum(slope.nSlopes);

		double lw_in = Constants::undefined;    // Storage for LWin from flat field energy balance

		// Used to scale wind for blowing and drifting snowpack (from statistical analysis)
		double wind_scaling_factor = cfg.get("WIND_SCALING_FACTOR", "SnowpackAdvanced");

		// Control of time window: used for adapting diverging snow depth in operational mode
		double time_count_deltaHS = 0.;

		// Snowpack data (input/output)
		ZwischenData sn_Zdata;   // "Memory"-data, required for every operational station
		vector<SN_SNOWSOIL_DATA> vecSSdata(slope.nSlopes, SN_SNOWSOIL_DATA(/*number_of_solutes*/));
		vector<SnowStation> vecXdata;
		for (size_t ii=0; ii<slope.nSlopes; ii++) //fill vecXdata with *different* SnowStation objects
			vecXdata.push_back( SnowStation(useCanopyModel, useSoilLayers, (variant=="SEAICE")/*, number_of_solutes*/) );

		// Create meteo data object to hold interpolated current time steps
		CurrentMeteo Mdata(cfg);
		// To collect surface exchange data for output
		SurfaceFluxes surfFluxes/*(number_of_solutes)*/;
		// Boundary condition (fluxes)
		BoundCond sn_Bdata;

		mio::Date current_date( dateBegin );
		meteoRead_timer.start();
		if (mode == "OPERATIONAL")
			cfg.addKey("PERP_TO_SLOPE", "SnowpackAdvanced", "false");
		const bool read_slope_status = readSlopeMeta(io, snowpackio, cfg, i_stn, slope, current_date, vecSSdata, vecXdata, sn_Zdata, Mdata, wind_scaling_factor, time_count_deltaHS);
		meteoRead_timer.stop();
		if (!read_slope_status) continue; //something went wrong, move to the next station

		memset(&mn_ctrl, 0, sizeof(MainControl));
		if (mode == "RESEARCH") {
			mn_ctrl.resFirstDump = true; //HACK to dump the initial state in research mode
			deleteOldOutputFiles(outpath, experiment, vecStationIDs[i_stn], slope.nSlopes, snowpackio.getExtensions());
			cfg.write(outpath + "/" + vecStationIDs[i_stn] + "_" + experiment + ".ini"); //output config
			if (!restart) current_date -= calculation_step_length/(24.*60.);
		} else {
			const std::string db_name = cfg.get("DBNAME", "Output", "");
			if (db_name == "sdbo" || db_name == "sdbt")
				mn_ctrl.sdbDump = true;
		}

		SunObject sun(vecSSdata[slope.mainStation].meta.position.getLat(), vecSSdata[slope.mainStation].meta.position.getLon(), vecSSdata[slope.mainStation].meta.position.getAltitude());
		sun.setElevationThresh(0.6);
		vector<ProcessDat> qr_Hdata;     //Hazard data for t=0...tn
		vector<ProcessInd> qr_Hdata_ind; //Hazard data Index for t=0...tn
		const double duration = (dateEnd.getJulian() - current_date.getJulian() + 0.5/24)*24*3600; //HACK: why is it computed this way?
		Hazard hazard(cfg, duration);
		hazard.initializeHazard(sn_Zdata.drift24, vecXdata.at(0).meta.getSlopeAngle(), qr_Hdata, qr_Hdata_ind);

		prn_msg(__FILE__, __LINE__, "msg", mio::Date(), "Start simulation for %s on %s",
			vecStationIDs[i_stn].c_str(), current_date.toString(mio::Date::ISO_TZ).c_str());
		prn_msg(__FILE__, __LINE__, "msg-", mio::Date(), "End date specified by user: %s",
		        dateEnd.toString(mio::Date::ISO_TZ).c_str());
		prn_msg(__FILE__, __LINE__, "msg-", mio::Date(), "Integration step length: %f min",
		        calculation_step_length);

		bool computed_one_timestep = false;
		double meteo_step_length = -1.;
		const bool enforce_snow_height = cfg.get("ENFORCE_MEASURED_SNOW_HEIGHTS", "Snowpack");

		//from current_date to dateEnd, if necessary write out meteo forcing
		if (write_forcing==true) {
			writeForcing(current_date, dateEnd, calculation_step_length/1440, io);
			write_forcing = false; //no need to call it again for the other stations
		}
		
		// START TIME INTEGRATION LOOP
		do {
			current_date += calculation_step_length/1440;
			mn_ctrl.nStep++;
			mn_ctrl.nAvg++;

			// Get meteo data
			vector<mio::MeteoData> vecMyMeteo;
			meteoRead_timer.start();
			io.getMeteoData(current_date, vecMyMeteo);
			if(meteo_step_length<0.) {
				std::stringstream ss2;
				meteo_step_length = io.getAvgSamplingRate();
				ss2 << "" << meteo_step_length;
				cfg.addKey("METEO_STEP_LENGTH", "Snowpack", ss2.str());
			}
			meteoRead_timer.stop();
			editMeteoData(vecMyMeteo[i_stn], variant, thresh_rain);
			if (!validMeteoData(vecMyMeteo[i_stn], vecStationIDs[i_stn], variant, enforce_snow_height, advective_heat, soil_flux, slope.nSlopes)) {
				prn_msg(__FILE__, __LINE__, "msg-", current_date, "No valid data for station %s on [%s]",
				        vecStationIDs[i_stn].c_str(), current_date.toString(mio::Date::ISO).c_str());
				current_date -= calculation_step_length/1440;
				break;
			}

			//determine which outputs will have to be done
			getOutputControl(mn_ctrl, current_date, vecSSdata[slope.mainStation].profileDate, calculation_step_length,
			                 tsstart, tsdaysbetween, profstart, profdaysbetween,
			                 first_backup, backup_days_between);
			//Radiation data
			sun.setDate(current_date.getJulian(), current_date.getTimeZone());
			const double hs_a3hl6 = getHS_last3hours(io, current_date);

			// START LOOP OVER ASPECTS
			for (unsigned int slope_sequence=0; slope_sequence<slope.nSlopes; slope_sequence++) {
				double tot_mass_in = 0.; // To check mass balance over one CALCULATION_STEP_LENGTH if MASS_BALANCE is set
				SnowpackConfig tmpcfg(cfg);

				//fill Snowpack internal structure with forcing data
				copyMeteoData(vecMyMeteo[i_stn], Mdata, slope.prevailing_wind_dir, wind_scaling_factor);
				Mdata.copySnowTemperatures(vecMyMeteo[i_stn], slope_sequence);
				Mdata.copySolutes(vecMyMeteo[i_stn], SnowStation::number_of_solutes);
				slope.setSlope(slope_sequence, vecXdata, Mdata.dw_drift);
				dataForCurrentTimeStep(Mdata, surfFluxes, vecXdata, slope, tmpcfg,
                                       sun, cumsum.precip, lw_in, hs_a3hl6,
                                       tot_mass_in, variant);

				// Notify user every fifteen days of date being processed
				const double notify_start = floor(vecSSdata[slope.mainStation].profileDate.getJulian()) + 15.5;
				if ((mode == "RESEARCH") && (slope.sector == slope.mainStation)
				        && booleanTime(current_date.getJulian(), 15., notify_start, calculation_step_length)) {
					prn_msg(__FILE__, __LINE__, "msg", current_date,
					            "Station %s (%d slope(s)): advanced to %s (%f) station time",
					                vecSSdata[slope.mainStation].meta.stationID.c_str(), slope.nSlopes,
					                    current_date.toString(mio::Date::DIN).c_str(), current_date.getJulian());
				}

				// SNOWPACK model (Temperature and Settlement computations)
				Snowpack snowpack(tmpcfg); //the snowpack model to use
#ifndef SNOWPACK_CORE
				Stability stability(tmpcfg, classify_profile);
#endif
				snowpack.runSnowpackModel(Mdata, vecXdata[slope.sector], cumsum.precip, sn_Bdata, surfFluxes);
				if (TechSnow::prepare(snowPrep, current_date, vecXdata[slope.sector]))
					snowpack.snowPreparation( vecXdata[slope.sector] );
				
<<<<<<< HEAD
				if (snowPrep) { //potentially do technical snow preparation
					const unsigned short iso_week = current_date.getISOWeekNr();
					if (iso_week<=17 || iso_week>=46) {	
						int hour, minute;
						current_date.getTime(hour, minute);
						if (hour==20 && minute==30){
							snowpack.snowPreparation( vecXdata[slope.sector] );
						}
					}
				}

#ifndef SNOWPACK_CORE
=======
>>>>>>> 8b2b7c2e
				stability.checkStability(Mdata, vecXdata[slope.sector]);
#endif

				/***** OUTPUT SECTION *****/
				surfFluxes.collectSurfaceFluxes(sn_Bdata, vecXdata[slope.sector], Mdata);
				if (slope.sector == slope.mainStation) { // main station only (usually flat field)
					// Calculate consistent lw_in for virtual slopes
					if ( vecXdata[slope.mainStation].getNumberOfElements() > 0 ) {
						double k_eff, gradT;
						k_eff =
						    vecXdata[slope.mainStation].Edata[vecXdata[slope.mainStation].getNumberOfElements()-1].k[TEMPERATURE];
						gradT =
						    vecXdata[slope.mainStation].Edata[vecXdata[slope.mainStation].getNumberOfElements()-1].gradT;
						lw_in = k_eff*gradT + sn_Bdata.lw_out - sn_Bdata.qs - sn_Bdata.ql - sn_Bdata.qr;
					} else {
						lw_in = Constants::undefined;
					}
					// Deal with new snow densities
					if (vecXdata[slope.mainStation].hn > 0.) {
						surfFluxes.cRho_hn = vecXdata[slope.mainStation].rho_hn;
						surfFluxes.mRho_hn = Mdata.rho_hn;
					}
					if (slope.snow_erosion != "NONE") {
						// Update drifting snow index (VI24),
						//   from erosion at the main station only if no virtual slopes are available
						if (slope.mainStationDriftIndex)
							cumulate(cumsum.drift, surfFluxes.drift);
						// Update erosion mass from main station
						// NOTE cumsum.erosion[] will be positive in case of real erosion at any time during the output time step
						if (vecXdata[slope.mainStation].ErosionMass > Constants::eps) {
							// Real erosion
							if (cumsum.erosion[slope.mainStation] > Constants::eps)
								cumsum.erosion[slope.mainStation] += vecXdata[slope.mainStation].ErosionMass;
							else
								cumsum.erosion[slope.mainStation] = vecXdata[slope.mainStation].ErosionMass;
						} else {
							// Potential erosion at main station only
							if (cumsum.erosion[slope.mainStation] < -Constants::eps)
								cumsum.erosion[slope.mainStation] -= surfFluxes.mass[SurfaceFluxes::MS_WIND];
							else if (!(cumsum.erosion[slope.mainStation] > Constants::eps))
								cumsum.erosion[slope.mainStation] = -surfFluxes.mass[SurfaceFluxes::MS_WIND];
						}
					}
					const size_t i_hz = mn_ctrl.HzStep;
					if (mode == "OPERATIONAL") {
						if (!cumsum_mass) { // Cumulate flat field runoff in operational mode
							qr_Hdata.at(i_hz).runoff += surfFluxes.mass[SurfaceFluxes::MS_SNOWPACK_RUNOFF];
							cumsum.runoff += surfFluxes.mass[SurfaceFluxes::MS_SNOWPACK_RUNOFF];
						}
						/*
						 * Snow depth and mass corrections (deflate-inflate):
						 *   Monitor snow depth discrepancy assumed to be due to ...
						 *   ... wrong settling, which in turn is assumed to be due to a wrong estimation ...
						 *   of fresh snow mass because Michi spent many painful days calibrating the settling ...
						 *   and therefore it can't be wrong, dixunt Michi and Charles.
						 */
						const double cH = vecXdata[slope.mainStation].cH - vecXdata[slope.mainStation].Ground;
						const double mH = vecXdata[slope.mainStation].mH - vecXdata[slope.mainStation].Ground;
						// Look for missed erosion or not strong enough settling ...
						// ... and nastily deep "dips" caused by buggy data ...
						if (time_count_deltaHS > -Constants::eps2) {
							if ((mH + 0.01) < cH) {
								time_count_deltaHS += S_TO_D(sn_dt);
							} else {
								time_count_deltaHS = 0.;
							}
						}
						// ... or too strong settling
						if (time_count_deltaHS < Constants::eps2) {
							if ((mH - 0.01) > cH) {
								time_count_deltaHS -= S_TO_D(sn_dt);
							} else {
								time_count_deltaHS = 0.;
							}
						}
						// If the error persisted for at least one day => apply correction
						if (enforce_snow_height && (fabs(time_count_deltaHS) > (1. - 0.05 * M_TO_D(calculation_step_length)))) {
							deflateInflate(Mdata, vecXdata[slope.mainStation],
							               qr_Hdata.at(i_hz).dhs_corr, qr_Hdata.at(i_hz).mass_corr);
							if (prn_check) {
								prn_msg(__FILE__, __LINE__, "msg+", Mdata.date,
								        "InflDefl (i_hz=%u): dhs=%f, dmass=%f, counter=%f",
								        i_hz, qr_Hdata.at(i_hz).dhs_corr, qr_Hdata.at(i_hz).mass_corr,
								        time_count_deltaHS);
							}
							time_count_deltaHS = 0.;
						}
					}
					if (mn_ctrl.HzDump) { // Save hazard data ...
						qr_Hdata.at(i_hz).stat_abbrev = vecStationIDs[i_stn];
						if (mode == "OPERATIONAL") {
							qr_Hdata.at(i_hz).loc_for_snow = (unsigned char)vecStationIDs[i_stn][vecStationIDs[i_stn].length()-1];
							//TODO: WHAT SHOULD WE SET HERE? wstat_abk (not existing yet in DB) and wstao_nr, of course;-)
							qr_Hdata_ind.at(i_hz).loc_for_wind = -1;
						} else {
							qr_Hdata.at(i_hz).loc_for_snow = 2;
							qr_Hdata.at(i_hz).loc_for_wind = 1;
						}
						hazard.getHazardDataMainStation(qr_Hdata.at(i_hz), qr_Hdata_ind.at(i_hz),
						                                sn_Zdata, cumsum.drift, slope.mainStationDriftIndex,
						                                vecXdata[slope.mainStation], Mdata, surfFluxes);
						if (slope.nSlopes==1) { //only one slope, so set lwi_N and lwi_S to the same value
							const double lwi = vecXdata[slope.mainStation].getLiquidWaterIndex();
							if ((lwi < -Constants::eps) || (lwi >= 10.))
								qr_Hdata_ind.at(i_hz).lwi_N = qr_Hdata_ind.at(i_hz).lwi_S = false;
							qr_Hdata.at(i_hz).lwi_N = lwi;
							qr_Hdata.at(i_hz).lwi_S = lwi;
						}
						mn_ctrl.HzStep++;
						if (slope.mainStationDriftIndex)
							cumsum.drift = 0.;
						surfFluxes.hoar = 0.;
					}
					// New snow water equivalent (kg m-2), rain was dealt with in Watertransport.cc
					surfFluxes.mass[SurfaceFluxes::MS_HNW] += vecXdata[slope.mainStation].hn
					                                              * vecXdata[slope.mainStation].rho_hn;
					if (!avgsum_time_series) { // Sum up precipitations
						cumsum.rain += surfFluxes.mass[SurfaceFluxes::MS_RAIN];
						cumsum.snow += surfFluxes.mass[SurfaceFluxes::MS_HNW];
					}
				} else {
					const size_t i_hz = (mn_ctrl.HzStep > 0) ? mn_ctrl.HzStep-1 : 0;
					if (slope.luvDriftIndex) {
						// Update drifting snow index (VI24),
						// considering only snow eroded from the windward slope
						cumulate(cumsum.drift, surfFluxes.drift);
					}
					if (mn_ctrl.HzDump) {
						// NOTE qr_Hdata was first saved at the end of the mainStation simulation, at which time the drift index could not be dumped!
						hazard.getHazardDataSlope(qr_Hdata.at(i_hz), qr_Hdata_ind.at(i_hz),
						                          sn_Zdata.drift24, cumsum.drift, vecXdata[slope.sector],
						                          slope.luvDriftIndex, slope.north, slope.south);
						if(slope.luvDriftIndex) cumsum.drift = 0.;
					}

					// Update erosion mass from windward virtual slope
					cumsum.erosion[slope.sector] += vecXdata[slope.sector].ErosionMass;
				}

				// TIME SERIES (*.met)
				if (tswrite && mn_ctrl.TsDump) {
					// Average fluxes
					if (avgsum_time_series) {
						averageFluxTimeSeries(mn_ctrl.nAvg, useCanopyModel, surfFluxes, vecXdata[slope.sector]);
					} else {
						surfFluxes.mass[SurfaceFluxes::MS_RAIN] = cumsum.rain;
						surfFluxes.mass[SurfaceFluxes::MS_HNW] = cumsum.snow;
						// Add eroded snow from luv to precipitations on lee slope
						if (slope.sector == slope.lee && cumsum.erosion[slope.luv] > Constants::eps)
							surfFluxes.mass[SurfaceFluxes::MS_HNW] += cumsum.erosion[slope.luv] / vecXdata[slope.luv].cos_sl;
					}

					if (precip_rates) { // Precip rates in kg m-2 h-1
						surfFluxes.mass[SurfaceFluxes::MS_RAIN] /= static_cast<double>(mn_ctrl.nAvg)*M_TO_H(calculation_step_length);
						surfFluxes.mass[SurfaceFluxes::MS_HNW] /= static_cast<double>(mn_ctrl.nAvg)*M_TO_H(calculation_step_length);
						if ((mode == "OPERATIONAL") && (!cumsum_mass)) {
							surfFluxes.mass[SurfaceFluxes::MS_SNOWPACK_RUNOFF] = cumsum.runoff;
							surfFluxes.mass[SurfaceFluxes::MS_SNOWPACK_RUNOFF] /= static_cast<double>(mn_ctrl.nAvg)*M_TO_H(calculation_step_length);
							cumsum.runoff = 0.;
						}
					}

					// Erosion mass rate in kg m-2 h-1
					surfFluxes.mass[SurfaceFluxes::MS_WIND] = cumsum.erosion[slope.sector];
					surfFluxes.mass[SurfaceFluxes::MS_WIND] /= static_cast<double>(mn_ctrl.nAvg)*M_TO_H(calculation_step_length);

					// Dump
					const size_t i_hz = (mn_ctrl.HzStep > 0) ? mn_ctrl.HzStep - 1 : 0;
					size_t i_hz0 = (mn_ctrl.HzStep > 1) ? mn_ctrl.HzStep - 2 : 0;
					if (slope.mainStationDriftIndex)
						i_hz0 = i_hz;
					const double wind_trans24 = (slope.sector == slope.mainStation) ? qr_Hdata.at(i_hz0).wind_trans24 : qr_Hdata.at(i_hz).wind_trans24;
					snowpackio.writeTimeSeries(vecXdata[slope.sector], surfFluxes, Mdata,
					                           qr_Hdata.at(i_hz), wind_trans24);

					if (avgsum_time_series) {
						surfFluxes.reset(cumsum_mass);
						if (useCanopyModel) vecXdata[slope.sector].Cdata->reset(cumsum_mass);
					}
					surfFluxes.cRho_hn = Constants::undefined;
					surfFluxes.mRho_hn = Constants::undefined;
					// reset cumulative variables
					if (slope_sequence == slope.nSlopes-1) {
						cumsum.erosion.assign(cumsum.erosion.size(), 0.);
						cumsum.rain = cumsum.snow = 0.;
						mn_ctrl.nAvg = 0;
					}
				}

				// SNOW PROFILES ...
				// ... for visualization (*.pro), etc. (*.prf)
				if (profwrite && mn_ctrl.PrDump)
					snowpackio.writeProfile(current_date, vecXdata[slope.sector]);

				// ... backup Xdata (*.sno<JulianDate>)
				if (mn_ctrl.XdataDump) {
					std::stringstream ss;
					ss << "" << vecStationIDs[i_stn];
					if (slope.sector != slope.mainStation) ss << "" << slope.sector;
					snowpackio.writeSnowCover(current_date, vecXdata[slope.sector], sn_Zdata, true);
					prn_msg(__FILE__, __LINE__, "msg", current_date,
					        "Backup Xdata dumped for station %s [%.2f days, step %d]", ss.str().c_str(),
					        (current_date.getJulian()
					            - (vecSSdata[slope.mainStation].profileDate.getJulian() + 0.5/24)),
					        mn_ctrl.nStep);
				}

				// check mass balance if AVGSUM_TIME_SERIES is not set (screen output only)
				if (!avgsum_time_series) {
					const bool mass_balance = cfg.get("MASS_BALANCE", "SnowpackAdvanced");
					if (mass_balance) {
						if (massBalanceCheck(vecXdata[slope.sector], surfFluxes, tot_mass_in) == false)
							prn_msg(__FILE__, __LINE__, "msg+", current_date, "Mass error at end of time step!");
					}
				}
			} //end loop on slopes
			computed_one_timestep = true;
		} while ((dateEnd.getJulian() - current_date.getJulian()) > calculation_step_length/(2.*1440));
		//end loop on timesteps

		// If the simulation run for at least one time step,
		//   dump the PROFILEs (Xdata) for every station referred to as sector where sector 0 corresponds to the main station
		if (computed_one_timestep) {
			for (size_t sector=slope.mainStation; sector<slope.nSlopes; sector++) {
#ifndef SNOWPACK_CORE
				if ((mode == "OPERATIONAL") && (sector == slope.mainStation)) {
					// Operational mode ONLY: dump snow depth discrepancy time counter
					vecXdata[slope.mainStation].TimeCountDeltaHS = time_count_deltaHS;
				}
#endif
				snowpackio.writeSnowCover(current_date, vecXdata[sector], sn_Zdata);
				if (sector == slope.mainStation) {
					prn_msg(__FILE__, __LINE__, "msg", mio::Date(),
					        "Writing data to sno file(s) for %s (station %s) on %s",
					        vecSSdata[slope.mainStation].meta.getStationName().c_str(),
					        vecStationIDs[i_stn].c_str(), current_date.toString(mio::Date::ISO).c_str());
				}
			}
			// Dump time series to snowpack.ams_pmod@SDBx (hazard data)
			if (mn_ctrl.sdbDump) {
				mio::Timer sdbDump_timer;
				sdbDump_timer.reset();
				sdbDump_timer.start();
				if (snowpackio.writeHazardData(vecStationIDs[i_stn], qr_Hdata, qr_Hdata_ind, mn_ctrl.HzStep)) {
					sdbDump_timer.stop();
					prn_msg(__FILE__, __LINE__, "msg-", mio::Date(),
					        "Finished writing Hdata to SDB for station %s on %s (%lf s)",
					        vecStationIDs[i_stn].c_str(), current_date.toString(mio::Date::ISO).c_str(), sdbDump_timer.getElapsed());
				}
			}
		}
		prn_msg(__FILE__, __LINE__, "msg-", mio::Date(), "Total time to read meteo data : %lf s",
		        meteoRead_timer.getElapsed());
		prn_msg(__FILE__, __LINE__, "msg-", mio::Date(), "Runtime for station %s: %lf s",
		        vecStationIDs[i_stn].c_str(), run_timer.getElapsed());
	}

	time_t nowEND=time(NULL);
	cout << endl;
	cout << "[i] []                 STARTED  running SLF " << mode << " Snowpack Model on " << ctime(&nowSRT);
	if (mode == "OPERATIONAL"){
		cout << "                       ===========================================================================" << endl;
	} else {
		cout << "                       ========================================================================" << endl;
	}
	cout << "                       FINISHED running SLF " << mode << " Snowpack Model on " << ctime(&nowEND) << endl;
}

int main(int argc, char *argv[]) {
	try {
		real_main(argc, argv);
	} catch (const std::exception &e) {
		std::cerr << e.what() << endl;
		throw;
	}

	return EXIT_SUCCESS;
}<|MERGE_RESOLUTION|>--- conflicted
+++ resolved
@@ -1174,21 +1174,7 @@
 				if (TechSnow::prepare(snowPrep, current_date, vecXdata[slope.sector]))
 					snowpack.snowPreparation( vecXdata[slope.sector] );
 				
-<<<<<<< HEAD
-				if (snowPrep) { //potentially do technical snow preparation
-					const unsigned short iso_week = current_date.getISOWeekNr();
-					if (iso_week<=17 || iso_week>=46) {	
-						int hour, minute;
-						current_date.getTime(hour, minute);
-						if (hour==20 && minute==30){
-							snowpack.snowPreparation( vecXdata[slope.sector] );
-						}
-					}
-				}
-
 #ifndef SNOWPACK_CORE
-=======
->>>>>>> 8b2b7c2e
 				stability.checkStability(Mdata, vecXdata[slope.sector]);
 #endif
 
