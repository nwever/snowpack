--- conflicted
+++ resolved
@@ -1174,9 +1174,6 @@
 				Stability stability(tmpcfg, classify_profile);
 #endif
 				snowpack.runSnowpackModel(Mdata, vecXdata[slope.sector], cumsum.precip, sn_Bdata, surfFluxes);
-<<<<<<< HEAD
-#ifndef SNOWPACK_CORE
-=======
 				
 				if (snowPrep) { //potentially do technical snow preparation
 					const unsigned short iso_week = current_date.getISOWeekNr();
@@ -1189,7 +1186,7 @@
 					}
 				}
 
->>>>>>> 2373b010
+#ifndef SNOWPACK_CORE
 				stability.checkStability(Mdata, vecXdata[slope.sector]);
 #endif
 
