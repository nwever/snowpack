--- conflicted
+++ resolved
@@ -1432,12 +1432,8 @@
 				throw;
 			}
 
-<<<<<<< HEAD
-			if (WriteDebugOutputput)
-=======
 
 			if (WriteDebugOutput)
->>>>>>> fd5b6460
 				std::cout << "BOUNDARYTOPFLUX: [ BC: " << TopBC << "] " << std::scientific << TopFluxRate << " " << surfacefluxrate << " " << theta_n[lowernode] << " " << K[lowernode] << " " << ((h_np1_mp1[lowernode])+(((TopFluxRate/k_np1_m_im12[lowernode])-1.)*dz_down[lowernode])) << " " << h_np1_mp1[lowernode] << " " << k_np1_m_im12[lowernode] << " " << (TopFluxRate/k_np1_m_im12[lowernode]) << "\n" << std::fixed;
 
 			// Verify source/sink term
@@ -2710,11 +2706,7 @@
 	if(matrix==true) {
 		for (i = lowernode; i <= uppernode; i++) {
 			if(EMS[i].theta[SOIL]<Constants::eps2) {
-<<<<<<< HEAD
-				EMS[i].meltfreeze_tk=-SeaIce::mu*EMS[i].salinity+Constants::meltfreeze_tk;
-=======
 				EMS[i].meltfreeze_tk=((Xdata.Seaice!=NULL)?(-SeaIce::mu*EMS[i].salinity+Constants::meltfreeze_tk):(Constants::meltfreeze_tk));
->>>>>>> fd5b6460
 			} else {
 				//For soil layers solved with Richards Equation, everything (water transport and phase change) is done in this routine, except calculating the heat equation.
 				//To suppress phase changes in PhaseChange.cc, set the melting and freezing temperature equal to the element temperature:
