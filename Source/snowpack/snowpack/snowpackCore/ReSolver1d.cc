/*
 *  SNOWPACK stand-alone
 *
 *  Copyright WSL Institute for Snow and Avalanche Research SLF, DAVOS, SWITZERLAND
*/
/*  This file is part of Snowpack.
    Snowpack is free software: you can redistribute it and/or modify
    it under the terms of the GNU General Public License as published by
    the Free Software Foundation, either version 3 of the License, or
    (at your option) any later version.

    Snowpack is distributed in the hope that it will be useful,
    but WITHOUT ANY WARRANTY; without even the implied warranty of
    MERCHANTABILITY or FITNESS FOR A PARTICULAR PURPOSE.  See the
    GNU General Public License for more details.

    You should have received a copy of the GNU General Public License
    along with Snowpack.  If not, see <http://www.gnu.org/licenses/>.
*/
#include <snowpack/snowpackCore/ReSolver1d.h>
#include <snowpack/vanGenuchten.h>
#include <snowpack/snowpackCore/SalinityTransport.h>
#include <snowpack/Utils.h>
#include <snowpack/snowpackCore/Snowpack.h>

#ifdef CLAPACK
	// Matching C data types with FORTRAN data types (taken from f2c.h):
	typedef long int integer;
	typedef double doublereal;

	// Declare the function interfaces with the LAPACK library (taken from clapack.h):
	extern "C" {
		/* Subroutine */ int dgesvd_(char *jobu, char *jobvt, integer *m, integer *n,
		doublereal *a, integer *lda, doublereal *s, doublereal *u, integer *
		ldu, doublereal *vt, integer *ldvt, doublereal *work, integer *lwork,
		integer *info);

		/* Subroutine */ int dgesdd_(char *jobz, integer *m, integer *n, doublereal *
		a, integer *lda, doublereal *s, doublereal *u, integer *ldu,
		doublereal *vt, integer *ldvt, doublereal *work, integer *lwork,
		integer *iwork, integer *info);

		/* Subroutine */ int dgtsv_(integer *n, integer *nrhs, doublereal *dl,
		doublereal *d__, doublereal *du, doublereal *b, integer *ldb, integer
		*info);
	}
#endif
#include <string.h>


using namespace std;
using namespace mio;

#ifdef __clang__
#pragma clang diagnostic push
#pragma clang diagnostic ignored "-Wsign-conversion"
#endif

const double ReSolver1d::max_theta_ice = 0.998;	//An ice pore space of around 5% is a reasonable value: K. M. Golden et al. The Percolation Phase Transition in Sea Ice, Science 282, 2238 (1998), doi: 10.1126/science.282.5397.2238

//Setting convergence criteria and numerical limits
const double ReSolver1d::REQUIRED_ACCURACY_H = 1E-3;		//Required accuracy for the Richard solver: this is for the delta h convergence criterion
const double ReSolver1d::REQUIRED_ACCURACY_THETA = 1E-5;	//Required accuracy for the Richard solver: this is for the delta theta convergence criterion. It is recommended to adjust PhaseChange::RE_theta_r in PhaseChanges.cc in case this value is changed.
								//Huang et al. (1996) proposes 0.0001 here (=1E-4). 1E-4 causes some mass balance problems. Therefore, it is set to 1E-5.
const double ReSolver1d::convergencecriterionthreshold = 0.9;	//Based on this value of theta_dim, either theta-based convergence is chosen, or h-based. Note we need to make this destinction, beacuse theta-based does not work close to saturation or with ponding.
const double ReSolver1d::MAX_ALLOWED_DELTA_H = 1E32;		//Set an upper threshold for the delta_h[i] that is allowed. The idea is that when delta_h for an iteration is too large, we have a too large time step and a rewind is necessary.
const size_t ReSolver1d::INCR_ITER = 5;				//Number of iterations for the Richard solver after which time step is increased.
const size_t ReSolver1d::DECR_ITER = 10;			//Number of iterations for the Richard solver after which time step is decreased.
const size_t ReSolver1d::MAX_ITER = 15;				//Maximum number of iterations for the Richard solver.
const double ReSolver1d::MIN_VAL_TIMESTEP = 1E-12;		//Minimum time step allowed in Richards solver. Don't set this too low (let's say 1E-40), becuase the calculations are then done at the limits of the floating point precision.
const double ReSolver1d::MAX_VAL_TIMESTEP = 900.;		//Maximum time step allowed in Richards solver.
const double ReSolver1d::MIN_DT_FOR_INFILTRATION=10.;		//If dt is above this value, do a rewind if the matrix cannot allow for all infiltrating water
const size_t ReSolver1d::BS_MAX_ITER = 5000;			//Maximum allowed number of iterations in the soil-freezing algorithm.
const double ReSolver1d::SF_epsilon = 1E-4;			//Required accuracy for the root finding algorithm when solving soil freezing/thawing.


ReSolver1d::ReSolver1d(const SnowpackConfig& cfg, const bool& matrix_part)
           : surfacefluxrate(0.), soilsurfacesourceflux(0.), variant(),
             iwatertransportmodel_snow(BUCKET), iwatertransportmodel_soil(BUCKET),
             watertransportmodel_snow("BUCKET"), watertransportmodel_soil("BUCKET"), BottomBC(FREEDRAINAGE), K_AverageType(ARITHMETICMEAN),
             enable_pref_flow(false), pref_flow_param_th(0.), pref_flow_param_N(0.), pref_flow_param_heterogeneity_factor(1.),
             sn_dt(IOUtils::nodata), allow_surface_ponding(false), lateral_flow(false), matrix(false), dz(), z(), dz_up(), dz_down(), dz_()
{
	cfg.getValue("VARIANT", "SnowpackAdvanced", variant);

	//Allow for water ponding on the surface in case of high infilitration fluxes
	cfg.getValue("WATER_LAYER", "SnowpackAdvanced", allow_surface_ponding);

	//Calculation time step in seconds as derived from CALCULATION_STEP_LENGTH
	double calculation_step_length = cfg.get("CALCULATION_STEP_LENGTH", "Snowpack");
	sn_dt = M_TO_S(calculation_step_length);

	//Water transport model snow
	cfg.getValue("WATERTRANSPORTMODEL_SNOW", "SnowpackAdvanced", watertransportmodel_snow);
	iwatertransportmodel_snow=UNDEFINED;
	if (watertransportmodel_snow=="BUCKET") {
		iwatertransportmodel_snow=BUCKET;
	} else if (watertransportmodel_snow=="NIED") {
		iwatertransportmodel_snow=NIED;
	} else if (watertransportmodel_snow=="RICHARDSEQUATION") {
		iwatertransportmodel_snow=RICHARDSEQUATION;
	}

	//Water transport model soil
	cfg.getValue("WATERTRANSPORTMODEL_SOIL", "SnowpackAdvanced", watertransportmodel_soil);
	iwatertransportmodel_soil=UNDEFINED;
	if (watertransportmodel_soil=="BUCKET") {
		iwatertransportmodel_soil=BUCKET;
	} else if (watertransportmodel_soil=="NIED") {
		iwatertransportmodel_soil=NIED;
	} else if (watertransportmodel_soil=="RICHARDSEQUATION") {
		iwatertransportmodel_soil=RICHARDSEQUATION;
	}

	//Set lower boundary condition
	std::string tmp_lb_cond_waterflux;
	cfg.getValue("LB_COND_WATERFLUX", "SnowpackAdvanced", tmp_lb_cond_waterflux);
	if (tmp_lb_cond_waterflux=="DIRICHLET") {
		BottomBC=DIRICHLET;
	} else if (tmp_lb_cond_waterflux=="WATERTABLE") {
		BottomBC=WATERTABLE;
	} else if (tmp_lb_cond_waterflux=="FREEDRAINAGE") {
		BottomBC=FREEDRAINAGE;
	} else if (tmp_lb_cond_waterflux=="GRAVITATIONALDRAINAGE") {
		BottomBC=GRAVITATIONALDRAINAGE;
	} else if (tmp_lb_cond_waterflux=="SEEPAGE") {
		BottomBC=SEEPAGEBOUNDARY;
	} else if (tmp_lb_cond_waterflux=="SEAICE") {
		BottomBC=SEAICE;
	}

	//Check for preferential flow
	cfg.getValue("PREF_FLOW", "SnowpackAdvanced", enable_pref_flow);
	cfg.getValue("PREF_FLOW_PARAM_TH", "SnowpackAdvanced", pref_flow_param_th);
	cfg.getValue("PREF_FLOW_PARAM_N", "SnowpackAdvanced", pref_flow_param_N);
	cfg.getValue("PREF_FLOW_PARAM_HETEROGENEITY_FACTOR", "SnowpackAdvanced", pref_flow_param_heterogeneity_factor);

	//Set averaging method for hydraulic conductivity at the layer interfaces
	std::string tmp_avg_method_K;
	if(matrix_part) {
		// Setting the values for matrix domain
		cfg.getValue("AVG_METHOD_HYDRAULIC_CONDUCTIVITY", "SnowpackAdvanced", tmp_avg_method_K);
		if (tmp_avg_method_K=="ARITHMETICMEAN") {
			K_AverageType=ARITHMETICMEAN;
		} else if (tmp_avg_method_K=="GEOMETRICMEAN") {
			K_AverageType=GEOMETRICMEAN;
		} else if (tmp_avg_method_K=="HARMONICMEAN") {
			K_AverageType=HARMONICMEAN;
		} else if (tmp_avg_method_K=="MINIMUMVALUE") {
			K_AverageType=MINIMUMVALUE;
		} else if (tmp_avg_method_K=="UPSTREAM") {
			K_AverageType=UPSTREAM;
		} else {
			prn_msg( __FILE__, __LINE__, "err", Date(), "Unknown averaging method for hydraulic conductivity (key: AVG_METHOD_HYDRAULIC_CONDUCTIVITY).");
			throw;
		}
	} else {
		// Setting the values for preferential flow domain
		cfg.getValue("AVG_METHOD_HYDRAULIC_CONDUCTIVITY_PREF_FLOW", "SnowpackAdvanced", tmp_avg_method_K);
		if (tmp_avg_method_K=="ARITHMETICMEAN") {
			K_AverageType=ARITHMETICMEAN;
		} else if (tmp_avg_method_K=="GEOMETRICMEAN") {
			K_AverageType=GEOMETRICMEAN;
		} else if (tmp_avg_method_K=="HARMONICMEAN") {
			K_AverageType=HARMONICMEAN;
		} else if (tmp_avg_method_K=="MINIMUMVALUE") {
			K_AverageType=MINIMUMVALUE;
		} else if (tmp_avg_method_K=="UPSTREAM") {
			K_AverageType=UPSTREAM;
		} else {
			prn_msg( __FILE__, __LINE__, "err", Date(), "Unknown averaging method for hydraulic conductivity (key: AVG_METHOD_HYDRAULIC_CONDUCTIVITY_PREF_FLOW).");
			throw;
		}
	}

	//Check if lateral flow is considered
	lateral_flow = false;
	cfg.getValue("LATERAL_FLOW", "Alpine3D", lateral_flow, IOUtils::nothrow);

	//Assign if we solve matrix or prefential flow
	matrix=matrix_part;
}


/**
 * @brief Solving system of equations using Thomas Algorithm \n
 * The following function solves a tridiagonal system of equations using Thomas Algorithm \n
 * @author http://en.wikipedia.org/wiki/Tridiagonal_matrix_algorithm
 * @param n number of equations
 * @param a sub-diagonal (means it is the diagonal below the main diagonal) -- indexed from 0..n-2
 * @param b the main diagonal
 * @param c sup-diagonal (means it is the diagonal above the main diagonal) -- indexed from 0..n-2
 * @param v right part
 * @param x the solution
 */
int ReSolver1d::TDMASolver (size_t n, double *a, double *b, double *c, double *v, double *x)
{
	// See: http://en.wikipedia.org/wiki/Tridiagonal_matrix_algorithm
	// This solver is very rapid, but has the problem that when elements of the matrix get very small, relative to each other, precision problems propagate.
	// A better option is to use the DGTSV solver from LAPACK, as it does partial pivoting, although even that is not always enough.
	// See for explanation: http://en.wikipedia.org/wiki/Pivot_element#Partial_and_complete_pivoting
        /**
         * n - number of equations
         * a - sub-diagonal (means it is the diagonal below the main diagonal) -- indexed from 0..n-2
         * b - the main diagonal
         * c - sup-diagonal (means it is the diagonal above the main diagonal) -- indexed from 0..n-2
         * v - right part
         * x - the solution
         * Return value: 0 = succes, otherwise: error
         */
	if (b[n-1] == 0.) return -1;		// This will cause division by 0, so return with error code.

	size_t i;
	for (i = 1; i < n; i++) {
		if (b[i-1]==0.) return -1;	// This will cause division by 0, so return with error code.
		const double m = a[i-1] / b[i-1];
		b[i] = b[i] - m * c[i-1];
		v[i] = v[i] - m * v[i-1];
	}

	x[n-1] = v[n-1] / b[n-1];

	i = n - 1;
	while (i-- > 0) {
		x[i] = (v[i] - c[i] * x[i+1]) / b[i];
	}

	return 0;
}

/**
 * @brief Solving system of equations using matrix inversion \n
 * The following function solves a tridiagonal system of equations using \n
 * Moore-Penrose matrix inversion, using SVD, giving a pseudo-inverse of a. \n
 * @author Nander Wever
 * @param m number of rows in matrix
 * @param n number of columns in matrix
 * @param lda leading dimension of matrix
 * @param a pointer to top-left corner of matrix to inverse
 */
#ifdef CLAPACK
int ReSolver1d::pinv(int m, int n, int lda, double *a)
// NOTE: inverse matrix is returned in "a" as well. Make sure to send a copy to pinv if you want to keep the original matrix.
//
// Returned status by dgesvd_/dgesdd_:
//  INFO    (output) INTEGER
//          = 0:  successful exit.
//          < 0:  if INFO = -i, the i-th argument had an illegal value.
//          > 0:  For DGESVD: DBDSQR did not converge, INFO specifies how many. Superdiagonals of an intermediate bidiagonal form B did not converge to zero.
//                For DGESDD: DBDSDC did not converge, updating process failed. The algorithm failed to compute an singular value. The update process of divide and conquer failed.
{
	//Switch for dgesvd/dgesdd
	const bool useOptimezedSVD=true;	//True: dgesdd is used, which is faster, but requires more memory, compared to dgesvd. Note that when dgesdd failes, the function tries dgesvd. When that fails as well, the program is terminated.
						//I encountered some numerical issues with dgesdd, depending on settings in feenable (likely over- or underflow). So setting this switch to false gives a safe mode.
						//Note: there are some bugreports for dgesdd.

	//1D-Array for singular values:
	const int nSV = m < n ? m : n;	//nSV: number of singular values
	double *s = (double *)calloc(nSV * sizeof *s, sizeof(double));

	//2D-Arrays for matrices U and Vt:
	double *u = (double *)calloc((m*m) * sizeof(*u), sizeof(double));
	double *vt = (double *)calloc((n*n) * sizeof(*vt), sizeof(double));

	//Setup workspace
	double workspaceSize;
	double *work = &workspaceSize;	//From the documentation, it's not clear to me whether with lwork=-1, work can be considered as an array, or will always return 1 value. If it might return an array, not enough memory is allocated here.
	int lwork = -1;
	int *iwork = (int *)calloc(8*nSV, sizeof(double));
	int info = 0;
	char jobu='A';
	char jobvt='A';

	//Call dgesvd_/dgesdd_ with lwork = -1 to determine optimal workspace size:
	if (useOptimezedSVD) {
		dgesdd_(&jobu, (integer*) &m, (integer*) &n, a, (integer*) &lda, s, u, (integer*) &m, vt, (integer*) &n, work, (integer*) &lwork, (integer*) iwork, (integer*) &info);
	} else {
		dgesvd_(&jobu, &jobvt, (integer*) &m, (integer*) &n, a, (integer*) &lda, s, u, (integer*) &m, vt, (integer*) &n, work, (integer*) &lwork, (integer*) &info);
	}
	if (info!=0) {
		printf ("ERROR in ReSolver1d.cc: SVD [determining optimal workspace size failed]: info = %d\n", info);
		throw;
	}

	//Now, workspace size is returned in work.
	lwork = int(work[0]);

	//Then allocate work again for the determined workspace size
	work = (double *)calloc(lwork * sizeof(*work), sizeof(double));

	// Call dgesdd_ to do the actual computation:
	if (useOptimezedSVD) {
		dgesdd_(&jobu, (integer*) &m, (integer*) &n, a, (integer*) &lda, s, u, (integer*) &m, vt, (integer*) &n, work, (integer*) &lwork, (integer*) iwork, (integer*) &info);
		if (info>0) {		//if info>0, there is a convergence problem, probably because the matrix is ill-conditioned. We can try dgesvd before giving up.
			printf ("ERROR in ReSolver1d.cc: DGESDD failed [info = %d]. Falling back on DGESVD.\n", info);
			dgesvd_(&jobu, &jobvt, (integer*) &m, (integer*) &n, a, (integer*) &lda, s, u, (integer*) &m, vt, (integer*) &n, work, (integer*) &lwork, (integer*) &info);
			//Now, workspace size is returned in work.
			lwork = int(work[0]);

			//Then allocate work again for the determined workspace size
			free(work);								//First free the previously allocated work.
			work = (double *)calloc(lwork * sizeof(*work), sizeof(double));		//Reallocate work.

			dgesvd_(&jobu, &jobvt, (integer*) &m, (integer*) &n, a, (integer*) &lda, s, u, (integer*) &m, vt, (integer*) &n, work, (integer*) &lwork, (integer*) &info);
		}
	} else {
		dgesvd_(&jobu, &jobvt, (integer*) &m, (integer*) &n, a, (integer*) &lda, s, u, (integer*) &m, vt, (integer*) &n, work, (integer*) &lwork, (integer*) &info);
	}
	if (info!=0) {
		printf ("ERROR in ReSolver1d.cc: DGESVD failed [info = %d]. No solution found with currently used time step.\n", info);
		return -1;
	}

	//dgesvd/dgesdd gave us:
	//A=U.S.Vt
	//We now need:
	//A'=V.(S').Ut
	//Because S is a diagonal matrix, S' is just (1/S)
	//Be careful: comparing the results with for example MATLAB is not directly possible.
	//Singular value decomposition is not unique, e.g. sign can differ for U and Vt, but due to multiplication, this sign reversal cancels out.

	std::vector<double> dinv(m*n, 0.);
	int i, j, k;

	//Calculate pseudo-inverse: Step 1: U.S':
	for (i = m-1; i >= 0; i--) {
		for (j = n-1; j >= 0; j--) {
			//dinv[j*m+i]=0.;							//This line is not necessary anymore, as we reset array to zero where it is declared.
			for (k = n-1; k >= 0; k--) {						//Do matrix multiplications
				if (j==k) {							//j==k: this is because s is actually a diagonal matrix, and therefore, represented as a vector.
					if(s[k]!=0.) {						//NANDER TODO HACK: I'm not happy with this solution, but how to circumvent underflow? I just want 0. in that case.
						dinv[j*m+i]+=(vt[i*n+k]*(double(1.)/s[k]));	//Note: vt needs to be transposed AND is in FORTRAN matrix notation, therefore, the indices appear normal again.
					}
				}
			}
		}
	}
	//Step 2: (U.S')*VT
	for (i = m-1; i >= 0; i--) {
		for (j = n-1; j >= 0; j--) {
			a[j*m+i]=0;
			for (k = n-1; k >= 0; k--) {				//Do matrix multiplications
				a[j*m+i]+=(dinv[k*m+j]*u[k*n+i]);		//Note: u needs to be transposed AND is in FORTRAN matrix notation.
			}
		}
	}

	//Free memory
	free(work);
	free(iwork);
	free(s);
	free(u);
	free(vt);

	return 0;
}
#else
int ReSolver1d::pinv(int /*m*/, int /*n*/, int /*lda*/, double */*a*/) {
	//Nothing so far
	throw IOException("This private method is not implemented when the LAPACK and BLAS libraries are not installed", AT);
}
#endif


/**
 * @brief Initializing the finite differences grid for solving Richards Equation \n
 * The function fills vectors z, dz, dz_, dz_up and dz_down.
 * @author Nander Wever
 * @param EMS ElementData structure
 * @param lowernode The lower node of the domain for which Richards Equation is solved. The function assumes that lowernode is contained in EMS.
 * @param uppernode The upper node of the domain for which Richards Equation is solved. The function assumes that uppernode is contained in EMS.
 */
void ReSolver1d::InitializeGrid(const vector<ElementData>& EMS, const size_t& lowernode, const size_t& uppernode)
{
	// Give vectors correct size
	z.resize(uppernode+1);
	dz.resize(uppernode+1);
	dz_.resize(uppernode+1);
	dz_up.resize(uppernode+1);
	dz_down.resize(uppernode+1);

	// Initialize grid
	double totalheight=0.;				//tracking the total height of the column
	size_t i, j;					//layer indices
	for (i = lowernode; i <= uppernode; i++) {
		dz[i]=EMS[i].L;
		totalheight+=dz[i];
		if(i==0) {	//Lowest element
			z[i]=.5*dz[i];
		} else {
			z[i]=z[i-1]+(dz[i-1]/2.+(dz[i])/2.);
		}
	}

	//Additional domain initialization: determine grid cell sizes, and node distances.
	//See for additional details on finite differences scheme with varying grid cell size: Rathfelder (1994).
	double tmpheight1=0., tmpheight2=0.;
	for (j=lowernode; j<=uppernode; j++) {
		//Distance to lower node
		if(j!=lowernode) {
			dz_down[j]=z[j]-z[j-1];
		}
		tmpheight1+=dz_down[j];
		//Distance to upper node
		if(j!=uppernode) {
			dz_up[j]=z[j+1]-z[j];
		}
		tmpheight2+=dz_up[j];
		//Mean distance
		//dz_[j]=0.5*(dz_down[j]+dz_up[j]);	//This is the definition of dz_ by Rathfelder (2004). However, it does not work, results in mass balance errors.
		dz_[j]=dz[j];				//This works.
	}
	dz_down[lowernode]=totalheight-tmpheight1;
	dz_up[uppernode]=totalheight-tmpheight2;

	return;
}

/**
 * @brief Solve Richards Equation \n
 * Solve Richards Equation \n
 * @author Nander Wever
 * @param Xdata
 * @param Sdata
 */
void ReSolver1d::SolveRichardsEquation(SnowStation& Xdata, SurfaceFluxes& Sdata, double& ql)
{
// Main publications about the development of this code:
// - Wever, N., Fierz, C., Mitterer, C., Hirashima, H., and Lehning, M.: Solving Richards Equation for snow improves snowpack meltwater runoff estimations in detailed multi-layer snowpack model, The Cryosphere, 8, 257-274, doi:10.5194/tc-8-257-2014, 2014.
//   First publication describing the implementation of Richards equation in SNOWPACK.
// - Wever, N., Schmid, L., Heilig, A., Eisen, O., Fierz, C., and Lehning, M.: Verification of the multi-layer SNOWPACK model with different water transport schemes, The Cryosphere, 9, 2271-2293, doi:10.5194/tc-9-2271-2015, 2015.
//   In-depth model verification and description of the soil part with Richards equation (soil properties and soil phase changes).
// - Wever, N., Würzer, S., Fierz, C., and Lehning, M.: Simulating ice layer formation under the presence of preferential flow in layered snowpacks, The Cryosphere, 10, 2731-2744, doi:10.5194/tc-10-2731-2016, 2016.
//   Describes the preferential flow implementation via the dual-domain approach.
//
// Main references used to write this code, as a reference to understand the working of this code:
// - Celia, M, A., Bouloutas, E.T., Zabra, R.L. (1990) A general mass-conservative numerical solution for the unsaturated flow equation Water Resources Research (26:7), 1483-1496.
//   Describes the main part of the solver (Picard iteration of the mixed form of the Richards equation, see eq. 17 in that paper)
// - Bastos de Vasconcellos, C.A., Amorim, J.C.C. (2001) in Proceedings of COBEM 2001, Fluid Mechanics, Vol. 8, 139-148.
//   Is using Celia (1990), but I mention it here because it provides an excellent overview in matrix-notation of how to exactly implement the Picard-iteration and fill in the matrices and vectors, also in case fo Dirichlet or Neumann boundary conditions.
//   It will certainly help to understand why the matrices are filled the way they are (see Equations 18, 19, 20 and 21). Note: in Eq. 19, the coefficient for alpha is missing a minus-sign and in Eq. 20, ignore the alpha_1 coefficient, because that one does not exist.
// - Hari Prasad, K.S., Mohan Kumar, M.S and Sekhar, M. (2001) Modelling flow through unsaturated zones: Sensitivity to unsaturated soil properties. Sadhana vol. 26, no 6. 517–528. DOI: 10.1007/BF02703457
//   Provides an explicit description of how to implement Dirichlet boundary conditions.
// - Huang, K., Mohanty, B.P., van Genuchten, M.Th. (1996) A new convergence criterion for the modified Picard iteration method to solve variably saturated flow equation Journal of Hydrology (178), 69-91.
//   Describes a better convergence criterion, based on theta. It is implemented here, but it is not always behaving stable, likely when the convergence criterion is set too low.
// - McCord, J.T. (1991) Application of second-type boundaries in unsaturated flow modelling Water Resources Research (27:12), 3257-3260.
//   Describes the boundary conditions applied here (Neumann and Dirichlet).
// - Paniconi, C., Putti, M. (1994) A comparison of Picard and Newton iteration in the numerical solution of multidimensional variably saturated flow problems. Water Resources Research (30:12) 3357-3374.
//   Describes the time stepping mechanism implemented here.
// - Schaap, M.G. and van Genuchten, M.Th. (2006) A modified Mualem-van Genuchten formulation for improved description of the hydraulic conductivity near saturation. Vadoze Zone Journal (5) 27-34,
//   Describes the small changes made to the van Genuchten parameterization of soil, to better deal with saturated conditions (theta_m and h_s). This, I deactivated, as a better solution seems to be:
// - Ippisch, O., Vogel, H.-J. and Bastian, P. (2006) Validity limits for the van Genuchten-Mualem model and implications for parameter estimation and numerical simulation. Adv. in Water Res. (29), 1780-1789.
//   Describes inconsistenties in near saturation and suggest using an air entry pressure he.
// - Zhang, X., Bengough, A.G., Crawford, J.W. and Young, I.M. (2002) Efficient methods for solving water flow in variably saturated soils under prescribed flux infiltration. Journal of Hydrology (260) 75-87.
//   Describes an more efficient way of treating the gravity term, and describes a way of estimating the hydraulic conductivity at the nodes.
// - Li, C.W. (1993) A Simplified Newton Iteration Method With Linear Finite Elements for Transient Unsaturated Flow. Water Resources Research (29:4) 965-971.
//   Describes how the hydraulic conductivity at the interface nodes can be approximated by integration.
// - Yamaguchi, S., Katsushima, T., Sato, A. and Kumakura, T. (2010) Water retention curve of snow with different grain sizes. Cold Regions Science and Technology (64:2) 87-93.
//   Describes van Genuchten parameters (alpha and n) for snow, based on measurements. Experiments for around 550 kg/m^3 dense snow.
// - Yamaguchi, S., Watanabe, K., Katsushima, T., Sato, A., Kumakura, T. (2012) Dependence of the water retention curve of snow on snow characteristics. Annals of Glaciology 53(61). doi: 10.3189/2012AoG61A001
//   Update of the Yamaguchi (2010) paper: describes van Genuchten parameters (alpha and n) for snow, based on measurements. Experiments for a range of snow densities.
// - Hirashima, H., Yamaguchi, S., Sato, A., and Lehning, M. (2010) Numerical modeling of liquid water movement through layered snow based on new measurements of the water retention curve. Cold Regions Science and Technology (64:2), 94-103.
//   Describes van Genuchten parameters for snow, based on Yamaguchi (2010).
// - Rathfelder, K and Abriola, L. (1994) Mass conservative numerical solutions of the head-based Richards equation. Water Resources Research (30:9) 2579-2586.
//   Describes an implementation of variable grid spacing for solving Richards Equation in 1D.

// KNOWN ISSUES:
//	- When using Richars-Equation, the PhaseChange-scheme may cause snow temperatures to be above 273.15K. As long as they are transient, it should not considered
//        to be a problem. Future optimization here may be possible. It's likely related to the fact that when solving Richards Equation, basically every snow layer has some amount
//        of water in it, albeit very little. But this causes some difficulties in determining whether snow is wet or dry, so whether the nodes are at melting temperature.
//      - In case of floating point exceptions: ReSolver1d has some problems when (in CMake) DEBUG_ARITHM is set to ON. You can safely set it to OFF, as the code detects for
//        illegal operations itself and takes appropriate measures, like choosing another solver or reducing the time step.
//	- In case of non-convergence of the solver: Numerical problems were found when the SNOWPACK time step is larger than 15 minutes. For example caused by the settling routine,
//	  which is based on 15 minute time steps. So before digging further in the problem, make sure you run SNOWPACK with 15 minute time steps.
//
//      A lot of problems arise from non convergence in the solver and very small time steps. A common reason for this is filling of the model domain. Clear examples:
//      - Evaporation from soil in dry limit. This causes numerical troubles, but it is also not realistic to force a certain amount of evaporation from a near-dry soil (the water
//	  is just not there!). Set LIMITEDFLUXEVAPORATION or LIMITEDFLUX as top boundary condition to be safe.
//      - Infiltration in soil in wet limit. This can cause numerical trouble, but it is also not realistic. You cannot put more water in the domain then there is room for.
//        Typically this may occur with strong infiltration rates (high precipitation rates) or large values in the source/sink term (potentially from the canopy module).
//	  So for example: never use 10 cm of soil with DIRICHLET lower boundary condition and NEUMANN on top. The soil then may saturate very quickly. No melt water can infilitrate
//        the soil anymore, but starts ponding. In reality, such cases would lead to a water layer, or overland flow, which is not considered in SNOWPACK (yet).
//        Set LIMITEDFLUXINFILTRATION or LIMITEDFLUX as lower boundary condition to be safe.

// TODO IN FUTURE DEVELOPMENT
// -  Implement a strategy what to do with the rejected infiltrating water in case of LIMITEDFLUX and LIMITEDFLUXINFILTRATION. Either built-up a water layer (theta[WATER]==1) on top (real ponding),
//    or write it out in a kind of overland flow variable.

	// define if matrix or preferential flow
	const int WATERINDEX = (matrix == true) ? (WATER) : (WATER_PREF);

	//
	// BEGIN OF SETTINGS
	//
	const BoundaryConditions TopBC = LIMITEDFLUX;				//Top boundary condition (DIRICHLET, NEUMANN or LIMITEDFLUX). Recommended: LIMITEDFLUX, i.e. too much evaporation from dry soil or snow or too much infilitration in wet soil or snow is prohibited.
		//In case you select one of the LIMITEDFLUX options, specify whether these are only for soil, for snow or for both:
		const bool LIMITEDFLUXEVAPORATION_soil=true;
		const bool LIMITEDFLUXEVAPORATION_snow=true;
		const bool LIMITEDFLUXINFILTRATION_soil=true;
		const bool LIMITEDFLUXINFILTRATION_snow=true;
		const bool LIMITEDFLUXINFILTRATION_snowsoil=true;		//This switch allows to limit the infiltration flux from snow into soil, when the snowpack is solved with the Bucket or NIED water transport scheme.
	const bool LIMITEDFLUXSOURCESINKTERM=true;				//Check if the source/sink term can be absorbed by the matrix.
	const bool ApplyIceImpedance=false;					//Apply impedance on hydraulic conductivity in case of soil freezing. See: Zhao et al. (1997) and Hansson et al. (2004)  [Dall'Amicao, 2011].

	//Setting some program flow variables
	const bool SafeMode=false;			//Enable safemode only when necessary, for example in operational runs or Alpine3D simulations. It rescues simulations that do not converge, at the cost of violating mass balance.

	const bool WriteDebugOutputput=false;		//true: debugging output is printed


//Set the defaults based on whether CLAPACK is available
#ifdef CLAPACK
	SOLVERS PreferredSolver=DGTSV;			//Choose either DGESVD, DGTSV or TDMA.
	const bool AllowSwitchSolver=true;		//If true: solver DGESVD will be tried when DGTSV fails. There is a trade-off here between matrix inversion and smaller time steps. In case of many layers (>100), DGESVD can become very slow, so in case DGTSV does not find a solution, it may be more efficient to
	//take a smaller time step than to do full matrix inversion.
#else
	SOLVERS PreferredSolver=TDMA;			//Without CLAPACK, only TDMA is available.
#endif
							// DGTSV : (recommended) This function does matrix inversion giving the knowledge matrix A is a tridiagonal matrix (fast). Does partial pivoting to stabelize numerical solutions. But partial pivoting is not always enough.
							// DGESVD: (recommended only when stability issues are encounterd) This function does full matrix inversion (slow, but most reliable and maybe useful for finding 2D solutions one day).
							// TDMA  : (recommended only when libraries BLAS and LAPACK are not available) This function does matrix inversion giving the knowledge matrix A is a tridiagonal matrix (really fast). Does no (partial) pivoting at all, so big risks of numerical troubles.

	SOLVERS ActiveSolver=PreferredSolver;		//Set the ActiveSolver to the PreferredSolver. This is because the code tries to prevent "difficult" matrices to be solved by the DGTSV or TDMA algorithm, so we should be able to switch temporarily to another solver.


	//Set parameterization for hydraulic functions for snow
	const vanGenuchten::VanGenuchten_ModelTypesSnow VGModelTypeSnow=vanGenuchten::YAMAGUCHI2012;	//[Water retention curve]    Recommended: YAMAGUCHI2012   Set a VanGenuchten model for snow (relates pressure head to theta and vice versa)
	const vanGenuchten::K_Parameterizations K_PARAM=vanGenuchten::CALONNE;				//[Hydraulic conductivity]   Recommended: CALONNE         Implemented choices: SHIMIZU, CALONNE, based on Shimizu (1970) and Calonne (2012).
	const SalinityMixingModels SALINITY_MIXING = NONE; //DENSITY_DIFFERENCE;
	const SalinityTransport::SalinityTransportSolvers SalinityTransportSolver = SalinityTransport::EXPLICIT;

	//
	// END OF SETTINGS
	// WARNING: Below this line, changes to initializations are likely to break the code!
	//


	//Check for water layer (presence of a pond) and add it to the surfacefluxrate:
	double backupWATERLAYER_Te = Constants::undefined;
	if(allow_surface_ponding == true && Xdata.getNumberOfElements() > Xdata.SoilNode) {
		if(Xdata.Edata[Xdata.getNumberOfElements()-1].theta[ICE] == 0. && Xdata.Edata[Xdata.getNumberOfElements()-1].theta[SOIL] == 0.) {
			surfacefluxrate += (Xdata.Edata[Xdata.getNumberOfElements()-1].theta[WATER] * Xdata.Edata[Xdata.getNumberOfElements()-1].L) / sn_dt;
			backupWATERLAYER_Te = Xdata.Edata[Xdata.getNumberOfElements()-1].Te;
			Xdata.reduceNumberOfElements(Xdata.getNumberOfElements()-1);
		} else {
			backupWATERLAYER_Te = Constants::undefined;
		}
	}


	//Initializing and defining Richards solver time domain
	double dt=10.;					//Set the initial time step for the Richard solver (in seconds). This time step should be smaller or equal to the SNOWPACK time step.
	bool boolFirstFunctionCall;			//true: first execution of this function, false: not the first execution of this function
	if (Xdata.ReSolver_dt>0.) {			//Retrieve last dt used in last performed time step. Note Xdata.ReSolver_dt<0 when initialized
		boolFirstFunctionCall=false;		//Subsequent call to ReSolver1d
		dt=Xdata.ReSolver_dt;			//Set time step to last used time step
 	} else {					//else it is the first time this function is called.
		boolFirstFunctionCall=true;		//Set this flag to true, so we know that no previous pressure head information is available, and we can only work with theta.
	}
	if(SalinityTransportSolver == SalinityTransport::EXPLICITIMPLICIT) dt = std::min(dt, 1.);
	double TimeAdvance=0.;				//Time advance of the Richards solver


	//Initializing and defining Richards solver space domain
	const size_t nN=Xdata.getNumberOfNodes();	//Number of nodes
	const size_t nE=nN-1;				//Number of layers
	vector<ElementData>& EMS = Xdata.Edata;		//Create reference to SNOWPACK elements.
	vector<NodeData>& NDS = Xdata.Ndata;		//Create reference to SNOWPACK nodes.

	if ((nE == 0) || (iwatertransportmodel_snow != RICHARDSEQUATION && Xdata.SoilNode == 0)) return; //Nothing to do here!
	const size_t uppernode = (iwatertransportmodel_snow != RICHARDSEQUATION) ? (Xdata.SoilNode - 1) : (nE - 1);	//highest layer (top of snowpack, or top of soil in case of no soil)
	size_t lowernode=0;				//Lower node of Richards solver domain

	//Initializations of the convergence criteria
	double track_accuracy_h=0.;			//This variable tracks the accuracy of convergence for all h-convergence based layers.
	double track_accuracy_theta=0.;			//This variable tracks the accuracy of convergence for all theta-convergence based layers.
	double max_delta_h=0.;				//Tracks max_delta_h, to determine if our time step is too large. Note: this is different from checking the convergence criterion. This is just to check the time step. If a too large time step is used, big values of delta_h may arise, which cause pressure head to hit the singularities for dry and wet soil, and causes problems with the power functions in the Von Genuchten-Mualem model.
	bool boolConvergence=false;			//true: convergence is reached, false: convergence not reached
	double mass1=0, mass2=0, massbalanceerror=0.;	//Mass balance check variables.
	const double maxallowedmassbalanceerror=1E-10;	//This value is carefully chosen. It should be considered together with REQUIRED_ACCURACY_THETA and REQUIRED_ACCURACY_H
	double massbalanceerror_sum=0.;			//Sum of mass balance error over snowpack time step.


	//Initializations for summarizing statistics and some supporting variables, like indices, counters, etc.
	double accuracy=0.;				//Keeps track of reached accuracy.
	unsigned int niter=0;				//Counts iterations within one time step of the Richards solver
	unsigned int niter_snowpack_dt=0;		//Counts iterations within one time step of the SNOWPACK time domain
	unsigned int niter_nrewinds=0;			//Counts number of rewinds (i.e. a solution was not found and it is tried again with a smaller time step)
	unsigned int niter_seqrewinds=0;		//Counts number of sequential rewinds. We then decrease the time step more, when we encounter sequential rewinds.
	unsigned int seq_safemode=0;			//Counts the number of sequential SafeMode actions
	//Numerical performance statistics
	double stats_min_dt=MAX_VAL_TIMESTEP;		//Minimum RE time step in SNOWPACK time step, initialized in a way that the comparison will always work.
	double stats_max_dt=0.;				//Maximum RE time step in SNOWPACK time step, initialized in a way that the comparison will always work.
	int stats_nrewinds=0;				//Number of rewinds over the SNOWPACK time step.
	int stats_niters=0;				//Number of iterations over the SNOWPACK time step, excluding the ones before a rewind.
	int stats_nsteps=0;				//Number of time steps in the RE solver over the SNOWPACK time step.
	size_t bs_stats_totiter=0;			//Soil freezing/thawing solver: total number of iterations over all layers over the SNOWPACK time step,
	size_t bs_stats_maxiter=0;			//Soil freezing/thawing solver: maximum number of iterations in a certain layers over the SNOWPACK time step.
	//Counters, etc.
	size_t i, j, k;					//Counters for layers
	const size_t nmemstates=1;			//Number of memory states, used to store changes of delta_h between iterations. Currently not used, but possible use is to check if delta_h is blowing up.
	int memstate=0;					//Keeping track of the current memory index
	double h_d=0.;					//Lower limit for pressure head: definition of "completely dry". This value will be determined later.


	//Initializing and declaring boundary conditions and flux variables
	BoundaryConditions aTopBC;			//Actual applied top boundary condition (can only be either Dirichlet or Neumann, as all the others can be translated in an application of either one of those two.)
	BoundaryConditions aBottomBC;			//Actual applied bottom boundary condition (can only be either Dirichlet or Neumann, as all the others can be translated in an application of either one of those two.)
	double htop=0., TopFluxRate=0.;			//Dirichlet (constant head) and Neumann (constant flux) upper boundary values respectively.
	double h_d_uppernode=0.;			//Used for LIMITEDFLUXEVAPORATION boundary condition.
	double hbottom=0., BottomFluxRate=0.;		//Dirichlet (constant head) and Neumann (constant flux) lower boundary values respectively.
	double actualtopflux=0;				//Stores the actual applied flux through top (positive is inflow).
	double refusedtopflux=0;			//Stores the difference in flux that was requested, but could not be applied
	double actualbottomflux=0;			//Stores the actual flux through the bottom (positive is outflow).
	double snowsoilinterfaceflux=0.;		//Stores the actual flux through the soil-snow interface (positive is flow into soil).
	double totalsourcetermflux=0.;			//Stores the total applied source term flux (it's a kind of boundary flux, but then in the middle of the domain).

	//Declare all numerical arrays and matrices:
	std::vector< std::vector<double> > delta_h(nmemstates, std::vector<double> (nE,0.));	//Change in pressure head per iteration
	std::vector<double> delta_h_dt(nE, 0.);		//Change in pressure head per time step.
	std::vector<double> delta_theta(nE, 0.);	//Change in volumetric water content per iteration
	std::vector<double> delta_theta_dt(nE, 0.);	//Change in volumetric water content per time step.
	std::vector<double> delta_theta_i(nE, 0.);	//Change in volumetric ice content per iteration
	std::vector<double> delta_theta_i_dt(nE, 0.);	//Change in volumetric ice content per time step.
	std::vector<double> delta_Te(nE, 0.);		//Change in element temperature per time step due to soil freezing/thawing.
	std::vector<double> delta_Te_i(nE, 0.);		//Change in element temperature per iteration time step due to soil freezing/thawing.
	std::vector<double> delta_Te_adv(nE, 0.);	//Change in element temperature per time step due to heat advection by the water flow.
	std::vector<double> delta_Te_adv_i(nE, 0.);	//Change in element temperature per iteration time step due to heat advection by the water flow.
	std::vector<double> rho(nE, 0.);		//Liquid density

	//std::vector<std::vector<double> > a(nE, std::vector<double> (nE, 0));	//Left hand side matrix. Note, we write immediately to ainv! But this is kept in to understand the original code.
	std::vector<double> ainv(nE*nE, 0.);			//Inverse of A, written down as a 1D array instead of a 2D array, with the translation: a[i][j]=ainv[i*nlayers+j]
	std::vector<double> ad(nE, 0.);				//The diagonal of matrix A, used for DGTSV
	std::vector<double> adu(nE, 0.);			//The upper second diagonal of matrix A, used for DGTSV
	std::vector<double> adl(nE, 0.);			//The lower second diagonal of matrix A, used for DGTSV

	std::vector<double> k_np1_m_ip12(nE, 0.);		//Hydraulic conductivity at the upper interface node
	std::vector<double> k_np1_m_im12(nE, 0.);		//Hydraulic conductivity at the lower interface node
	std::vector<double> h_np1_m(nE, 0.);			//Pressure head at beginning of an iteration.
	std::vector<double> h_n(nE, 0.);			//Pressure head at beginning of time step dt. Used to determine delta_h_dt, to better forecast value for next time step.
	std::vector<double> s(nE, 0.);				//Source/sink in terms of theta [m^3/m^3/s].
	std::vector<double> C(nE, 0.);				//Water capacity function. Specific moisture capacity (dtheta/dh), see Celia et al., (1990).
	std::vector<double> K(nE, 0.);				//Hydraulic conductivity function
	std::vector<double> impedance(nE, 0.);			//Impedance factor due to ice formation in matrix (see Dall'Amico, 2011);
	std::vector<double> Se(nE, 0.);				//Effective saturation, sometimes called dimensionless volumetric water content.
	std::vector<double> term_up(nE, 0.);			//Variable to support construction of the R.H.S. (R_mpfd in Celia et al., 1990).
	std::vector<double> term_down(nE, 0.);			//Variable to support construction of the R.H.S. (R_mpfd in Celia et al., 1990).
	std::vector<double> term_up_crho(nE, 0.);		//Variable to support construction of the R.H.S. (R_mpfd in Celia et al., 1990), assuming constant density.
	std::vector<double> term_down_crho(nE, 0.);		//Variable to support construction of the R.H.S. (R_mpfd in Celia et al., 1990), assuming constant density.
	std::vector<double> r_mpfd(nE, 0.);			//R_mpfd (see Celia et al, 1990).
	std::vector<double> r_mpfd2(nE, 0.);			//Copy of R_mpfd, used for DGTSV. Note: R_mpfd2 is overwritten by DGTSV, so we need a copy.
	std::vector<double> h_np1_mp1(nE, 0.);			//Pressure head for the solution time step in the next iteration
	std::vector<double> theta_np1_m(nE, 0.);		//Theta for the solution time step in the current iteration.
	std::vector<double> theta_np1_mp1(nE, 0.);		//Theta for the solution time step in the next iteration.
	std::vector<double> theta_n(nE, 0.);			//Theta at the current time step.
	std::vector<double> theta_d(nE, 0.);			//There is a singularity for dry soils, at theta=theta_r. There h -> OO. So we limit this. We define a pressure head that we consider "dry soil" (h_d) and then we calculate what theta belongs to this h_d.

	std::vector<double> theta_i_n(nE, 0.);			//Soil state, ice content at the beginning of the time step. Volumetric water content and NOT liquid water equivalent!
	std::vector<double> theta_i_np1_m(nE, 0.);		//Soil state, ice content at the beginning of the current iteration. Volumetric water content and NOT liquid water equivalent!
	std::vector<double> theta_i_np1_mp1(nE, 0.);		//Soil state, ice content at the next iteration. Volumetric water content and NOT liquid water equivalent!

	std::vector<double> dT(nE, 0.);				//Stores the energy needed to create theta_r from the ice matrix.
	std::vector<double> snowpackBACKUPTHETAICE(nE, 0.);	//Backup array for the initial SNOWPACK theta ice


	//Prevent buffering on the stdout when we write debugging output. In case of exceptions (program crashes), we don't loose any output which is still in the buffer and we can better track what went wrong.
	if(WriteDebugOutputput) setvbuf(stdout, NULL, _IONBF, 0);

#ifdef DEBUG_ARITHM
	if(boolFirstFunctionCall==true) {
		// Warn users for compilation with DEBUG_ARITHM = ON. The solver uses isnan and isinf to check if the time step is too large.
		prn_msg( __FILE__, __LINE__, "wrn", Date(), "SNOWPACK has been compiled with DEBUG_ARITHM set to ON. This will likely result in a \"Floating point exception\" when using Richards equation solver. It is strongly recommended to set DEBUG_ARITHM to OFF!");
	}
#endif

	if(boolFirstFunctionCall==true && matrix == true && enable_pref_flow == true && K_AverageType != GEOMETRICMEAN) {
		// Warn if enable_pref_flow == true and the K_AverageType != GEOMETRICMEAN.
		// Dual domain approach was designed using GEOMETRICMEAN and other combinations are unlikely to be made on purpose.
		prn_msg(__FILE__, __LINE__, "wrn", Date(), "PREF_FLOW = TRUE is expecting (for the matrix part) AVG_METHOD_HYDRAULIC_CONDUCTIVITY = GEOMETRICMEAN!");
	}

	if(WriteDebugOutputput) {
		if(matrix == true) {
			printf("RUNNING MATRIX_FLOW...\n");
		} else {
			printf("RUNNING PREF_FLOW...\n");
		}
	}

	//Backup SNOWPACK state
	for (i = lowernode; i <= uppernode; i++) {
		if (WriteDebugOutputput) std::cout << "RECEIVING at layer " << i << std::fixed << std::setprecision(15) <<  " air=" << EMS[i].theta[AIR] << " ice=" << EMS[i].theta[ICE] << " soil=" << EMS[i].theta[SOIL] << " water=" << EMS[i].theta[WATER] << " water_pref=" << EMS[i].theta[WATER_PREF] << " Te=" << EMS[i].Te << " L=" << EMS[i].L << "\n" << std::setprecision(6) ;

		//Make backup of incoming values for theta[ICE]
		snowpackBACKUPTHETAICE[i]=EMS[i].theta[ICE];
	}

	// Grid initialization (this needs to be done every time step, as snowpack layers will settle and thereby change height)
	InitializeGrid(EMS, lowernode, uppernode);

	//Now set hydraulic properties for each layer
	h_d=0.;							//Set definition of pressure head of completely dry to zero, we will determine it in the next loop.
	for (i = lowernode; i <= uppernode; i++) {
		if ( i >= Xdata.SoilNode ) {		//Snow
			if(EMS[i].theta[ICE]>max_theta_ice) {
				//Pure ice layers are a problem for Richards equation (of course...), so we limit the volumetric ice content to 99 %.
				const double tmp_excess_theta=(EMS[i].theta[ICE]-max_theta_ice)*(Constants::density_ice/Constants::density_water);
				//HACK: how to treat ice layers? The line below that is commented out makes the model spiral out of control...
				// Produce warning, but not when running for sea ice, because then ice layers are too common.
<<<<<<< HEAD
				const double Lh = (EMS[i].salinity > 0.) ? (SeaIce::compSeaIceLatentHeatFusion(EMS[i])) : (Constants::lh_fusion);
				dT[i]+=tmp_excess_theta*(Constants::density_water/Constants::density_ice) / ((EMS[i].c[TEMPERATURE] * EMS[i].Rho) / ( Constants::density_ice * Lh ));
=======
				//dT[i]+=tmp_excess_theta*(Constants::density_water/Constants::density_ice) / ((EMS[i].c[TEMPERATURE] * EMS[i].Rho) / ( Constants::density_ice * Constants::lh_fusion ));
>>>>>>> b026923e
				if(variant!="SEAICE") std::cout << "[W] ReSolver1d.cc: ICE LAYER --> WATER CREATED (" << tmp_excess_theta << "): i=" << i << " --- dT=" << dT[i] << " T=" << EMS[i].Te << " theta[WATER]=" << EMS[i].theta[WATER] << " theta[ICE]=" << EMS[i].theta[ICE] << "\n";
				EMS[i].theta[WATERINDEX]+=tmp_excess_theta;
				EMS[i].theta[ICE]-=tmp_excess_theta*(Constants::density_water/Constants::density_ice);
				EMS[i].theta[AIR]=1.-EMS[i].theta[ICE]-EMS[i].theta[WATER]-EMS[i].theta[WATER_PREF];
			}

			EMS[i].VG.SetVGParamsSnow(VGModelTypeSnow, K_PARAM, matrix);

			// Special case for ice
			if(EMS[i].theta[ICE]>700./Constants::density_ice && variant=="SEAICE") {
				// For sea ice, this probably has to become a function of ice temperature and salinity.
				const double tmp_permeability = 1E-12;
				const double tmp_dynamic_viscosity_water=0.001792;				//In Pa/s, from WaterTransport code by Hirashima: 0.001792
				EMS[i].VG.ksat=tmp_permeability * (Constants::g * Constants::density_water) / tmp_dynamic_viscosity_water;
			}

			// Recheck pref flow area: some processes in SNOWPACK may change pore space and water contents, such that the pref flow area is not consistent to store all water.
			const double tmpPoreSpace = (1. - EMS[i].theta[ICE]) * (Constants::density_ice / Constants::density_water);
			EMS[i].PrefFlowArea = std::min(0.999*(1.-(EMS[i].theta[WATER]/tmpPoreSpace)), std::max(1.001*(EMS[i].theta[WATER_PREF]/tmpPoreSpace), EMS[i].PrefFlowArea));

			// Scale theta_s
			if(WATERINDEX==WATER_PREF) {
				EMS[i].VG.theta_s*=EMS[i].PrefFlowArea;
			} else {
				if(enable_pref_flow) {
					EMS[i].VG.theta_s*=(1.-EMS[i].PrefFlowArea);
				}
			}

			theta_i_n[i]=0.;						//This sounds strange for snow, but the idea is that ice in snow functions as soil in soil (being the matrix)
			EMS[i].meltfreeze_tk=Constants::meltfreeze_tk;	//For snow, we currently don't have anything with freezing point depression, as we have in soil.
		} else {				//Soil
			EMS[i].VG.SetVGParamsSoil();
			theta_i_n[i]=EMS[i].theta[ICE];
			//Get melting point that suffices partitioning pressure head into part for ice and part for water
			const double hw0=std::min(EMS[i].VG.h_e, EMS[i].VG.fromTHETAtoH(EMS[i].theta[WATER]+(EMS[i].theta[ICE]*(Constants::density_ice/Constants::density_water)), h_d));
			EMS[i].meltfreeze_tk=Constants::meltfreeze_tk+((Constants::g*Constants::meltfreeze_tk)/Constants::lh_fusion)*hw0;
		}

		//Determine what pressure head should be considered "dry".
		//Explanation: cold dry new snow layers are initialized with this value. We need to make sure that ALL the other layers have at least a higher pressure head when they contain at least a little bit of water. Else, various numerical troubles arise.
		//In case the value is too high, we get fluxes out of the completely dry snow layer, and a too low value causes many numerical difficulties as in that case, it represents a much stronger gradient in pressure head than necessary (many iterations and small time steps).
		//So we check for each particular layer what pressure head is associated with a theta[WATER] that is a smaller deviation from theta_r then the solver will resolve.
		const double tmp_head=EMS[i].VG.fromTHETAtoHforICE(EMS[i].VG.theta_r+(REQUIRED_ACCURACY_THETA/10.), h_d, theta_i_n[i]);
		if(h_d>tmp_head) h_d=tmp_head;
		if(i==uppernode) h_d_uppernode=tmp_head;	//We store this value in order to use it for the LIMITEDFLUXEVAPORATION
		if (WriteDebugOutputput)
			std::cout << "H_D at " << i << ": " << std::scientific << tmp_head << std::fixed << " [alpha: " << EMS[i].VG.alpha << "; m: " << EMS[i].VG.m << "; n: " << EMS[i].VG.n << "; Sc: " << EMS[i].VG.Sc << "]; h_e: " << EMS[i].VG.h_e << "\n";
	}


	//Coupling of SNOWPACK domain to RE-solver domain. Makes sure the EMS.theta[XXX] are within the limits specified by the Van Genuchten parameterizations.
	for (i = lowernode; i <= uppernode; i++) {
		//Now calculate the theta that should be considered "dry soil".
		theta_d[i]=EMS[i].VG.fromHtoTHETAforICE(h_d, 0.);

		//Now check if this case is not too extreme
		const double fact=1000.;
		if(theta_d[i]<EMS[i].VG.theta_r+(REQUIRED_ACCURACY_THETA/fact)) {
			theta_d[i]=EMS[i].VG.theta_r+(REQUIRED_ACCURACY_THETA/fact);
		}

		//Now make sure that the water content in SNOWPACK's ElementData matches the soil settings (not too wet, not too dry):
		// 1) Not too wet
		if(EMS[i].theta[SOIL]>Constants::eps2) {		//For soil
			if(WATERINDEX==WATER){	//As for soil, we only use the matrix flow part, and we inhibit water flow in preferential flow, we should check this only for the matrix flow
				const double corr_factor = (boolFirstFunctionCall) ? (0.95) : (1.);
				if(EMS[i].theta[WATERINDEX]+(EMS[i].theta[ICE]*(Constants::density_ice/Constants::density_water)) > corr_factor*EMS[i].VG.theta_s) {
					EMS[i].theta[WATERINDEX]=corr_factor*EMS[i].VG.theta_s-(EMS[i].theta[ICE]*(Constants::density_ice/Constants::density_water));
				}
			}
		} else {						//For snow
			if(EMS[i].theta[WATERINDEX] > EMS[i].VG.theta_s) {
				EMS[i].theta[WATERINDEX]=EMS[i].VG.theta_s;
			}
		}

		// 2) Not too dry
		if(EMS[i].theta[SOIL]>Constants::eps2) {		//For soil
			if(matrix==true) {
				if ((EMS[i].theta[WATERINDEX]+(EMS[i].theta[ICE]*(Constants::density_ice/Constants::density_water))) < theta_d[i]) {
					EMS[i].theta[WATERINDEX]=theta_d[i]-(EMS[i].theta[ICE]*(Constants::density_ice/Constants::density_water));
				}
			} /* else {
				if (EMS[i].theta[WATER_PREF]<theta_d[i]) {
					EMS[i].theta[WATER_PREF]+=theta_d[i];
					EMS[i].theta[WATER]-=theta_d[i];
				}
				EMS[i].theta[AIR]=1.-EMS[i].theta[WATER]-EMS[i].theta[ICE]-EMS[i].theta[SOIL];
			} */
			// The part is blended out, as we suppress preferential flow in soil for the moment.
		} else {
			//For snow, we have to melt ice to create theta_r!!
			if(EMS[i].theta[WATERINDEX]<theta_d[i]) {
				const double tmp_missing_theta=(theta_d[i]-EMS[i].theta[WATERINDEX]);	//Not too dry (original)
<<<<<<< HEAD
				const double Lh = (EMS[i].salinity > 0.) ? (SeaIce::compSeaIceLatentHeatFusion(EMS[i])) : (Constants::lh_fusion);
				//dT[i]+=tmp_missing_theta*(Constants::density_water/Constants::density_ice) / ((EMS[i].c[TEMPERATURE] * EMS[i].Rho) / ( Constants::density_ice * Lh ));
=======
				dT[i]+=tmp_missing_theta*(Constants::density_water/Constants::density_ice) / ((EMS[i].c[TEMPERATURE] * EMS[i].Rho) / ( Constants::density_ice * Constants::lh_fusion ));
>>>>>>> b026923e
				if (WriteDebugOutputput)
					std::cout << "WATER CREATED (" << tmp_missing_theta << "): i=" << i << " --- dT=" << dT[i] << " T=" << EMS[i].Te << "  theta[WATER]=" << EMS[i].theta[WATER] << " theta[ICE]=" << EMS[i].theta[ICE] << "\n";
				EMS[i].theta[WATERINDEX]+=tmp_missing_theta;
				EMS[i].theta[ICE]-=tmp_missing_theta*(Constants::density_water/Constants::density_ice);
				EMS[i].VG.SetVGParamsSnow(VGModelTypeSnow, K_PARAM, matrix);    // Update the van Genuchten parameters
			}
		}


		//Now copy the EMS water content into the working arrays to solve Richards-equation (so this is the important part were this function is coupled to the rest of SNOWPACK).
		if(EMS[i].theta[SOIL]<Constants::eps2) {		//For snow
			h_n[i]=EMS[i].VG.fromTHETAtoHforICE(EMS[i].theta[WATERINDEX], h_d, theta_i_n[i]);
			if(variant=="SEAICE" && ((NDS[i].z < Xdata.Seaice->SeaLevel && fabs(EMS[i].theta[WATERINDEX]-EMS[i].VG.theta_s) < Constants::eps2) || (h_n[i]>EMS[i].VG.h_e-Constants::eps2 && EMS[i].h>EMS[i].VG.h_e-Constants::eps2))) {
				h_n[i]=EMS[i].h;
			}
		} else {
			//For soil, we take the matrix pressure head as lower boundary for the snow preferential flow
			if(matrix == false) theta_i_n[i]=EMS[i].theta[ICE];	// Keep ice contents in sync, as we skip soil freezing with preferential flow (in turn because we suppress preferential flow in soil)
			h_n[i]=EMS[i].VG.fromTHETAtoHforICE(EMS[i].theta[WATER], h_d, theta_i_n[i]);
		}
		theta_n[i]=EMS[i].VG.fromHtoTHETAforICE(h_n[i], theta_i_n[i]);	//This is the current theta, which we determine from h_n[i].

		//Determine source/sink term
		s[i]=0.;							//Reset source/sink term

		//Now add soilsurfacesourceflux (in case RemoveElements removed the lowest snow element):
		if(soilsurfacesourceflux>0. && i==Xdata.SoilNode) {		//We assign source flux in the lowest snow element if the source flux is >0. This can only be the case when we use RE for snow, so we don't have to check for this.
			//Remember: soilsurfacesourceflux=[m^3/m^2/s]
			s[i]+=soilsurfacesourceflux/dz[i];			//Soilsurfacesourceflux>0. if we remove the first snow element above the soil AND there are more snow layers (else it is a surfaceflux) AND we use RE for snow.
		}

		//Add source/sink term from other parts of SNOWPACK (in particular Canopy.cc)
		s[i]+=EMS[i].lwc_source/sn_dt;
		EMS[i].lwc_source=0.;		// Now that we used the variable, reset it.
	}


	//Initialize upper boundary in case of Dirichlet
	if(TopBC==DIRICHLET) {
		aTopBC=DIRICHLET;
		htop=h_n[uppernode];
	}

	// Initialize upper boundary for evaporation
	surfacefluxrate += (ql/Constants::lh_vaporization)/Constants::density_water;
	Sdata.mass[SurfaceFluxes::MS_EVAPORATION] += ql*sn_dt/Constants::lh_vaporization;
	ql = 0.; //We dealt with ql, so set it to 0, only to be possibly modified at the end of the function.

	//Important: We have to be aware that the previous time step may be too large for the infiltration flux in the current time step. Then, too much of the infiltration flux may be rejected.
	//           Two mechanisms to prevent this are: provide a better estimate of the necessery time step (done here), and try trigger a rewind with smaller time step first, before limiting the infilitration flux (done later).
	if((TopBC == LIMITEDFLUXINFILTRATION || TopBC == LIMITEDFLUX) && (TopFluxRate>0.) && (
	      (LIMITEDFLUXINFILTRATION_soil==true && Xdata.SoilNode==nE)
	        || (LIMITEDFLUXINFILTRATION_snowsoil==true && Xdata.SoilNode<nE && (uppernode+1)==Xdata.SoilNode)
	            || (LIMITEDFLUXINFILTRATION_snow==true && Xdata.SoilNode<nE))) {
		// Improve estimate of required time step to accomodate for all infiltrating water
		dt=std::min(dt, std::max(MIN_DT_FOR_INFILTRATION, (dz[uppernode]*(EMS[uppernode].VG.theta_s - (theta_n[uppernode] + theta_i_n[uppernode]))/surfacefluxrate)));
	}

	//Initialize lower boundary in case of Dirichlet
	if(BottomBC==DIRICHLET) {
		hbottom=h_n[lowernode];
	}

	//Initialize lower boundary in case of WATERTABLE: saturated
	if(BottomBC==WATERTABLE) {
		aBottomBC=DIRICHLET;
		hbottom=EMS[lowernode].VG.h_e;
		h_n[lowernode]=hbottom;
		theta_n[lowernode]=EMS[lowernode].VG.fromHtoTHETAforICE(h_n[lowernode], theta_i_n[lowernode]);
	}

	//Initialize lower boundary in case of SEAICE: prescribe pressure of water column at lowest ice node.
	if(BottomBC==SEAICE) {
		if(Xdata.Seaice == NULL) {
			prn_msg( __FILE__, __LINE__, "err", Date(), "[Xdata.SeaIce==NULL] You can only use LB_COND_WATERFLUX = SEAICE for simulations with sea ice!");
			throw;
		} else {
			Xdata.Seaice->updateFreeboard(Xdata);
		}
		aBottomBC=DIRICHLET;
		hbottom=Xdata.Seaice->SeaLevel - NDS[lowernode].z - .5 * EMS[lowernode].L;
		h_n[lowernode]=hbottom;
		EMS[lowernode].salinity += SeaIce::OceanSalinity * (EMS[lowernode].VG.fromHtoTHETAforICE(h_n[lowernode], theta_i_n[lowernode]) - EMS[lowernode].theta[WATER]);
		EMS[lowernode].theta[WATER] = theta_n[lowernode] = EMS[lowernode].VG.fromHtoTHETAforICE(h_n[lowernode], theta_i_n[lowernode]);
		EMS[lowernode].updDensity();
	}

	SalinityTransport Salinity(nE);

	//Note: there are 2 iterations. First, the iteration starts to match the Richards solver time step to the SNOWPACK time step. Simple example: assume SNOWPACK time step is 15 minutes and
	//Richards solver time step is 1 minute, there should be 15 iterations to match the solution to the SNOWPACK time step.
	//Then, for each time step of the Richard solver, iterations are necessary to find the solution to the equation.
	int nsteps=0;			//Counts the number of time steps in the Richards solver.
	bool StopLoop=false;		//Will switch to true when the integrated time step matches the SNOWPACK time step.
	bool DoRewindFlag=false;	//Will switch to true when the time step has to be redone with a smaller time step.

	//Determine mass at beginning of snowpack time step.
	mass1=0.;
	for (i = lowernode; i <= uppernode; i++) {
		mass1+=(theta_n[i]+(theta_i_n[i]*(Constants::density_ice/Constants::density_water)))*dz[i];
	}

	do {
		if(DoRewindFlag==false) {		//Only if we are not doing a rewind, we should increase the number of steps (else it basically is the same time step).
			nsteps++;			//Increase the number of steps
			niter_nrewinds=0;		//Reset rewind counter
		}

		Xdata.ReSolver_dt=dt;			//Store the last used time step.
		if ((TimeAdvance+dt)>=sn_dt) {		//If our time step is so large that the integrated time step will exceed the SNOWPACK time step, we limit the dt for the current time step...
			dt=sn_dt-TimeAdvance;		//...so it matches exactly the SNOWPACK time step.
			StopLoop=true;			//And we set the switch to stop the Richards solver.
		}
		TimeAdvance+=dt;			//Update the total time in this time step. This variable is used to match SNOWPACK time steps.

		//Prepare for next time step:
		niter=0;				//reset iter counter
		accuracy=0.;				//reset accuracy.


		//Set Solver
		ActiveSolver=PreferredSolver;		//We set the active solver to the preferred solver


		//Initialize values for the first iteration (iteration m)
		i = uppernode + 1;
		while (i-- > lowernode) {
			// Note, it is not possible to do an educated guess. The guess should be mass-conservative, which is very difficult to achieve.
			h_np1_m[i]=h_n[i];
			theta_np1_m[i]=theta_n[i];
			theta_i_np1_m[i]=theta_i_n[i];
		}

		//Write out initial water content
		if (WriteDebugOutputput) {
			for (i = lowernode; i <= uppernode; i++) {
				std::cout << "ITER: " << niter << " i: " << i << std::setprecision(15) << "; h_n: " << h_n[i] << " (h_np1: " << h_np1_m[i] << ") theta: " << theta_n[i] << std::setprecision(6) << "(" << EMS[i].VG.theta_r << "-" << EMS[i].VG.theta_s << ") ice: " << EMS[i].theta[ICE] << "/" << theta_i_n[i] << " (vg_params: " << EMS[i].VG.alpha << " " << EMS[i].VG.m << " " << EMS[i].VG.n << ") s[i]: " << s[i] << "\n";
			}
		}

		DoRewindFlag=false;							//Reset DoRewindFlag. We do it now, just before starting the solver, so we can use the status of this flag to initialize the solver properly.
		boolConvergence=false;							//Default is no convergence, until proven otherwise

		while (boolConvergence==false && DoRewindFlag==false) {			//In theory, this can create an endless loop, but for this, I put a throw in the code when no convergence is achieved, because then the situation is hopeless anyway.
			niter++;
			niter_snowpack_dt++;
			memstate++;
			int solver_result=0;

			//Prepare matrices
			//Update state properties
			for (i = lowernode; i <= uppernode; i++) {
				//Calculate theta from h
				theta_np1_m[i]=EMS[i].VG.fromHtoTHETAforICE(h_np1_m[i], theta_i_np1_m[i]);

				//Calculate dimensionless saturation Se, see Ippisch (2006), Eq. 11
				Se[i] = ((theta_np1_m[i] + (theta_i_np1_m[i]*(Constants::density_ice/Constants::density_water)) - EMS[i].VG.theta_r)/(EMS[i].VG.theta_s - EMS[i].VG.theta_r));
				if(Se[i]<0.) {
					//The formulation of Se[i] as used here may lead to very small negative values for Se. These are corrected here.
					if(Se[i]<-1E-12) std::cout << "WARNING: Se[" << i << "]=" << std::scientific << Se[i] << std::fixed << ".\n";	//This points towards a more serious problem, so give a warning...
					Se[i]=0.;
				}

				//Determine hydraulic conductivity, using the Mualem model (see Ippisch, 2006), Eq. 11
				K[i]=EMS[i].VG.ksat*sqrt(Se[i])*pow((1.-(pow(1.-pow(Se[i]*EMS[i].VG.Sc,(1./EMS[i].VG.m)),EMS[i].VG.m)))/(1.-pow(1.-pow(EMS[i].VG.Sc,(1./EMS[i].VG.m)), EMS[i].VG.m)),2.);

				//Applying ice impedance on K
				if(ApplyIceImpedance==true) {
					const double omega=7.;		//See Zhao et al. (1997) and Hansson et al. (2004)  [Dall'Amicao, 2011].
					if (i < Xdata.SoilNode && theta_i_np1_m[i]>0. && K[i]>0. ) {	//Only for soil and when there is ice in the soil
						//q=theta_i_np1_m[i]/(EMS[i].VG.theta_s-EMS[i].VG.theta_r);					//This is how Dall'Amico presents it, but it is based on Hanssen (2004), who defines it as:
						const double q = (theta_i_np1_m[i]*(Constants::density_ice/Constants::density_water))/((theta_np1_m[i]+(theta_i_np1_m[i]*(Constants::density_ice/Constants::density_water)))-EMS[i].VG.theta_r);		//Hanssen (2004).
						impedance[i]=pow(10., -1.*omega*q);
					} else {
						impedance[i]=1.;
					}
					K[i]*=impedance[i];
				}

				//Calculate the specific moisture capacity (which is derivative d.theta/d.h)
				if(h_np1_m[i]>EMS[i].VG.h_e) {
					C[i]=0.;
				} else {
					C[i]=EMS[i].VG.dtheta_dh(std::min(h_np1_m[i], EMS[i].VG.h_e));
					if(isnan(C[i])) solver_result=-1;
				}

				//Update liquid density and brine salinity
				rho[i] = Constants::density_water + SeaIce::betaS * EMS[i].salinity;

				if(WriteDebugOutputput) std::cout << "HYDPROPS: i=" << i << std::scientific << " Se=" << Se[i] << " C=" << C[i] << " K=" << K[i] << " rho=" << rho[i] << ".\n" << std::fixed;
			}

			for (i = lowernode; i <= uppernode; i++) {
				//Determine K at interface nodes
				// 1) Determine k_np1_m_ip12
				if (i!=uppernode) {
					//For the rest of the domain, we might have heterogeneous soils, so we have to approximate the hydraulic conductivity at the interface nodes.

					switch (K_AverageType) {
						case ARITHMETICMEAN:
						{
							k_np1_m_ip12[i]=.5*(K[i]+K[i+1]);
							break;
						}

						case GEOMETRICMEAN:
						{
							k_np1_m_ip12[i]=sqrt(K[i]*K[i+1]);
							break;
						}

						case HARMONICMEAN:
						{
							if(K[i]>0. && K[i+1]>0.) {
								k_np1_m_ip12[i]=((dz[i]+dz[i+1])/(dz[i+1]*K[i]+dz[i]*K[i+1]))*K[i]*K[i+1];
							} else {
								k_np1_m_ip12[i]=0.;
							}
							break;
						}

						case MINIMUMVALUE:
						{
							if(K[i]>K[i+1]) {
								k_np1_m_ip12[i]=K[i+1];
							} else {
								k_np1_m_ip12[i]=K[i];
							}
							break;
						}

						case UPSTREAM:
						{
							if (((h_np1_m[i+1]-h_np1_m[i])/dz_down[i+1]) - Xdata.cos_sl > 0.) {
								k_np1_m_ip12[i]=K[i];
							} else {
								k_np1_m_ip12[i]=K[i+1];
							}
							break;
						}
					}
					if(matrix==false) {
						// When solving preferential flow, we suppress liquid water flow in soil by setting hydraulic conductivity to 0.
						if(i<Xdata.SoilNode) {
							K[i]=0.;
							k_np1_m_ip12[i]=0.;
						}
					}
				} else {
					//For the boundaries, we neglect gradients in K. This corresponds to the specified fluid flux boundary condition (Equation 4 of McCord, WRR, 1991).
					k_np1_m_ip12[i]=K[i];
				}

				// 2) Determine k_np1_m_im12
				if (i!=lowernode) {
					// The following statement needs to be true, else you won't have mass balance in the solver!
					k_np1_m_im12[i]=k_np1_m_ip12[i-1];
				} else {
					//For the boundaries, we neglect gradients in K. This corresponds to the specified fluid flux boundary condition (Equation 4 of McCord, WRR, 1991).
					k_np1_m_im12[i]=K[i];
				}
			}

			/*if(BottomBC==SEAICE) {
				//Update the lower boundary condition for sea ice
				for (i = lowernode; i <= uppernode; i++) {
					EMS[i].theta[WATER]=EMS[i].VG.fromHtoTHETAforICE(h_n[i], theta_i_n[i]);
				}
				Xdata.Seaice->updateFreeboard(Xdata);
				hbottom=Xdata.Seaice->SeaLevel - NDS[0].z - .5 * EMS[lowernode].L;
				h_n[lowernode]=hbottom;
			}*/

			//Determine which and how boundary conditions should be applied:
			if (TopBC==DIRICHLET) {
				aTopBC=DIRICHLET;				//Set Dirichlet BC
				TopFluxRate=0.;					//Dirichlet BC, so no flux
				theta_np1_m[uppernode]=theta_n[uppernode];
			} else if (TopBC==NEUMANN) {
				//Note: TopFluxRate is defined as gradient over pressure head. For influx, pressure head is increasing with increasing height, so TopFluxRate is positive.
				//Units: surfacefluxrate=[m^3/m^2/s]
				aTopBC=NEUMANN;					//Set Neumann BC
				TopFluxRate=surfacefluxrate;			//Flux for Neumann BC
			} else if (TopBC==LIMITEDFLUXEVAPORATION || TopBC==LIMITEDFLUXINFILTRATION || TopBC==LIMITEDFLUX) {
				//Now check if the topflux is not too big or small, giving positive pressure heads. For example: during heavy rain, the rain rate can be much more than handled by the soil. The upper layer will blow up the model in this case, as it cannot deal with all the incoming water. So the fluxes should not exceed dry or saturated conditions.
				aTopBC=NEUMANN;					// Limited flux is technically just Neumann, but with limited fluxes.
				if(niter==1) TopFluxRate=surfacefluxrate;	// Initial guess for Neumann BC, plus we also only allow reductions during a time step with constant forcing, so we set it only at the first iteration.
				// Now reduce flux when necessary:
				if((TopBC == LIMITEDFLUXINFILTRATION || TopBC == LIMITEDFLUX) && (TopFluxRate>0.) && (
				     (LIMITEDFLUXINFILTRATION_soil==true && Xdata.SoilNode==nE)
				        || (LIMITEDFLUXINFILTRATION_snowsoil==true && Xdata.SoilNode<nE && (uppernode+1)==Xdata.SoilNode)
				           || (LIMITEDFLUXINFILTRATION_snow==true && Xdata.SoilNode<nE))) {
					// Influx condition
					// Determine the limiting flux, which is the flux that would fill the upper element:
					const double flux_compare = (dz[uppernode]*(EMS[uppernode].VG.theta_s - (theta_np1_m[uppernode] + theta_i_np1_m[uppernode]))/dt);
					if((0.999*flux_compare) < TopFluxRate) {			//If prescribed flux is too large:
						if(dt>MIN_DT_FOR_INFILTRATION) {			//Trigger rewind when the top layer cannot accomodate for all infiltrating flux
							solver_result=-1.;
						} else {						//Limit flux. Note: we multiply flux_compare with 0.999 because flux_compare can be
							TopFluxRate=std::max(0., (0.999*flux_compare));	//regarded as the asymptotic case from which we want to stay away a little.
						}
					}
				}
				if((TopBC == LIMITEDFLUXEVAPORATION || TopBC == LIMITEDFLUX) && (TopFluxRate<0.) && ((LIMITEDFLUXEVAPORATION_soil==true && (Xdata.SoilNode==nE || uppernode+1==Xdata.SoilNode)) || (LIMITEDFLUXEVAPORATION_snow==true && Xdata.SoilNode<nE))) {
					// Outflux condition
					const double head_compare=h_d_uppernode;
					const double flux_compare=k_np1_m_ip12[uppernode]*(((head_compare-h_np1_m[uppernode])/dz_up[uppernode]) + Xdata.cos_sl);
					if(flux_compare > TopFluxRate) {
						TopFluxRate=std::min(0., flux_compare);
					}
				}
				if(h_np1_m[uppernode]>EMS[uppernode].VG.h_e) TopFluxRate=std::min(0., TopFluxRate);
			} else if (TopBC==WATERTABLE) {
				std::cout << "ERROR in ReSolver1d.cc: WATERTABLE cannot be applied as top boundary condition (doesn't make sense)!\n";
				throw;
			} else if (TopBC==FREEDRAINAGE) {
				std::cout << "ERROR in ReSolver1d.cc: FREEDRAINAGE cannot be applied as top boundary condition (doesn't make sense)!\n";
				throw;
			} else if (TopBC==SEEPAGEBOUNDARY) {
				std::cout << "ERROR in ReSolver1d.cc: SEEPAGEBOUNDARY cannot be applied as top boundary condition (doesn't make sense)!\n";
				throw;
			} else if (TopBC==GRAVITATIONALDRAINAGE) {
				std::cout << "ERROR in ReSolver1d.cc: GRAVITATIONALDRAINAGE cannot be applied as top boundary condition (doesn't make sense)!\n";
				throw;
			}


			if (BottomBC==DIRICHLET) {
				aBottomBC=DIRICHLET;		//Set Dirichlet BC.
				BottomFluxRate=0.;		//Dirichlet BC, so no prescribed flux.
				theta_np1_m[lowernode]=theta_n[lowernode];
			} else if (BottomBC==WATERTABLE) {
				// Default water table
				aBottomBC=DIRICHLET;		//Water table is a Dirichlet BC.
				h_n[lowernode]=EMS[lowernode].VG.h_e;
				hbottom=h_n[lowernode];
				theta_np1_m[lowernode]=theta_n[lowernode];
				BottomFluxRate=0.;		//Dirichlet BC, so no prescribed flux.
			} else if (BottomBC==NEUMANN) {
				aBottomBC=NEUMANN;		//Set Neumann BC.
				//Note: BottomFluxRate is defined as gradient over pressure head. For outflux (drainage), pressure head is increasing with increasing height, so BottomFluxRate is positive.
				BottomFluxRate=0.0000005;	//Flux for Neumann BC.
			} else if (BottomBC==FREEDRAINAGE) {
				aBottomBC=NEUMANN;
				if(uppernode>0) {
					//First calculate flux between lowest and lowest+1 element.
					const double tmpgrad=((h_np1_m[lowernode+1]-h_np1_m[lowernode])/dz_up[lowernode]);	//Note: flux would be (tmpgrad * K).
					if((tmpgrad+Xdata.cos_sl) < 0.) {
						//In this case, we would create influx at lower boundary, which does not work with FREEDRAINAGE.
						//Then set zero flux:
						BottomFluxRate=0.;
					} else {
						//Now, prescribe flux at lower boundary equivalent to tmpgrad
						BottomFluxRate=(tmpgrad+Xdata.cos_sl)*k_np1_m_im12[lowernode];
					}
				} else {
					//With one element only, fall back to GRAVITATIONALDRAINAGE
					BottomFluxRate=k_np1_m_im12[lowernode];
				}
			} else if (BottomBC==SEEPAGEBOUNDARY) {
				//Neumann with flux=0 in case of unsaturated
				//Dirichlet with h_bottom=h_e in case of saturated
				if(h_n[lowernode]<EMS[lowernode].VG.h_e) {
					aBottomBC=NEUMANN;
					BottomFluxRate=0.;
				} else {
					aBottomBC=DIRICHLET;
					h_n[lowernode]=EMS[lowernode].VG.h_e;
					hbottom=h_n[lowernode];
					BottomFluxRate=0.;
				}
			} else if (BottomBC==GRAVITATIONALDRAINAGE) {
				// See: Xubin Zeng and Mark Decker (2008). Improving the Numerical Solution of Soil Moisture–Based Richards Equation for Land Models with a Deep or Shallow Water Table
				// http://dx.doi.org/10.1175/2008JHM1011.1
				aBottomBC=NEUMANN;
				BottomFluxRate=k_np1_m_im12[lowernode];
			} else if (BottomBC==SEAICE) {
				aBottomBC=DIRICHLET;
				BottomFluxRate=0.;
				theta_np1_m[lowernode]=theta_n[lowernode];
			} else if (BottomBC==LIMITEDFLUX) {
				//Probably also not necessary.
				std::cout << "ERROR in ReSolver1d.cc: No implementation for LIMITEDFLUX lower boundary condition. Either choose a saturated DIRICHLET (lower boundary in water table), or choose GRAVITATIONAL or FREEDRAINAGE (lower boundary not in water table).\n";
				throw;
			} else if (BottomBC==LIMITEDFLUXEVAPORATION) {
				std::cout << "ERROR in ReSolver1d.cc: LIMITEDFLUXEVAPORATION cannot be applied as bottom boundary condition (doesn't make sense)!\n";
				throw;
			} else if (BottomBC==LIMITEDFLUXINFILTRATION) {
				std::cout << "ERROR in ReSolver1d.cc: LIMITEDFLUXINFILTRATION cannot be applied as bottom boundary condition (doesn't make sense)!\n";
				throw;
			}

			if (WriteDebugOutputput)
				std::cout << "BOUNDARYTOPFLUX: [ BC: " << TopBC << "] " << std::scientific << TopFluxRate << " " << surfacefluxrate << " " << theta_n[lowernode] << " " << K[lowernode] << " " << ((h_np1_mp1[lowernode])+(((TopFluxRate/k_np1_m_im12[lowernode])-1.)*dz_down[lowernode])) << " " << h_np1_mp1[lowernode] << " " << k_np1_m_im12[lowernode] << " " << (TopFluxRate/k_np1_m_im12[lowernode]) << "\n" << std::fixed;

			// Verify source/sink term
			totalsourcetermflux=0.;
			for (i = lowernode; i <= uppernode; i++) {
				if(s[i] != 0.) {
					if(LIMITEDFLUXSOURCESINKTERM==true) {
						const double tmp = s[i];
						// Determine the limiting influx:
						const double flux_compare_max =														//The limiting flux is (positive is inflow):
							std::max(0., (dz[i]*(EMS[i].VG.theta_s - (theta_np1_m[i] + theta_i_np1_m[i]))/dt)						// net flux that would lead to saturation of the layer
								+ ((i>lowernode) ? k_np1_m_im12[i]*(((h_np1_m[i]-h_np1_m[i-1])/dz_down[i]) + Xdata.cos_sl) : BottomFluxRate)		// plus what could leave below
								- ((i<uppernode) ? k_np1_m_ip12[i]*(((h_np1_m[i+1]-h_np1_m[i])/dz_up[i]) + Xdata.cos_sl) : TopFluxRate));		// minus what comes from above
						// Determine the limiting outflux (note we take theta_d as reference "dry")
						const double flux_compare_min =														//The limiting flux is (positive is outflow):
							std::max(0., (dz[i]*((theta_np1_m[i] + theta_i_np1_m[i]) - theta_d[i])/dt)							// net flux that would lead to drying of the layer
								- ((i>lowernode) ? k_np1_m_im12[i]*(((h_np1_m[i]-h_np1_m[i-1])/dz_down[i]) + Xdata.cos_sl) : BottomFluxRate)		// minus what will leave below
								+ ((i<uppernode) ? k_np1_m_ip12[i]*(((h_np1_m[i+1]-h_np1_m[i])/dz_up[i]) + Xdata.cos_sl) : TopFluxRate));		// plus what comes from above
						s[i] = std::min(std::max(s[i], -0.999*flux_compare_min), 0.999*flux_compare_max);

						if(fabs(tmp - s[i])>Constants::eps2) {
							if(dt>MIN_DT_FOR_INFILTRATION) {			//Trigger rewind when the layer cannot accomodate for the source/sink term
								s[i]=tmp;					//Reset source/sink term to original value
								solver_result=-1.;				//Trigger rewind
							} else {
								std::cout << "[W] ReSolver1d.cc: for layer " << i << ", prescribed source/sink term could not be applied with dt=" << dt << ". Term reduced from " << tmp << " to " << s[i] << ".\n";
							}
						}
					}

					//Update now the flux of water in/out of the model domain due to the source/sink term.
					totalsourcetermflux+=s[i]*dz[i];
				}
			}

			//Solve equation
			std::fill(ainv.begin(), ainv.end(), 0.);	//This is very important: with inverting the matrix, it may become non-tridiagonal! So we have to explicitly set its elements to 0, because some of the for-loops only touch the tridiagonal part of the matrix.
			for (i = lowernode; i <= uppernode; i++) {
				j=i;	//As matrix A is tridiagonal, it can be filled very efficiently. The notation of i and j is kept for clarity of the structure of A. However, only evaluating when i==j is required.


				// Calculate density related variables
				double rho_up = 0;
				double rho_down = 0;
				double drho_up = 0;
				double drho_down = 0;
				if(i==uppernode) {
					rho_up = 0.5 * (rho[i] + Constants::density_water);
					drho_up = (Constants::density_water - rho[i]) / dz_up[i];
				} else {
					rho_up = 0.5 * (rho[i] + rho[i+1]);
					drho_up = (rho[i+1] - rho[i]) / (dz_up[i]);
				}
				if(i==lowernode) {
					rho_down = 0.5 * (rho[i] + Constants::density_water + SeaIce::betaS * SeaIce::OceanSalinity);
					drho_down = (rho[i] - Constants::density_water + SeaIce::betaS * SeaIce::OceanSalinity) / dz_down[i];
				} else {
					rho_down = 0.5 * (rho[i] + rho[i-1]);
					drho_down = (rho[i] - rho[i-1]) / (dz_down[i]);
				}



				//This part is for the DGESVD/DGESDD solver, which uses full matrix a (ainv). We always need them, because in case DGTSV fails, we should be able to fall back on DGESVD/DGESDD:
				if(i==j) {
					//Set up the matrix diagonal
					ainv[j*(uppernode+1)+i]=(1./dt)*(C[i]/rho[i]);

					//The following two lines assume Neumann boundary conditions (for upper and lowernode, one of the terms drop out). If Dirichlet is used, this will be corrected later.
					if(i!=lowernode) ainv[j*(uppernode+1)+i]+=(1./dz_[i])*(k_np1_m_im12[i]/rho_down/dz_down[i]);
					if(i!=uppernode) ainv[j*(uppernode+1)+i]+=(1./dz_[i])*(k_np1_m_ip12[i]/rho_up/dz_up[i]);

					//Correct diagonal in case of Dirichlet
					if(aTopBC==DIRICHLET && i==uppernode) {
						ainv[i*(uppernode+1)+i]=1.;
					}
					if(aBottomBC==DIRICHLET && i==lowernode) {
						ainv[i*(uppernode+1)+i]=1.;
					}

					//Set up the matrix upper and lower diagonals
					if(i!=lowernode) ainv[i*(uppernode+1)+(i-1)]=(-1./dz_[i])*(k_np1_m_im12[i]/rho_down/dz_down[i]);
					if(i!=uppernode) ainv[i*(uppernode+1)+(i+1)]=(-1./dz_[i])*(k_np1_m_ip12[i]/rho_up/dz_up[i]);

					if(uppernode>0) {
						//Correct upper and lower diagonals in case of Dirichlet
						//HACK/TODO: check if this piece of code is actually correct. Why is condition uppernode>0 necessary here, but not when using DGTSV or TDMA solvers?
						if(aTopBC==DIRICHLET && i==uppernode) {
							ainv[(i-1)*(uppernode+1)+i]=0.;
							ainv[i*(uppernode+1)+(i-1)]=0.;
						}
						if(aBottomBC==DIRICHLET && i==lowernode) {
							ainv[(i+1)*(uppernode+1)+i]=0.;
							ainv[i*(uppernode+1)+(i+1)]=0.;
						}
					}
				}

				//This part is for the DGTSV or TDMA solver, that uses the fact that A is a tridiagonal matrix, so we only have to specify the diagonals and subdiagonals.
				if(ActiveSolver==DGTSV || ActiveSolver==TDMA ) {
					if(i==j) {
						//Set up the matrix diagonal
						ad[i]=(1./dt)*(C[i]/rho[i]);

						//The following two lines assume Neumann boundary conditions (for upper and lowernode, one of the terms drop out). If Dirichlet is used, this will be corrected later.
						if(i!=lowernode) ad[i]+=(1./dz_[i])*(k_np1_m_im12[i]/rho_down/dz_down[i]);
						if(i!=uppernode) ad[i]+=(1./dz_[i])*(k_np1_m_ip12[i]/rho_up/dz_up[i]);

						//Correct diagonal in case of Dirichlet
						if(aTopBC==DIRICHLET && i==uppernode) {
							ad[i]=1.;
						}
						if(aBottomBC==DIRICHLET && i==lowernode) {
							ad[i]=1.;
						}

						//Set up the matrix upper and lower diagonals
						if(i!=lowernode) adl[i-1]=-(1./dz_[i])*(k_np1_m_im12[i]/rho_down/dz_down[i]);
						if(i!=uppernode) adu[i]=-(1./dz_[i])*(k_np1_m_ip12[i]/rho_up/dz_up[i]);

						//Correct diagonals in case of Dirichlet
						if(aTopBC==DIRICHLET && i==uppernode) {
							adu[i-1]=0.;
							adl[i-1]=0.;
						}
						if(aBottomBC==DIRICHLET && i==lowernode) {
							adu[i]=0.;
							adl[i]=0.;
						}
					}
				}

				//We copy here the matrix to the ainv, which is passed to the SVD-routine later on. This ainv is altered externally, that's why we need a copy.
				//ainv[j*(uppernode+1)+i]=a[i][j];

				//Determine R:
				term_up[i]=0.;
				term_down[i]=0.;
				term_up_crho[i]=0.;
				term_down_crho[i]=0.;

				//Fill R.H.S. vector
				//Note: the gravity term is not explicitly in Celia et al (1990). It is just z[i], as pressure head should already be scaled by rho_water * g. Then it is taken outside the nabla, by using the chain rule.
				if(i==uppernode) {
					if(aTopBC==NEUMANN) {		//Neumann, following Equation 4 in McCord, WRR (1991).
						term_up[i]=(TopFluxRate)*dz_up[i] - Xdata.cos_sl*(dz_up[i]*k_np1_m_ip12[i]);
					} else {	//Dirichlet
						term_up[i]=0.;
					}
					term_up_crho[i]=term_up[i];
				} else {
					term_up[i]=(k_np1_m_ip12[i]/rho_up)*(h_np1_m[i+1]*rho[i+1]-h_np1_m[i]*rho[i]);
					//term_up_crho[i]=k_np1_m_ip12[i]*(h_np1_m[i+1]*0.5*(rho[i]+rho[i+1])-h_np1_m[i]*0.5*(rho[i]+rho[i+1]));
					term_up_crho[i]=(k_np1_m_ip12[i]/rho_up)*(h_np1_m[i+1]*rho_up-h_np1_m[i]*rho_up);
				}
				if(i==lowernode) {
					if(aBottomBC == NEUMANN) {	//Neumann, following Equation 4 in McCord, WRR (1991).
						term_down[i]=(BottomFluxRate)*dz_down[i] - Xdata.cos_sl*(dz_down[i]*k_np1_m_im12[i]);
					} else {			//Dirichlet (r_mpfd[lowernode] should equal 0.)
						term_down[i]=(term_up[i]/dz_up[i])*dz_down[i];

						term_down[i]+=
					(+ Xdata.cos_sl*((k_np1_m_ip12[i]-k_np1_m_im12[i])/(dz_[i]))
					+ Xdata.cos_sl*(((k_np1_m_ip12[i]/rho_up)*(z[i]+0.5*(dz_up[i])) * (drho_up) - (k_np1_m_im12[i]/rho_down)*(z[i]-0.5*(dz_down[i])) * (drho_down)) / (dz_[i]))
					- (1./dt)*((theta_np1_m[i]-theta_n[i]) + (theta_i_np1_m[i]-theta_i_n[i])*(Constants::density_ice/Constants::density_water))
					+ s[i]) * dz_[i] * dz_down[i];
					}
					term_down_crho[i]=term_down[i];
				} else {
					term_down[i]=(k_np1_m_im12[i]/rho_down)*(h_np1_m[i]*rho[i] - h_np1_m[i-1]*rho[i-1]);
					//term_down_crho[i]=k_np1_m_im12[i]*(h_np1_m[i]*0.5*(rho[i]+rho[i-1]) - h_np1_m[i-1]*0.5*(rho[i]+rho[i-1]));
					term_down_crho[i]=(k_np1_m_im12[i]/rho_down)*(h_np1_m[i]*rho_down - h_np1_m[i-1]*rho_down);
				}

				//RHS eq. 17 in Celia et al. (1990):
				r_mpfd[i]=(1./(dz_[i]))*((term_up[i]/dz_up[i])-(term_down[i]/dz_down[i]))
					+ Xdata.cos_sl*((k_np1_m_ip12[i]-k_np1_m_im12[i])/(dz_[i]))
					+ Xdata.cos_sl*(((k_np1_m_ip12[i]/rho_up)*(z[i]+0.5*(dz_up[i])) * (drho_up) - (k_np1_m_im12[i]/rho_down)*(z[i]-0.5*(dz_down[i])) * (drho_down)) / (dz_[i]))
					- (1./dt)*((theta_np1_m[i]-theta_n[i]) + (theta_i_np1_m[i]-theta_i_n[i])*(Constants::density_ice/Constants::density_water))
					+ s[i];

				//Determine individual fluxes (defined as: negative = upward, positive = downward):
				Salinity.dz_[i] = dz_[i];
				Salinity.dz_up[i] = dz_up[i];
				Salinity.dz_down[i] = dz_down[i];
				Salinity.theta1[i] = theta_n[i];
				Salinity.D[i] = 1.E-9;
				switch (SALINITY_MIXING) {
					case NONE:
					{
						//No mixing: salt fluxes only based on net fluxes (1) and second term (2) is zero.
						Salinity.flux_up[i] = term_up[i]/dz_up[i]
							+ Xdata.cos_sl*(k_np1_m_ip12[i])
							+ Xdata.cos_sl*((k_np1_m_ip12[i]/rho_up)*(z[i]+0.5*(dz_up[i]))) * (drho_up);
						Salinity.flux_up_2[i] = 0.;

						Salinity.flux_down[i] = term_down[i]/dz_down[i]
							+ Xdata.cos_sl*(k_np1_m_im12[i])
							+ Xdata.cos_sl*((k_np1_m_im12[i]/rho_down)*(z[i]-0.5*(dz_down[i]))) * (drho_down);
						Salinity.flux_down_2[i] = 0.;
						break;
					}
					case CAPILLARY_GRAVITY:
					{
						//Separate capillary (1) and gravity term (2)
						Salinity.flux_up[i] = term_up[i]/dz_up[i];				// Capillary term
						Salinity.flux_up_2[i] =							// Gravity term
							+ Xdata.cos_sl*(k_np1_m_ip12[i])
							+ Xdata.cos_sl*((k_np1_m_ip12[i]/rho_up)*(z[i]+0.5*(dz_up[i]))) * (drho_up);

						Salinity.flux_down[i] = term_down[i]/dz_down[i];			// Capillary term
						Salinity.flux_down_2[i] =						// Gravity term
							+ Xdata.cos_sl*(k_np1_m_im12[i])
							+ Xdata.cos_sl*((k_np1_m_im12[i]/rho_down)*(z[i]-0.5*(dz_down[i]))) * (drho_down);
						break;
					}
					case DENSITY_DIFFERENCE:
					{
						//Separate term dependent on density (1) and term constant density (2)
						Salinity.flux_up[i] =
							+ term_up[i]/dz_up[i] - term_up_crho[i]/dz_up[i]
							+ Xdata.cos_sl*((k_np1_m_ip12[i]/rho_up)*(z[i]+0.5*(dz_up[i]))) * (drho_up);
						Salinity.flux_up_2[i] = term_up_crho[i]/dz_up[i] + Xdata.cos_sl*k_np1_m_ip12[i];

						Salinity.flux_down[i] =
							+ term_down[i]/dz_down[i] - term_down_crho[i]/dz_down[i]
							+ Xdata.cos_sl*((k_np1_m_im12[i]/rho_down)*(z[i]-0.5*(dz_down[i]))) * (drho_down);
						Salinity.flux_down_2[i] = term_down_crho[i]/dz_down[i] + Xdata.cos_sl*k_np1_m_im12[i];
						break;
					}
					case DENSITY_GRAVITY:
					{
						//Separate term constant density (1) and term dependent on density (2)
						Salinity.flux_up[i] = term_up[i]/dz_up[i] + Xdata.cos_sl*(k_np1_m_ip12[i]*rho[i]);
						Salinity.flux_up_2[i] =
							+ Xdata.cos_sl*(k_np1_m_ip12[i]*(rho_up-rho[i]))
							+ Xdata.cos_sl*(k_np1_m_ip12[i]*(z[i]+0.5*(dz_[i]))-k_np1_m_im12[i]*(z[i]-0.5*(dz_[i]))) * (drho_up);

						Salinity.flux_down[i] = term_down[i]/dz_down[i] + Xdata.cos_sl*(k_np1_m_im12[i]*rho[i]);
						Salinity.flux_down_2[i] =
							+ Xdata.cos_sl*(k_np1_m_im12[i]*(rho_down-rho[i]))
							+ Xdata.cos_sl*(k_np1_m_ip12[i]*(z[i]+0.5*(dz_[i]))-k_np1_m_im12[i]*(z[i]-0.5*(dz_[i]))) * (drho_down);
						break;
					}
				}
				if(i==uppernode) {
					Salinity.flux_up[uppernode]+=Salinity.flux_up_2[uppernode];
					Salinity.flux_up_2[uppernode]=0.;
				}
				if(i==lowernode) {
					Salinity.flux_down[lowernode]+=Salinity.flux_down_2[lowernode];
					Salinity.flux_down_2[lowernode]=0.;
				}


				// r_mpfd is an approximation of how far one is away from the solution. So in case of Dirichlet boundaries, we are *at* the solution:
				if(aTopBC==DIRICHLET) r_mpfd[uppernode]=0.;
				if(aBottomBC==DIRICHLET) r_mpfd[lowernode]=0.;

				r_mpfd2[i]=r_mpfd[i];			// We make a copy for use with DGTSV and TDMA solvers.
			}

			if((SalinityTransportSolver==SalinityTransport::EXPLICIT || (SalinityTransportSolver==SalinityTransport::EXPLICITIMPLICIT && TimeAdvance<60.)) && Salinity.VerifyCFL(dt)==false) {
				printf("CFL failed for dt=%.10f\n", dt);
				solver_result=-1;
			}
			if((SalinityTransportSolver==SalinityTransport::IMPLICIT || (SalinityTransportSolver==SalinityTransport::EXPLICITIMPLICIT && !(TimeAdvance<60.))) && Salinity.VerifyImplicitDt(dt)==false) {
				printf("ImplicitLimit failed for dt=%.10f\n", dt);
				solver_result=-1;
			}


			//Before solving the system of equations, reset convergence tracking variables:
			track_accuracy_h=0.;
			track_accuracy_theta=0.;
			accuracy=-1.;				//-1 is a flag. accuracy can only be positive, so when it is negative, we know that no layer did NOT converged yet.
			max_delta_h=0.;
			boolConvergence=true;			//We initialize it as true, and set it to false when necessary.
			mass2=0.;

			//Now call the designated solver.
			if(solver_result==0) {
				if (ActiveSolver==TDMA) {
					// Note: TDMA is very rapid, but has the problem that when elements in the matrix differ order of magnitudes, rounding errors can occur that destroy accuracy.
					// For this reason, it is better to use DGTSV solver, which does partial pivoting to prevent this. See: http://en.wikipedia.org/wiki/Pivot_element#Partial_and_complete_pivoting
					const size_t matrixdimensions=(uppernode-lowernode)+1;
					solver_result=TDMASolver(matrixdimensions, &adl[0], &ad[0], &adu[0], &r_mpfd[0], &r_mpfd2[0]);
				}

				if(ActiveSolver==DGTSV) {
#ifdef CLAPACK
					// Solver for Tridiagonal matrices, with partial pivoting.
					int info=0;
					const int matrixdimensions=int((uppernode-lowernode)+1);	// Cast from size_t to int is necessary, to interface correctly with LAPACK dgtsv_.
					const int vectordimensions=1;
					dgtsv_( (integer*) &matrixdimensions, (integer*) &vectordimensions, &adl[0], &ad[0], &adu[0], &r_mpfd2[0], (integer*) &matrixdimensions, (integer*) &info );

					if(info!=0) {
						//= 0: successful exit
						//< 0: if INFO = -i, the i-th argument had an illegal value
						//> 0: if INFO = i, U(i,i) is exactly zero, and the solution
						//    has not been computed.  The factorization has not been
						//    completed unless i = N.
						if(AllowSwitchSolver==true) {
							if(WriteDebugOutputput) std::cout << "ERROR in ReSolver1d.cc: DGTSV failed [info = " << info << "]. Trying DGESVD/DGESDD...\n";
							ActiveSolver=DGESVD;
						} else {
							if(WriteDebugOutputput) std::cout << "ERROR in ReSolver1d.cc: DGTSV failed [info = " << info << "]. Trying with smaller time step...\n";
							solver_result=-1;
						}
					}
#else
					throw InvalidArgumentException("you cannot use solver DGTSV when libraries BLAS and LAPACK are not installed. Either install these libraries, or choose solver TDMA", AT);
#endif
				}

				if(ActiveSolver==DGESVD) {
#ifdef CLAPACK
					//Do Moore-Penrose matrix inversion, using singular value decomposition (SVD), so we can write: H = A' * R
					solver_result=pinv(int((uppernode-lowernode)+1), int((uppernode-lowernode)+1), int((uppernode-lowernode)+1), &ainv[0]);
#else
					throw InvalidArgumentException("you cannot use solver DGESVD when libraries BLAS and LAPACK are not installed. Either install these libraries, or choose solver TDMA", AT);
#endif
				}


				//Apply new iteration solution

				//This is a little bit complicated. The problem started when we did soil freezing. If then suddenly an isnan is detected somewhere in the model domain, some part of the soil is already through the phasechange function, other parts not (maybe).
				//It is difficult to revert this soil freezing, so therefore, we need first to loop over i to determine the complete solution vector delta_h, and then an other loop over i to apply the new solution.
				//However, if a proper way to revert soil freezing is made, this extra loop can be removed.
				for (i = lowernode; i <= uppernode; i++) {
					//Determine delta h:
					if(ActiveSolver==DGESVD) {
						delta_h[memstate%nmemstates][i]=0.;
						//Note: after inverting, ainv is non tridiagonal, so we have to loop over all elements.
						for (k = lowernode; k <= uppernode; k++) {
						//for (k = std::min(uppernode, i+1); k >= std::max(lowernode, i-1); k--) {
							delta_h[memstate%nmemstates][i]+=ainv[i*(uppernode+1)+k]*r_mpfd[k];
						}
					} else {	//In case of DGTSV, solution is returned in r_mpfd2, overwriting original content.
						delta_h[memstate%nmemstates][i]=r_mpfd2[i];
					}
					if(isnan(delta_h[memstate%nmemstates][i])==true || isinf(delta_h[memstate%nmemstates][i])==true) {
						solver_result=-1;
					}
					delta_h[memstate%nmemstates][i]/=rho[i];
				}
			}


			//Apply Dirichlet BCs:
			if(aTopBC==DIRICHLET) {
				h_np1_mp1[uppernode]=htop;
				delta_h[memstate%nmemstates][uppernode]=0.;
				delta_theta[uppernode]=0.;
			}
			if(aBottomBC==DIRICHLET) {
				h_np1_mp1[lowernode]=hbottom;
				delta_h[memstate%nmemstates][lowernode]=0.;
				delta_theta[lowernode]=0.;
			}

			i = uppernode + 1;
			while (i-- > lowernode) {
				//Keep track of the maximum delta h, to detect possible model blow-ups.
				if(fabs(delta_h[memstate%nmemstates][i])>max_delta_h) {	// If change is too big and we are allowed to do a rewind, don't check for accuracy
					//delta_h[memstate%nmemstates][i]=0.;
					max_delta_h=fabs(delta_h[memstate%nmemstates][i]);
					h_np1_mp1[i]=h_np1_m[i];
					theta_np1_mp1[i]=theta_np1_m[i];
					delta_theta_i[i]=0.;
					delta_theta[i]=1E10;			//Set delta_theta[i] to any value, to make sure the convergence test will fail.
				}

				//if(not(max_delta_h>MAX_ALLOWED_DELTA_H) || niter>MAX_ITER+1) {	//If it is, there is a big chance the call to fromHtoTHETA will fail because of floating point exceptions (overflows). In this case, we will force a rewind later on, so the solution does not matter anymore.
													//The second clause means we cannot increase time step anymore, so we should just try the solution.
				if(solver_result!=-1) {
					//Apply solution
					h_np1_mp1[i]=h_np1_m[i]+delta_h[memstate%nmemstates][i];

					//Calculate theta
					theta_np1_mp1[i]=EMS[i].VG.fromHtoTHETAforICE(h_np1_mp1[i], theta_i_np1_m[i]);

					//Calculate temperature change of soil layers to reflect heat advected by the flowing water
					if(i<Xdata.SoilNode) {
						//Calculate the fluxes from above and below for this layer
						const double tmp_flux_above = (i<uppernode) ? (((((h_np1_m[i+1]+delta_h[memstate%nmemstates][i+1])-(h_np1_m[i]+delta_h[memstate%nmemstates][i]))/dz_up[i])+Xdata.cos_sl)*k_np1_m_ip12[i]*dt) : 0;			//Units: [m^3/m^2]
						const double tmp_flux_below = (i>lowernode) ? (((((h_np1_m[i]+delta_h[memstate%nmemstates][i])-(h_np1_m[i-1]+delta_h[memstate%nmemstates][i-1]))/dz_up[i-1])+Xdata.cos_sl)*k_np1_m_ip12[i-1]*dt) : 0;				//Units: [m^3/m^2]

						//Calculate intermediate state variables of this layer
						const double tmp_theta_air = 1. - theta_i_n[i] - (theta_np1_mp1[i] + (theta_i_np1_m[i]-theta_i_n[i])*(Constants::density_ice/Constants::density_water)) - EMS[i].theta[SOIL];					//Units: [m^3 m^-3]
						const double tmp_rho = (Constants::density_ice * theta_i_n[i] + Constants::density_water * (theta_np1_mp1[i] + (theta_i_np1_m[i]-theta_i_n[i])*(Constants::density_ice/Constants::density_water)) + EMS[i].soil[SOIL_RHO] * EMS[i].theta[SOIL]);	//Units: [kg m-3]
						const double tmp_c_p = (Constants::density_air * tmp_theta_air * Constants::specific_heat_air							//Units: [J kg-1 K-1]
									+ Constants::density_ice * theta_i_n[i] * Constants::specific_heat_ice
									+ Constants::density_water * (theta_np1_mp1[i] + (theta_i_np1_m[i]-theta_i_n[i])*(Constants::density_ice/Constants::density_water)) * Constants::specific_heat_water
									+ EMS[i].soil[SOIL_RHO] * EMS[i].theta[SOIL] * EMS[i].soil[SOIL_C]
									) / tmp_rho;
						delta_Te_adv_i[i]=0.;
						if (tmp_flux_above>0.) {	//Positve flux from above (= influx in current layer)
							//Advected heat
							const double tmp_adv_heat = ((EMS[i+1].Te + delta_Te_adv[i+1] + delta_Te[i+1]) - (EMS[i].Te + delta_Te_adv[i] + delta_Te[i])) * Constants::density_water * tmp_flux_above * Constants::specific_heat_water;	//Units [J/m^2]
							delta_Te_adv_i[i] = (tmp_adv_heat) / (tmp_c_p * tmp_rho * EMS[i].L);
						}
						if (tmp_flux_below<0.) {	//Negative flux from below (=influx in current layer)
							//Advected heat
							const double tmp_adv_heat = ((EMS[i-1].Te + delta_Te_adv[i-1] + delta_Te[i-1]) - (EMS[i].Te + delta_Te_adv[i] + delta_Te[i])) * Constants::density_water * (-1.*tmp_flux_below) * Constants::specific_heat_water;	//Units [J/m^2]
							//In rare cases, we may have inflow from above AND below, so we add (+=) the temperature change due to heat advection
							delta_Te_adv_i[i] += (tmp_adv_heat) / (tmp_c_p * tmp_rho * EMS[i].L);
						}

						//Repartition ice/water based on new head
						if(matrix==true) {
							unsigned int BS_iter=0;			//Counting the number of iterations
							const double hw0=std::min(EMS[i].VG.h_e, h_np1_mp1[i]);
							EMS[i].meltfreeze_tk=Constants::meltfreeze_tk+((Constants::g*Constants::meltfreeze_tk)/Constants::lh_fusion)*hw0;
							// Bisection-Secant method, see wikipedia: http://en.wikipedia.org/wiki/False_position_method
							//   fromHtoTHETA(hw0+(Constants::lh_fusion/(Constants::g*EMS[i].meltfreeze_tk))*(EMS[i].Te-EMS[i].meltfreeze_tk))
							//      +
							//   (theta_i_np1_mp1[i]*(Constants::density_ice/Constants::density_water))
							//      -
							//   fromHtoTHETA(hw0);
							//      = 0.
							// Solving this equation for theta_i_np1_mp1[i] (which influences theta_np1_mp1 and Te)

							// So the new liquid water content basically is the same equation, but we have to adapt EMS[i].Te to the amount of ice we create (delta_i).
							if((theta_i_np1_m[i] > 0. && (EMS[i].Te + delta_Te_adv[i] + delta_Te_adv_i[i] + delta_Te[i]) > EMS[i].meltfreeze_tk) || (EMS[i].Te + delta_Te_adv[i] + delta_Te_adv_i[i] + delta_Te[i]) < EMS[i].meltfreeze_tk) {

								if(WriteDebugOutputput) {
									const double tmp_T = EMS[i].Te + delta_Te_adv[i] + delta_Te_adv_i[i] + delta_Te[i] + delta_Te_i[i];
									std::cout << "BEFORE [" << i << std::fixed << std::setprecision(15) << "]; theta_w: " << theta_np1_mp1[i] << " theta_i_np1_m: " << theta_i_np1_m[i] << " theta_s: " << EMS[i].VG.theta_s << std::setprecision(3) << "  T: " << tmp_T << std::setprecision(8) << "  rho: " << tmp_rho << "  cp: " << tmp_c_p << " ColdC: " << tmp_rho * tmp_c_p * tmp_T * EMS[i].L << "\n" << std::setprecision(6);
								}

								//Determine maximum possible change in ice content, which should be between 0, and theta_water > theta_d (all possible water freezes). Then maximum ice content is determined based on the temperature difference between element and EMS[i].meltfreeze_tk.
								//const double max_delta_ice=(std::min((theta_np1_mp1[i]-theta_d[i])*(Constants::density_ice/Constants::density_water), std::max(0., EMS[i].meltfreeze_tk-(EMS[i].Te/*+delta_Te*/)) * ((EMS[i].c[TEMPERATURE] * EMS[i].Rho) / ( Constants::density_ice * Constants::lh_fusion ))));
								double max_delta_ice;
								if((EMS[i].Te + delta_Te_adv[i] + delta_Te_adv_i[i] + delta_Te[i]) > EMS[i].meltfreeze_tk) {
									// Melt: either all ice will disappear, or a fraction based on available energy
									max_delta_ice=-1.*theta_i_n[i];
								} else {
									// Freeze: either all available water will freeze, or a fraction based on available energy.
									max_delta_ice=(theta_np1_mp1[i]-0.)*(Constants::density_water/Constants::density_ice);
								}

								bool BS_converged=false;
								double ak=0., bk=0., ck=0.;	//These are values for changes in ice content.
								double delta_Te_ak=0., delta_Te_bk=0., delta_Te_ck=0., delta_w_ak=0., delta_w_bk=0., delta_w_ck=0.;
								double ck1=0, delta_Te_ck1=0., delta_w_ck1=0.;
								if(max_delta_ice>0.) {
									ak=0.;
									bk=max_delta_ice;
								} else {
									ak=max_delta_ice;
									bk=0.;
								}
								// Deal with special cases:
								// 1) So much energy available that all ice will melt (note: this case will not be properly solved by Bisection-Secant method.)
								if((EMS[i].meltfreeze_tk-(EMS[i].Te + delta_Te_adv[i] + delta_Te_adv_i[i] + delta_Te[i])) * ((tmp_c_p * tmp_rho) / ( Constants::density_ice * Constants::lh_fusion )) < -1.*theta_i_n[i] && BS_converged==false) {
									ck=-1.*theta_i_np1_m[i];
									delta_w_ck=-1.*(ck*(Constants::density_ice/Constants::density_water));
									delta_Te_ck=((theta_i_np1_m[i] - theta_i_n[i]) + ck) / ((tmp_c_p * tmp_rho) / ( Constants::density_ice * Constants::lh_fusion ));	//Change in element temperature associated with change in ice content
									if(WriteDebugOutputput) {
										const double tmp_T = EMS[i].Te + delta_Te_adv[i] + delta_Te_adv_i[i] + delta_Te[i] + delta_Te_i[i] + delta_Te_ck;
										std::cout << "BS_ITER [" << BS_iter << std::scientific << "], case 2: a=" << ak << " b=" << bk << " c=" << ck << " (max: " << max_delta_ice << ") " << delta_w_ck << " " << tmp_T << " " << EMS[i].meltfreeze_tk << ": fa: " << (delta_w_ak + ak*(Constants::density_ice/Constants::density_water)) << " fb: " << (delta_w_bk + bk*(Constants::density_ice/Constants::density_water)) << " fc: " << (delta_w_ck + ck*(Constants::density_ice/Constants::density_water)) << "\n" << std::fixed;
									}
									BS_converged=true;
								}
								// 2) Very small temperature difference or very small possible change in ice content
								if(fabs(ak-bk)<SF_epsilon && BS_converged==false) {
									// In this case it is possible that we should melt some ice in order to prevent theta[WATER] to get negative (drainage case):
									ck=0.;
									if(theta_np1_mp1[i]<0.) {
										delta_w_ck=-1.*theta_np1_mp1[i];					//Make sure water gets 0.
										ck=theta_np1_mp1[i]*(Constants::density_water/Constants::density_ice);	//Necessary change in theta[ICE]
										delta_Te_ck=((theta_i_np1_m[i] - theta_i_n[i]) + ck) / ((tmp_c_p * tmp_rho) / ( Constants::density_ice * Constants::lh_fusion ));	//Change in element temperature associated with change in ice content
									}
									if(WriteDebugOutputput) {
										const double tmp_T = EMS[i].Te + delta_Te_adv[i] + delta_Te_adv_i[i] + delta_Te[i] + delta_Te_i[i] + delta_Te_ck;
										std::cout << "BS_ITER [" << BS_iter << std::scientific << "], case 1: a=" << ak << " b=" << bk << " c=" << ck << " (max: " << max_delta_ice << ") " << delta_w_ck << " " << tmp_T << " " << EMS[i].meltfreeze_tk << ": fa: " << (delta_w_ak + ak*(Constants::density_ice/Constants::density_water)) << " fb: " << (delta_w_bk + bk*(Constants::density_ice/Constants::density_water)) << " fc: " << (delta_w_ck + ck*(Constants::density_ice/Constants::density_water)) << "\n" << std::fixed;
									}
									BS_converged=true;
								}
								while (BS_converged==false && BS_iter < BS_MAX_ITER) {
									BS_iter++;
									delta_Te_ak=((theta_i_np1_m[i] - theta_i_n[i]) + ak) / ((tmp_c_p * tmp_rho) / ( Constants::density_ice * Constants::lh_fusion ));			//Change in element temperature associated with change in ice content
									delta_Te_bk=((theta_i_np1_m[i] - theta_i_n[i]) + bk) / ((tmp_c_p * tmp_rho) / ( Constants::density_ice * Constants::lh_fusion ));			//Change in element temperature associated with change in ice content
									delta_w_ak=(EMS[i].VG.fromHtoTHETA(hw0+(Constants::lh_fusion/(Constants::g*EMS[i].meltfreeze_tk))*std::min(0., (EMS[i].Te + delta_Te_adv[i] + delta_Te_adv_i[i] + delta_Te[i] + delta_Te_ak)-EMS[i].meltfreeze_tk))) - theta_np1_mp1[i];
									delta_w_bk=(EMS[i].VG.fromHtoTHETA(hw0+(Constants::lh_fusion/(Constants::g*EMS[i].meltfreeze_tk))*std::min(0., (EMS[i].Te + delta_Te_adv[i] + delta_Te_adv_i[i] + delta_Te[i] + delta_Te_bk)-EMS[i].meltfreeze_tk))) - theta_np1_mp1[i];
									//Now calculate bisect
									ck1=(ak+bk)/2.;
									delta_Te_ck1=((theta_i_np1_m[i] - theta_i_n[i]) + ck1) / ((tmp_c_p * tmp_rho) / ( Constants::density_ice * Constants::lh_fusion ));			//Change in element temperature associated with change in ice content
									delta_w_ck1=(EMS[i].VG.fromHtoTHETA(hw0+(Constants::lh_fusion/(Constants::g*EMS[i].meltfreeze_tk))*std::min(0., (EMS[i].Te + delta_Te_adv[i] + delta_Te_adv_i[i] + delta_Te[i] + delta_Te_ck1)-EMS[i].meltfreeze_tk))) - theta_np1_mp1[i];
									//Now check secant
									ck=((delta_w_bk + bk*(Constants::density_ice/Constants::density_water))*ak  -  (delta_w_ak + ak*(Constants::density_ice/Constants::density_water))*bk)  /  ((delta_w_bk + bk*(Constants::density_ice/Constants::density_water)) - (delta_w_ak + ak*(Constants::density_ice/Constants::density_water)));
									delta_Te_ck=((theta_i_np1_m[i] - theta_i_n[i]) + ck) / ((tmp_c_p * tmp_rho) / ( Constants::density_ice * Constants::lh_fusion ));			//Change in element temperature associated with change in ice content
									delta_w_ck=(EMS[i].VG.fromHtoTHETA(hw0+(Constants::lh_fusion/(Constants::g*EMS[i].meltfreeze_tk))*std::min(0., (EMS[i].Te + delta_Te_adv[i] + delta_Te_adv_i[i] + delta_Te[i] + delta_Te_ck)-EMS[i].meltfreeze_tk))) - theta_np1_mp1[i];
									//Now check if bisect or secant is a better approximation
									if(fabs(delta_w_ck + ck*(Constants::density_ice/Constants::density_water))>fabs(delta_w_ck1+ck1*(Constants::density_ice/Constants::density_water))) {
										ck=ck1;
										delta_Te_ck=delta_Te_ck1;
										delta_w_ck=delta_w_ck1;
									}
									if(WriteDebugOutputput) {
										const double tmp_T = EMS[i].Te + delta_Te_adv[i] + delta_Te_adv_i[i] + delta_Te[i] + delta_Te_i[i] + delta_Te_ck;
										std::cout << "BS_ITER [" << BS_iter << std::scientific << "]: a=" << ak << " b=" << bk << " c=" << ck << " (max: " << max_delta_ice << ") " << delta_w_ck << " " << tmp_T << " " << EMS[i].meltfreeze_tk << ": fa: " << (delta_w_ak + ak*(Constants::density_ice/Constants::density_water)) << " fb: " << (delta_w_bk + bk*(Constants::density_ice/Constants::density_water)) << " fc: " << (delta_w_ck + ck*(Constants::density_ice/Constants::density_water)) << "\n" << std::fixed;
									}
									//Now check if convergence is achieved
									if(fabs(delta_w_ck + ck*(Constants::density_ice/Constants::density_water)) < SF_epsilon) {
										delta_w_ck=-1.*(ck*(Constants::density_ice/Constants::density_water));	//Make delta in water equal to ice, so we keep mass-balance.
										BS_converged=true;
									} else if(fabs(delta_w_ak + ak*(Constants::density_ice/Constants::density_water)) < SF_epsilon) {
										ck=ak;
										delta_w_ck=-1.*(ck*(Constants::density_ice/Constants::density_water));	//Make delta in water equal to ice, so we keep mass-balance.
										delta_Te_ck=delta_Te_ak;
										BS_converged=true;
									} else if(fabs(delta_w_bk + bk*(Constants::density_ice/Constants::density_water)) < SF_epsilon) {
										ck=bk;
										delta_w_ck=-1.*(ck*(Constants::density_ice/Constants::density_water));	//Make delta in water equal to ice, so we keep mass-balance.
										delta_Te_ck=delta_Te_bk;
										BS_converged=true;
									} else {
										//And determine whether to update the left or right point
										if((delta_w_ck + ck*(Constants::density_ice/Constants::density_water)) * (delta_w_ak + ak*(Constants::density_ice/Constants::density_water)) > 0.) {	//Multiply to check if same sign
											ak=ck;
										} else {
											bk=ck;
										}
									}
								}
								if(BS_converged==false) {
									if(WriteDebugOutputput) std::cout << "[W] ReSolver1d.cc: Bisect-Secant method failed to converge in soil freezing with dt = " << dt << ".\n";
									if(WriteDebugOutputput) {
										const double tmp_T = EMS[i].Te + delta_Te_adv[i] + delta_Te_adv_i[i] + delta_Te[i] + delta_Te_i[i] + delta_Te_ck;
										std::cout << "  -- BS_ITER [" << BS_iter << std::scientific << "]: a=" << ak << " b=" << bk << " c=" << ck << " (max: " << max_delta_ice << ") " << delta_w_ck << " " << tmp_T << " " << EMS[i].meltfreeze_tk << ": fa: " << (delta_w_ak + ak*(Constants::density_ice/Constants::density_water)) << " fb: " << (delta_w_bk + bk*(Constants::density_ice/Constants::density_water)) << " fc: " << (delta_w_ck + ck*(Constants::density_ice/Constants::density_water)) << "\n" << std::fixed;
										std::cout << "  -- " << std::setprecision(15) << EMS[i].meltfreeze_tk << " " << EMS[i].Te << " " << delta_Te_adv[i] << " " << delta_Te_adv_i[i] << " " << delta_Te[i] << "   " << EMS[i].theta[WATER] << " " << EMS[i].theta[ICE] << "\n" << std::setprecision(6);
									}
									max_delta_h=2.*MAX_ALLOWED_DELTA_H;
									solver_result=-1;
								} else {
									//Final solution
									const double tmp_delta_i=ck;
									const double tmp_delta_w=delta_w_ck;
									const double tmp_delta_Te=delta_Te_ck;
									//Apply final solution
									delta_Te_i[i]=tmp_delta_Te;
									theta_i_np1_mp1[i]=theta_i_np1_m[i]+tmp_delta_i;
									theta_np1_mp1[i]+=tmp_delta_w;
								}
							} else {
								theta_i_np1_mp1[i]=0.;
								theta_np1_mp1[i]=EMS[i].VG.fromHtoTHETAforICE(h_np1_mp1[i], 0.);
							}
							//Update BS-solver statistics
							bs_stats_totiter+=BS_iter;
							if(BS_iter>bs_stats_maxiter) bs_stats_maxiter=BS_iter;
							if(WriteDebugOutputput)
								std::cout << "AFTER [" << i << std::setprecision(15) << "]: theta_w: " << theta_np1_mp1[i] << " theta_i_np1_m: " << theta_i_np1_mp1[i] << " theta_s:" << EMS[i].VG.theta_s << std::setprecision(3) << "  T: " << EMS[i].Te + delta_Te_adv[i] + delta_Te_adv_i[i] + delta_Te[i] + delta_Te_i[i] << " (niter=" << BS_iter << ")\n" << std::setprecision(6);
						} else { //END OF REPARTITIONING ICE/WATER
							theta_i_np1_mp1[i]=theta_i_np1_m[i];
						}
					}
					delta_theta[i]=theta_np1_mp1[i]-theta_np1_m[i];
					delta_theta_i[i]=theta_i_np1_mp1[i]-theta_i_np1_m[i];
				} else {
					// Solver failed, trigger rewind
					max_delta_h=2.*MAX_ALLOWED_DELTA_H;
				}

				//Update mass balance
				mass2+=(theta_np1_mp1[i]+(theta_i_np1_mp1[i]*(Constants::density_ice/Constants::density_water)))*dz[i];

				if(WriteDebugOutputput) {
					std::cout << "ITER: " << niter << " i: " << i << std::scientific << std::setprecision(10) << " ---  h1: " << h_np1_m[i] << " d_h: " << delta_h[memstate%nmemstates][i] << " h2: " << h_np1_mp1[i] << std::setprecision(12) << " --- theta1: " << theta_np1_m[i] << " d_theta: " << delta_theta[i] << " theta2: " << theta_np1_mp1[i] << "\n" << std::setprecision(6) << std::fixed;
				}


				// Note: boundaries are not considered for determination of the accuracy in case of Dirichlet (of course!).

				//Absolute accuracy in h: This seems to produce the best (in sense of most stable) behaviour.
				//Note: because we want to be able to very accurately determine the flux over the snow-soil boundary (for MS_SNOW_RUNOFF) and model boundaries (for MS_SOIL_RUNOFF),
				//we ALWAYS have to assess the accuracy in head in this region! If we don't do this, then in case of dry soil layers, the estimated pressure head can be quite
				//inaccurate, leading to a completely wrong estimation of these fluxes!
				if(Se[i]>convergencecriterionthreshold || i==Xdata.SoilNode-1 || i==Xdata.SoilNode || i==lowernode || i==lowernode-1) {
					if ((i!=lowernode || aBottomBC==NEUMANN) && (i!=uppernode || aTopBC==NEUMANN)) {
						//First check general accuarcy:
						if(fabs(delta_h[memstate%nmemstates][i])>track_accuracy_h) {
							track_accuracy_h=fabs(delta_h[memstate%nmemstates][i]);
						}
						//Now check against convergence criterion:
						//if(fabs(delta_h[memstate%nmemstates][i]/h_np1_m[i]) > REQUIRED_ACCURACY_H) {	//relative accuracy
						if(fabs(delta_h[memstate%nmemstates][i])>REQUIRED_ACCURACY_H) {			//absolute accuracy
							accuracy=fabs(delta_h[memstate%nmemstates][i]);
						}
					}
				}

				//Absolute accuracy in theta. This doesn't behave stable, especially during saturated soil conditions, when the accuracy is set too low.
				//See Huang (1996), which proposes this, and also discusses the need for a higher accuracy:
				//if(not(Se[i]>convergencecriterionthreshold || i==uppernode || i==lowernode || i==Xdata.SoilNode-1 || i==Xdata.SoilNode)) {
				if(not(Se[i]>convergencecriterionthreshold || i==Xdata.SoilNode-1 || i==Xdata.SoilNode || i==lowernode || i==lowernode-1)) {
					if ((i!=lowernode || aBottomBC==NEUMANN) && (i!=uppernode || aTopBC==NEUMANN)) {
						//First check general accuarcy:
						if(fabs(delta_theta[i]+delta_theta_i[i]*(Constants::density_ice/Constants::density_water))>track_accuracy_theta) {
							track_accuracy_theta=fabs(delta_theta[i]+delta_theta_i[i]*(Constants::density_ice/Constants::density_water));
						}
						//Now check against convergence criterion:
						if (fabs(delta_theta[i]+delta_theta_i[i]*(Constants::density_ice/Constants::density_water)) > REQUIRED_ACCURACY_THETA ) {
							accuracy=fabs(delta_theta[i]+delta_theta_i[i]*(Constants::density_ice/Constants::density_water));
						}
					}
				}
			}

			//Apply boundary conditions
			if(aTopBC==DIRICHLET) {
				h_np1_mp1[uppernode]=htop;		//Dirichlet
			}
			if(aBottomBC==DIRICHLET) {
				h_np1_mp1[lowernode]=hbottom;		//Dirichlet
			}

			//Check mass balance:
			//-- Calculate mass change:
			massbalanceerror=mass1-mass2;
			//-- Determine top and bottom flux:
			double tmp_mb_topflux=0.;
			double tmp_mb_bottomflux=0.;
			if(aTopBC==NEUMANN) {		//If we use Neumann, the massbalance should incorporate the applied TopFluxRate:
				tmp_mb_topflux=TopFluxRate*dt;
			} else {			//Else when using Dirichlet, we should estimate the influx: (Note that basically with Dirichlet, the change of theta in the element is 0., so the influx in the model domain is equal to the flux from the upper element to the one below.)
				tmp_mb_topflux=((theta_np1_mp1[uppernode]+theta_i_np1_mp1[uppernode]*(Constants::density_ice/Constants::density_water))-(theta_n[uppernode] + theta_i_n[uppernode]*(Constants::density_ice/Constants::density_water)))*dz[uppernode] + (2./(rho[uppernode]+rho[uppernode-1]))*((((h_np1_mp1[uppernode]*rho[uppernode]-h_np1_mp1[uppernode-1]*rho[uppernode-1])/dz_down[uppernode])+Xdata.cos_sl*rho[uppernode])*k_np1_m_im12[uppernode]*dt);
			}
			if(aBottomBC==NEUMANN) {	//If we use Neumann, the massbalance should incorporate the applied BottomFluxRate:
				tmp_mb_bottomflux=BottomFluxRate*dt;
			} else {			//Else when using Dirichlet, we should estimate the outflux: (Note that basically with Dirichlet, the change of theta in the element is 0., so the outflux in the model domain is equal to the flux from the element above the lowest one to the lowest one.)
				if(uppernode > 0) {
					/*tmp_mb_bottomflux=-1.*(
						((theta_np1_mp1[lowernode]+theta_i_np1_mp1[lowernode]*(Constants::density_ice/Constants::density_water))-(theta_n[lowernode] + theta_i_n[lowernode]*(Constants::density_ice/Constants::density_water)))*dz[lowernode]
						-(2./(rho[lowernode+1]+rho[lowernode]))*
							((((h_np1_mp1[lowernode+1]*rho[lowernode+1]-h_np1_mp1[lowernode]*rho[lowernode])/dz_up[lowernode])
							+Xdata.cos_sl*(rho[lowernode+1]*z[lowernode+1]-rho[lowernode]*z[lowernode])/dz_up[lowernode])
							*k_np1_m_ip12[lowernode]*dt)
						);*/
					tmp_mb_bottomflux=(Salinity.flux_down[lowernode]+Salinity.flux_down_2[lowernode]) * dt;
				} else {
					//With Dirichlet lower boundary condition and only 1 element, we cannot really estimate the flux, so set it to 0.
					tmp_mb_bottomflux=0.;
				}
			}
			massbalanceerror+=tmp_mb_topflux;		//Add topflux (note: topflux>0. means influx)
			massbalanceerror-=tmp_mb_bottomflux;		//Substract bottomflufx (note: bottomflux>0. means outflux)
			massbalanceerror+=totalsourcetermflux*dt;	//Add the sink/source term flux.

			if(WriteDebugOutputput) printf("MASSBALANCETEST: mass1 %.8E    mass2 %.8E    topflux %.8E (%.8E)  bottomflux %.8E (%.8E) sourceflux %.8E    delta %.8E\n", mass1, mass2, tmp_mb_topflux, ((theta_np1_mp1[uppernode]+theta_i_np1_mp1[uppernode]*(Constants::density_ice/Constants::density_water))-(theta_n[uppernode] + theta_i_n[uppernode]*(Constants::density_ice/Constants::density_water)))*dz[uppernode] + ((((h_np1_m[uppernode]-h_np1_m[uppernode-1])/dz_down[uppernode])+1.)*k_np1_m_im12[uppernode]*dt), tmp_mb_bottomflux, -1.*(((theta_np1_mp1[lowernode]+theta_i_np1_mp1[lowernode]*(Constants::density_ice/Constants::density_water))-(theta_n[lowernode] + theta_i_n[lowernode]*(Constants::density_ice/Constants::density_water)))*dz[lowernode]-(1./rho[lowernode])*((((h_np1_m[lowernode+1]*rho[lowernode+1]-h_np1_m[lowernode]*rho[lowernode])/dz_up[lowernode])+Xdata.cos_sl*rho[lowernode])*k_np1_m_ip12[lowernode]*dt)), totalsourcetermflux*dt, massbalanceerror);

			//Make sure to trigger a rewind by making max_delta_h very large in case the mass balance is violated or change in head are too large.
			if(fabs(massbalanceerror)>1E-1 || max_delta_h>MAX_ALLOWED_DELTA_H) {
				//max_delta_h=2.*MAX_ALLOWED_DELTA_H;
			}

			if (accuracy > 1E-20 || fabs(massbalanceerror)>maxallowedmassbalanceerror || solver_result==-1) {		//Check whether we converged. Note that accuracy is only assigned when the layer exceeds the prescribed required accuracy. This is because we want to have more than one convergence criterion (both h and theta based), we say accuracy=0 is a sign of convergence in the whole domain.
				boolConvergence=false;
			}


			if(WriteDebugOutputput) printf("CONVERGENCE:  acc_h: %.10f acc_theta: %.10f acc: %.10f converged? %s\n", track_accuracy_h, track_accuracy_theta, accuracy, (boolConvergence)?"yes":"no");

			//Copy solution, to prepare for next iteration
			for (i = lowernode; i <= uppernode; i++) {
				h_np1_m[i]=h_np1_mp1[i];
				theta_np1_m[i]=theta_np1_mp1[i];
				theta_i_np1_m[i]=theta_i_np1_mp1[i];
			}

			//Rewind time step control: retry finding solution with smaller time step when MAX_ITER is exceeded. Also when max_delta_h is too large we do a rewind, else the model is starting to blow up.
			if((niter>MAX_ITER || max_delta_h>MAX_ALLOWED_DELTA_H) && dt > MIN_VAL_TIMESTEP && boolConvergence==false) {

				if(WriteDebugOutputput) std::cout << "REWIND: timestep " << std::setprecision(20) << dt << std::setprecision(6) << " ---> ";

				niter_seqrewinds++;				//We increase the sequential rewinds counter. For this first rewind, this will give a power of 1 for the new time step, etc.
										//When we find a good solution again, we reset this counter to 0.

				TimeAdvance-=dt;				//We do a rewind of the time step, so adjust TimeAdvance with the time step.
				dt*=pow(0.333, double(niter_seqrewinds));	//Now make the time step smaller, we use niter_seqrewinds to speed up when we encounter multiple consecutive rewinds.
										//The value of 0.333 is taken from the HYDRUS-manual, where they do this in case a rewind is necessary.

				if(WriteDebugOutputput) std::cout << std::setprecision(20) << dt << "  accuracy: " << std::setprecision(10) << accuracy << " max_delta_h: " << max_delta_h << ")\n" << std::setprecision(6);

				niter=0;					//Because of the rewind, we start again with the iterations.
				niter_nrewinds++;				//Increase rewind counter
				stats_nrewinds++;				//Increase the statistics rewind counter
				boolConvergence=false;				//Of course, when we need to rewind, we have had no convergence.
				DoRewindFlag=true;				//Set DoRewindFlag to true, to quit the iteration loop.
				StopLoop=false;					//In case StopLoop was set true (last time step), we set it back to false. It might be that the smaller time step won't match the SNOWPACK time step any longer.
				for (i = lowernode; i <= uppernode; i++) {	//We have to reset the whole domain, because we do the time step for the whole domain.
					h_np1_m[i]=h_n[i];
					theta_np1_m[i]=theta_n[i];
					theta_i_np1_m[i]=theta_i_n[i];		//Set back ice content due to soil freezing/thawing
					delta_Te_i[i]=0.;			//Reset temperature change due to soil freezing/thawing
					delta_Te_adv_i[i]=0.;			//Reset temperature change due to heat advection by water flowing
				}
			}

			if(niter>500) {
				//Print latest state for debugging:
				bool DoThrow=false;
				if(SafeMode==false) {
					prn_msg(__FILE__, __LINE__, "err", Date(), "Richards-Equation solver did not converge: reached maximum number of iterations (500), with a time step: %G\n", dt);
					DoThrow=true;
				} else {
					if(seq_safemode>3) {
						std::cout << "[E] ERROR in Richards-Equation solver: no convergence! SafeMode was not able to continue simulation!\n";
						DoThrow=true;
					} else {
						std::cout << "[W] WARNING in Richards-Equation solver: no convergence! SafeMode was used to continue simulation! [" << seq_safemode << "].\n";
					}
				}
				std::cout << "    POSSIBLE SOLUTIONS:\n  ========================================================================================\n";
				if(sn_dt>900) std::cout << "      - SNOWPACK time step is larger than 15 minutes. This numerical problem\n      may be resolved by using a time step of 15 minutes.\n";
#ifndef CLAPACK
				std::cout << "      - SNOWPACK was not compiled with BLAS and CLAPACK libraries.\n      Try installing libraries BLAS and CLAPACK and use solver TGSV (default).\n";
#endif
				std::cout << "      - Verify that the soil is not initialized in a very dry or a very\n      wet state.\n";
				std::cout << "      - If the snow and/or soil saturates, try setting LB_COND_WATERFLUX = FREEDRAINAGE\n      in the [SnowpackAdvanced] section of the ini-file.\n";
				std::cout << "      - If the soil is drying out, try setting LB_COND_WATERFLUX = WATERTABLE in the\n      [SnowpackAdvanced] section of the ini-file.\n";
				std::cout << "      - Try bucket scheme, by setting WATERTRANSPORTMODEL_SNOW = BUCKET and\n      WATERTRANSPORTMODEL_SOIL = BUCKET in the [SnowpackAdvanced] section\n      of the ini-file.\n";
				std::cout << "\n  ----------------------------------------------------------------------------------------\n    SOLVER DUMP:\n";
				for (i = lowernode; i <= uppernode; i++) {
					printf("    layer [%d]:  h(t): %.3f  h(t+dt): %.3f  th(t): %.3f (%.3f-%.3f)  th(t+dt): %.3f  th_ice(t): %.3f  th_ice(t+dt): %.3f  (vg_params: %.2f %.2f %.2f)\n", int(i), h_n[i], h_np1_m[i], theta_n[i], EMS[i].VG.theta_r, EMS[i].VG.theta_s, theta_np1_m[i], (i<Xdata.SoilNode)?(theta_i_n[i]):(EMS[i].theta[ICE]), (i<Xdata.SoilNode)?(theta_i_np1_m[i]):(EMS[i].theta[ICE]), EMS[i].VG.alpha, EMS[i].VG.m, EMS[i].VG.n);
				}
				printf("    upper boundary [ boundary condition: %d ]:   prescribed flux: %G    applied flux: %G     domain: %s\n", TopBC, surfacefluxrate, TopFluxRate, (matrix)?("matrix"):("pref_flow"));
				if(DoThrow==true) {
					//We are lost. We cannot do another rewind and decrease time step (if we could, niter is reset).
					throw;
				} else {
					std::cout << "  ----------------------------------------------------------------------------------------\n    SAFE MODE:\n";

					//We rescue the simulation ...
					double SafeMode_MBE=0.;		// Mass balance error (kg/m^2) due to SafeMode

					//Do a rewind
					TimeAdvance-=dt;
					dt=1E-3;

					niter=0;
					niter_nrewinds++;				//Increase rewind counter
					stats_nrewinds++;				//Increase the statistics rewind counter
					seq_safemode++;					//Increase counter for sequential safemode
					boolConvergence=false;				//Of course, when we need to rewind, we have had no convergence.
					DoRewindFlag=true;				//Set DoRewindFlag to true, to quit the iteration loop.
					StopLoop=false;					//In case StopLoop was set true (last time step), we set it back to false. It might be that the smaller time step won't match the SNOWPACK time step any longer.
					mass1=0.;					//Because we fiddle around with theta, we should update mass1 (mass at beginning of time step)
					if(seq_safemode==1 && totalsourcetermflux!=0.) {
						for (i = lowernode; i <= uppernode; i++) {	//We have to reset the whole domain, because we do the time step for the whole domain.
							// The first time a safe mode is required, set source/sink terms to 0.
							if(s[i]!=0) {
								SafeMode_MBE+=s[i]*(sn_dt-TimeAdvance)*Constants::density_water*dz[i];
								printf("    --> reset source/sink term at layer %d from %G ", int(i), s[i]);
								s[i]=0.;
								totalsourcetermflux=0.;
								printf("    to %G.\n", s[i]);
							}
						}
					} else {
						if(seq_safemode==3) {
							for (i = lowernode; i <= uppernode; i++) {	//We have to reset the whole domain, because we do the time step for the whole domain.
								// Update the SafeMode mass balance error tracking variable by "removing" all water
								SafeMode_MBE-=(theta_n[i]+theta_i_n[i])*dz[i]*Constants::density_water;
								// Make sure pressure head is in secure limits:
								h_n[i]=std::max(h_d, std::min(EMS[i].VG.h_e, h_n[i]));
								theta_n[i]=EMS[i].VG.fromHtoTHETAforICE(h_n[i], theta_i_n[i]);
								//Deal with dry layers
								if(theta_n[i]+theta_i_n[i] < EMS[i].VG.theta_r+(REQUIRED_ACCURACY_THETA/1000.)) {
									theta_n[i]=EMS[i].VG.theta_r+(REQUIRED_ACCURACY_THETA/1000.);
									h_n[i]=EMS[i].VG.fromTHETAtoHforICE(theta_n[i], h_d, theta_i_n[i]);
								}
								//Deal with wet layers
								if(theta_n[i]+theta_i_n[i] > EMS[i].VG.theta_s-(REQUIRED_ACCURACY_THETA/1000.)) {
									theta_i_n[i]*=0.90;
									theta_n[i]=((theta_n[i]-EMS[i].VG.theta_r)*0.9)+EMS[i].VG.theta_r;
									h_n[i]=EMS[i].VG.fromTHETAtoHforICE(theta_n[i], h_d, theta_i_n[i]);
								}
								// Update the SafeMode mass balance error tracking variable by "adding" the water again
								SafeMode_MBE+=(theta_n[i]+theta_i_n[i])*dz[i]*Constants::density_water;

								h_np1_m[i]=h_n[i];			//Reset initial guess for next iteration
								theta_np1_m[i]=theta_n[i];		//Reset initial guess for next iteration
								theta_i_np1_m[i]=theta_i_n[i];		//Set back ice content due to soil freezing/thawing

								delta_Te_i[i]=0.;			//Reset temperature change due to soil freezing/thawing
								delta_Te_adv_i[i]=0.;			//Reset temperature change due to heat advection by water flowing

								//Now update mass1, which may have changed due to SafeMode throwing some water away, or introducing some water:
								mass1+=(theta_n[i]+(theta_i_n[i]*(Constants::density_ice/Constants::density_water)))*dz[i];
							}
							std::cout << "    --> reset dry and wet layers.\n";

							//Deal with the TopFluxRate:
							if(surfacefluxrate!=0.) {
								SafeMode_MBE+=(surfacefluxrate/2.)*(sn_dt-TimeAdvance)*Constants::density_water;
								printf("    --> set surfacefluxrate from %G ", surfacefluxrate);
								surfacefluxrate=0.;
								printf("to %G.\n", surfacefluxrate);
							}
						} else {
							//Deal with the TopFluxRate:
							SafeMode_MBE+=(surfacefluxrate/2.)*(sn_dt-TimeAdvance)*Constants::density_water;
							printf("    --> set surfacefluxrate from %G ", surfacefluxrate);
							surfacefluxrate/=2.;
							printf("to %G.\n", surfacefluxrate);
						}
					}
					std::cout << "    Estimated mass balance error due to SafeMode: " << std::scientific << SafeMode_MBE << std::fixed << " kg/m^2\n";
				}
			}
		}	//End of iteration loop


		//If the solver wants to do a rewind, it exits the previous loop. However, in this case the time step is already adjusted and the matrices are put back to initial state. So we should skip the preparation for the next time step.
		if(DoRewindFlag==false) {
			niter_seqrewinds=0;		//We found a good solution (again), so we reset this niter_seqrewind counter.
			seq_safemode=0;
			stats_niters+=niter;		//Update the statistics with the number of iterations necessary to find the solution, ignoring possible iterations done before a rewind.
			stats_nsteps++;			//Update the statistics of the number of steps.

			//Prepare for next time step:
			if (Xdata.Seaice != NULL) {
				//
				// For sea ice, deal with salinity flux
				//

				// Set the SalinityTransport vector with the solution after liquid water flow
				std::vector<double> DeltaSal(nE, 0.);							//Salinity changes
				for (i = lowernode; i <= uppernode; i++) {						//We loop over all Richards solver domain layers
					Salinity.BrineSal[i] = EMS[i].salinity / theta_n[i];				//Calculate brine salinity
					Salinity.theta1[i] = theta_n[i];
					Salinity.theta2[i] = theta_np1_mp1[i];
				}

				// Solve the transport equation
				if((TimeAdvance<60. && SalinityTransportSolver==SalinityTransport::EXPLICITIMPLICIT) || SalinityTransportSolver==SalinityTransport::EXPLICIT) {
					Salinity.SolveSalinityTransportEquationExplicit(dt, DeltaSal);
					//Salinity.SolveSalinityTransportEquationImplicit(dt, DeltaSal, 1.);
				} else {
					Salinity.SolveSalinityTransportEquationImplicit(dt, DeltaSal, 0.5);
				}

				// Apply and verify solution
				for (i = lowernode; i <= uppernode; i++) {
					EMS[i].salinity = Salinity.BrineSal[i] * theta_np1_mp1[i];
					//EMS[i].salinity += DeltaSal[i] * (theta_np1_mp1[i]);

					//Verify new salinity profile
					if(EMS[i].salinity < 0.) {
						if(EMS[i].salinity>-Constants::eps) {
							EMS[i].salinity = 0.;
						} else {
							std::cout << "[E] Salinity at e=" << i << ": " << std::setprecision(8) << EMS[i].salinity << "!\n";
							/*if(TimeAdvance == 900.)*/ EMS[i].salinity = 0.;
							//throw;
						}
					}
					Xdata.Edata[i].melting_tk = Xdata.Edata[i].freezing_tk = -SeaIce::mu * Salinity.BrineSal[i] + Constants::freezing_tk;
				}

				Xdata.Seaice->BottomSalFlux += Salinity.BottomSalFlux;
				Xdata.Seaice->TopSalFlux += Salinity.TopSalFlux;
			}

			for (i = lowernode; i <= uppernode; i++) {				//Cycle through all Richards solver domain layers.
				//Apply change in temperature due to soil freezing or thawing and heat advection by flowing water:
				if(i<Xdata.SoilNode) {
					//Freezing and thawing
					if(fabs(delta_Te_i[i]) > 0.) {				//Check if phase change did occur in soil
						delta_Te[i]+=delta_Te_i[i];
						EMS[i].QIntmf+=(Constants::density_ice*(theta_i_np1_mp1[i]-theta_i_n[i])*(Constants::specific_heat_water-Constants::specific_heat_ice)*(EMS[i].meltfreeze_tk-Constants::meltfreeze_tk))/dt;
						// Now that we have performed a phase change, we should correct the nodal temperatures too. This will be done later in PhaseChange,
						// by using Qmf to determine amount of phase change that occurred.
					}

					delta_Te_adv[i]+=delta_Te_adv_i[i];
				}

				//We adapted the elements and nodes to the temperature change, so set it to 0.
				delta_Te_i[i]=0.;
				delta_Te_adv_i[i]=0.;

				//Set initial solution for next iteration
				theta_np1_mp1[i]=EMS[i].VG.fromHtoTHETAforICE(h_np1_m[i], theta_i_np1_mp1[i]);

				delta_h_dt[i]=(h_np1_mp1[i]-h_n[i])/dt;				//We make delta_h_dt relative to time step. If time step is allowed to change, we can use this delta_h_dt (actually a derivative) to better estimate solution in next time step.
				delta_theta_dt[i]=(theta_np1_mp1[i]-theta_n[i])/dt;		//We make delta_theta_dt relative to time step. If time step is allowed to change, we can use this delta_h_dt (actually a derivative) to better estimate solution in next time step.
				delta_theta_i_dt[i]=(theta_i_np1_mp1[i]-theta_i_n[i])/dt;	//We make delta_theta_i_dt relative to time step. If time step is allowed to change, we can use this delta_h_dt (actually a derivative) to better estimate solution in next time step.

				//Copy current state:
				h_n[i]=h_np1_mp1[i];
				theta_n[i]=theta_np1_mp1[i];
				theta_i_n[i]=theta_i_np1_mp1[i];
			}


			//Determine (estimate) flux across boundaries (downward ==> positive flux):
			//This is an additional check for the boundaries.
			actualtopflux+=TopFluxRate*dt;
			//if (Xdata.Seaice != NULL) flux_up[uppernode]+=TopFluxRate*dt;
			refusedtopflux+=(surfacefluxrate-TopFluxRate)*dt;
			if(aBottomBC==DIRICHLET) {
				if(uppernode > 0) {
					const double tmp_flux=-1.*((delta_theta_dt[lowernode]+(delta_theta_i_dt[lowernode]*(Constants::density_ice/Constants::density_water))*dt*dz_[lowernode]) - (1./rho[lowernode])*((((h_np1_mp1[lowernode+1]*rho[lowernode+1]-h_np1_mp1[lowernode]*rho[lowernode])/dz_up[lowernode])+Xdata.cos_sl)*k_np1_m_ip12[lowernode]*dt));
					actualbottomflux+=tmp_flux;
				} else {
					//With Dirichlet lower boundary condition and only 1 element, we cannot really estimate the flux, so set it to 0.
					const double tmp_flux=0.;
					actualbottomflux+=tmp_flux;
				}
			} else {
				actualbottomflux+=BottomFluxRate*dt;
			}


			massbalanceerror_sum+=massbalanceerror;
			if(WriteDebugOutputput) printf("MASSBALANCE: mass1 %.8f    mass2 %.8f    delta %.8f\n", mass1, mass2, massbalanceerror);


			//Determine flux at soil snow interface (note: postive=flux upward, negative=flux downward):
			if (Xdata.SoilNode<nE) {	//We have snow layers
				if(uppernode+1==Xdata.SoilNode) {	//We run RE-solver only for soil layers AND have snow layers in the model (meaning TopFluxRate is coming from snow)
					//These lines are not active, as this particular case (RE for soil, other for snow), is dealt with in compTransportMass.
					//snowsoilinterfaceflux+=surfacefluxrate*dt;
				} else {
					// See McCord (1996). Note: I think there is a minus sign missing there.
					// In any case: snowsoilinterfaceflux > 0 means influx!
					if(Xdata.SoilNode>0) {
						const double tmp_snowsoilinterfaceflux=(1./rho[Xdata.SoilNode])*((((h_n[Xdata.SoilNode]*rho[Xdata.SoilNode]-h_n[Xdata.SoilNode-1]*rho[Xdata.SoilNode-1])/dz_up[Xdata.SoilNode-1])+Xdata.cos_sl*rho[Xdata.SoilNode])*k_np1_m_ip12[Xdata.SoilNode-1]*dt);
						snowsoilinterfaceflux+=tmp_snowsoilinterfaceflux;
					} else {
						snowsoilinterfaceflux=actualbottomflux;
					}
				}
			} else {
				//Make the commented lines active if you whish to add the TopFluxRate to the snowsoilinterfaceflux even when no snow is present.
				//snowsoilinterfaceflux+=TopFluxRate*dt;
			}


			//Determine slope parallel flux, if lateral_flow is enabled.
			if (lateral_flow) {
				const double tmp_sin_sl = sqrt(1. - Xdata.cos_sl * Xdata.cos_sl); 	//Calculate sin of slope, from cos_sl
				for (i = lowernode; i <= uppernode; i++) {				//Cycle through all Richards solver domain layers.
					EMS[i].SlopeParFlux += tmp_sin_sl*K[i]*dt;
				}
			}


			if(WriteDebugOutputput) printf("CONTROL: %.15f %.15f %.15f %.15f %.15f %.15f %f\n", surfacefluxrate, TopFluxRate, actualtopflux, BottomFluxRate, actualbottomflux, snowsoilinterfaceflux, dt);

			//Time step control
			//This time step control increases the time step when niter is below a certain value. When rewinds occurred in the time step, no change is done (dt already adapted by the rewind-mechanim), if too many iterations, time step is decreased.
			if((niter+(MAX_ITER*niter_nrewinds))<INCR_ITER) {
				dt*=1.25;
			} else {
				if(niter_nrewinds==0 && niter>DECR_ITER) {
					dt*=0.5;
				}
			}

			//Limit time steps:
			if ( dt < MIN_VAL_TIMESTEP) dt=MIN_VAL_TIMESTEP;
			if ( dt > MAX_VAL_TIMESTEP) dt=MAX_VAL_TIMESTEP;

			//Time step statistics
			if(stats_min_dt>dt) stats_min_dt=dt;
			if(stats_max_dt<dt) stats_max_dt=dt;

			//Update mass balance status variable (mass1 becomes mass2 to serve as reference for the next iteration)
			mass1=mass2;

			if(WriteDebugOutputput) printf("NSTEPS: %d, TIME ADVANCE: %f, ITERS NEEDED: %d [%d], ACTUALTOPFLUX: %.10f     ---> new dt: %.15f\n", nsteps, TimeAdvance, niter, niter_nrewinds, actualtopflux, dt);
		}	//END DoRewindFlag==false
	}
	while(StopLoop==false);							//This is the main loop to perform 1 SNOWPACK time step

	// Copy results back to SNOWPACK
	for (i = lowernode; i <= uppernode; i++) {						//We loop over all Richards solver domain layers

		if(EMS[i].theta[SOIL]>Constants::eps2) {					//We are in soil
			EMS[i].theta[WATER]=EMS[i].VG.fromHtoTHETAforICE(h_n[i], theta_i_n[i]);
			EMS[i].theta[ICE]=theta_i_n[i];
		} else {									//We are in snow
			EMS[i].theta[WATERINDEX]=EMS[i].VG.fromHtoTHETAforICE(h_n[i], theta_i_n[i]);
		}
		EMS[i].h=h_n[i];

		//In case we had to melt ice to get theta_r, we have to adjust the temperature:
		EMS[i].Te -= dT[i];
		if(i==nE-1) {
			NDS[i+1].T-=dT[i];
			NDS[i].T-=dT[i];
		}

		//And adjust all the properties accordingly
		EMS[i].theta[AIR]=1.-EMS[i].theta[WATER]-EMS[i].theta[WATER_PREF]-EMS[i].theta[ICE]-EMS[i].theta[SOIL];
		//Now we have checked everything, we make it fit between [0, 1]: to get rid off all round-off errors
		EMS[i].theta[AIR]=std::max(0., std::min(1., EMS[i].theta[AIR]));
		EMS[i].theta[WATER]=std::max(0., std::min(1., EMS[i].theta[WATER]));
		EMS[i].theta[WATER_PREF]=std::max(0., std::min(1., EMS[i].theta[WATER_PREF]));
		EMS[i].theta[ICE]=std::max(0., std::min(1., EMS[i].theta[ICE]));
		EMS[i].updDensity();
		EMS[i].M=EMS[i].L*EMS[i].Rho;
		EMS[i].heatCapacity();

		//Every change in ice content in a specific layer must be associated with phase changes. Store the associated energy accordingly.
		EMS[i].Qmf += ((EMS[i].theta[ICE]-snowpackBACKUPTHETAICE[i]) * Constants::density_ice * Constants::lh_fusion) / sn_dt;	// Units: [W m-3]
		//We transferred the temperature change of the element due to soil freezing/thawing in Qmf, so reset delta_Te:
		delta_Te[i]=0.;
	}

	//double max_flux=0.;
	if(enable_pref_flow) {
		if(matrix==true) {
			// We calculate the pref_flow area now
			for (i = lowernode; i <= uppernode; i++) {
				// These commented lines may become useful for a criterion where the "system influx rate" is used, as is typical for preferential flow area
				//const double flux_compare = (i==0) ? (0.) : (
				//(i==uppernode)?(surfacefluxrate):(((((h_n[i]-h_n[i-1])/dz_up[i-1])+cos_sl)*sqrt(K[i]*K[i-1])*dt))
				//);
				//if(max_flux<flux_compare) max_flux=flux_compare;
				if(i>=Xdata.SoilNode) {	//For snow only
					// Volumetric area:
					//vol_area = exp(0.09904-3.557*(EMS[i].ogs));		// As presented at EGU 2016.
					const double vol_area = 0.0584 * pow((0.5*EMS[i].ogs), -1.1090277);

					const double area = std::max(0.01, std::min(0.90, vol_area));

					// Max is to ensure the pref flow area doesn't decrease below saturation of the pref flow path.
					EMS[i].PrefFlowArea = std::min(0.999*(1.-(EMS[i].theta[WATER]/((1.-EMS[i].theta[ICE])*(Constants::density_ice/Constants::density_water)))), std::max(1.001*(EMS[i].theta[WATER_PREF]/((1.-EMS[i].theta[ICE])*(Constants::density_ice/Constants::density_water))), area));
				} else {
					EMS[i].PrefFlowArea = 0.;
				}
			}
		}
	} else {
		for (i = lowernode; i <= uppernode; i++) {
			EMS[i].PrefFlowArea = 0.;
		}
	}

	// Here is a very very crucial part. Here the water wil be either transferred to matrix or preferential domain.
	// To determine the thresholds below, we use the water entry pressure, as provided in Eq. 15 in Hirashima et al. (2014).
	i = uppernode + 1;
	while (i-- > lowernode) {
		if(enable_pref_flow) {
			if(i>=Xdata.SoilNode) {	// For snow
				if(matrix) {
					// First from matrix to preferential flow ...
					if(i==Xdata.SoilNode) {
						// First snow layer should not put water in soil directly
						// Calculate threshold in the current layer that belongs to water entry pressure of the layer
						const double dummy=EMS[i].VG.theta_s;
						EMS[i].VG.theta_s=(1.-EMS[i].theta[ICE])*(Constants::density_ice/Constants::density_water)*(1.-EMS[i].PrefFlowArea);
						const double matrix_threshold=std::max(0.001, EMS[i].VG.fromHtoTHETA((-1.*((0.0437 / EMS[i].ogs) + 0.01074))));
						EMS[i].VG.theta_s=dummy;
						if(EMS[i].theta[WATER]>matrix_threshold) {
							const double dtheta_w=std::max(0., (EMS[i].theta[WATER]-matrix_threshold));
							EMS[i].theta[WATER_PREF]+=dtheta_w;
							EMS[i].theta[WATER]-=dtheta_w;
						}
						/*const double theta_thr=pref_threshold*pref_flowarea[i];
						if(EMS[i].theta[WATER_PREF]>theta_thr) {
							EMS[i].theta[WATER]+=(EMS[i].theta[WATER_PREF]-theta_thr);
							EMS[i].theta[WATER_PREF]=theta_thr;
						}*/
					} else {
						// Calculate threshold in the current layer that belongs to water entry pressure of the layer below
						const double dummy=EMS[i].VG.theta_s;
						EMS[i-1].VG.theta_s=(1.-EMS[i-1].theta[ICE])*(Constants::density_ice/Constants::density_water)*(1.-EMS[i-1].PrefFlowArea);
						const double matrix_threshold=std::max(0.001, EMS[i-1].VG.fromHtoTHETA((-1.*((0.0437 / (pref_flow_param_heterogeneity_factor * EMS[i-1].ogs)) + 0.01074))-dz_up[i-1]));
						EMS[i].VG.theta_s=dummy;
						if(EMS[i].theta[WATER]>matrix_threshold) {
							// Enforcing equal saturation between matrix part at [i] and preferential part at [i-1]
							const double tmp_theta_water_tot = EMS[i].theta[WATER]*EMS[i].L + EMS[i-1].theta[WATER_PREF]*EMS[i-1].L;
							const double s1=(1.-EMS[i].theta[ICE])*(Constants::density_ice/Constants::density_water)*(1.-EMS[i].PrefFlowArea);	// theta_s matrix flow
							const double s2=(1.-EMS[i-1].theta[ICE])*(Constants::density_ice/Constants::density_water)*(EMS[i-1].PrefFlowArea);	// theta_s pref flow
							const double dtheta_w_ideal = std::max(0., (-1.*(EMS[i].VG.theta_r*s2*EMS[i].L - tmp_theta_water_tot*s2) / (s2*EMS[i-1].L + (s1-EMS[i].VG.theta_r)*EMS[i].L) - EMS[i-1].theta[WATER_PREF]));

							const double dtheta_w=std::max(0.,												//No negative change!
										  std::min(std::max(dtheta_w_ideal, (EMS[i].theta[WATER]-matrix_threshold)*(EMS[i].L/EMS[i-1].L))	//The amount that is ideally transferred
										  , 0.999*(												//Keep a bit of room
										  std::min((1.-EMS[i-1].theta[ICE])*(Constants::density_ice/Constants::density_water)*EMS[i-1].PrefFlowArea-EMS[i-1].theta[WATER_PREF], ((EMS[i].theta[WATER]-theta_d[i])*(EMS[i].L/EMS[i-1].L)))	//Take MIN of: (i) Don't oversaturate preferential part, and (ii) don't take too much from the matrix part (TODO: actually, this should never happen.... remove it?)
										  )));
							if(WriteDebugOutputput) printf("MATRIX->PREF [%d]: %f %f %f %f %f\n", int(i), EMS[i].theta[WATER], EMS[i].theta[WATER_PREF], EMS[i-1].theta[WATER], EMS[i-1].theta[WATER_PREF], dtheta_w);
							EMS[i-1].lwc_source+=dtheta_w;	// This works because preferential flow is executed after matrix flow, so the source/sink term will be used directly afterwards.
							EMS[i].theta[WATER]-=dtheta_w*(EMS[i-1].L/EMS[i].L);
							// After moving the water, adjust the other properties
							EMS[i].theta[AIR]=1.-EMS[i].theta[WATER]-EMS[i].theta[WATER_PREF]-EMS[i].theta[ICE]-EMS[i].theta[SOIL];
							EMS[i].updDensity();
							EMS[i].M=EMS[i].Rho*EMS[i].L;
							EMS[i-1].theta[AIR]=1.-EMS[i-1].theta[WATER]-EMS[i-1].theta[WATER_PREF]-EMS[i-1].theta[ICE]-EMS[i-1].theta[SOIL];
							EMS[i-1].updDensity();
							EMS[i-1].M=EMS[i-1].Rho*EMS[i-1].L;
						}

						// If the matrix pressure head is larger than the preferential flow pressure head (ensured by std::max(0., ....)), we equalize both domains in terms of saturation.
						// This is because in wet snow, the preferential flow part is also wet. Moreover, it enables a smaller capillary suction in the preferential flow domain, and allows the water to flow downwards
						const double tmp_theta_water_tot = EMS[i].theta[WATER] + EMS[i].theta[WATER_PREF];
						const double dtheta_w = std::max(0., (-1. * ( (EMS[i].VG.theta_r - tmp_theta_water_tot) * (1.-EMS[i].theta[ICE])*(Constants::density_ice/Constants::density_water)*(EMS[i].PrefFlowArea) ) / ((1.-EMS[i].theta[ICE])*(Constants::density_ice/Constants::density_water) - EMS[i].VG.theta_r)) - EMS[i].theta[WATER_PREF]);
						EMS[i].lwc_source+=dtheta_w;	// This works because preferential flow is executed after matrix flow, so the source/sink term will be used directly afterwards.
						EMS[i].theta[WATER]-=dtheta_w;
						EMS[i].theta[AIR]=1.-EMS[i].theta[WATER]-EMS[i].theta[WATER_PREF]-EMS[i].theta[ICE]-EMS[i].theta[SOIL];
						EMS[i].updDensity();
						EMS[i].M=EMS[i].Rho*EMS[i].L;
					}
				} else {
					// Now from preferential to matrix flow
					if(i==Xdata.SoilNode) {
						//For the snow layer just above the soil, we equalize the saturation in the matrix and preferential flow domain
						//This leads to more realistic snowpack runoff behavior, as with the approach for the other snow layers, spiky behavior arises from whether or not pref_threshold is exceeded
						const double tmp_theta_water_tot = EMS[i].theta[WATER] + EMS[i].theta[WATER_PREF];
						//Note that the std::max(0., ...) ensures that the water flow is from preferential flow to matrix flow domain
						const double dtheta_w2 = std::max(0., EMS[i].theta[WATER_PREF] + ( (EMS[i].VG.theta_r - tmp_theta_water_tot) * (1.-EMS[i].theta[ICE])*(Constants::density_ice/Constants::density_water)*(EMS[i].PrefFlowArea) ) / ((1.-EMS[i].theta[ICE])*(Constants::density_ice/Constants::density_water) - EMS[i].VG.theta_r));
						//const double dtheta_w2 = std::min(EMS[i].theta[WATER_PREF], std::max(0., EMS[i].theta[WATER_PREF] + ( (EMS[i].VG.theta_r - tmp_theta_water_tot) * (1.-EMS[i].theta[ICE])*(Constants::density_ice/Constants::density_water)*(EMS[i].PrefFlowArea) ) / ((1.-EMS[i].theta[ICE])*(Constants::density_ice/Constants::density_water) - EMS[i].VG.theta_r)));
						EMS[i].theta[WATER_PREF] -= dtheta_w2;
						EMS[i].theta[WATER] += dtheta_w2;
					} else {
						// For other snow layers than the lowest snow layer above the soil
						if(EMS[i].theta[WATER_PREF]/((1.-EMS[i].theta[ICE])*(Constants::density_ice/Constants::density_water)*(EMS[i].PrefFlowArea)) > pref_flow_param_th) {
							// Using the code from PhaseChange.cc, we estimate the refreezing capacity
							const double deltaT = EMS[i].meltfreeze_tk - EMS[i].Te;
							// Adapt A to compute mass changes
							double A = (EMS[i].c[TEMPERATURE] * EMS[i].Rho) / ( Constants::density_ice * Constants::lh_fusion );
							// Compute the change in volumetric ice and water contents
							const double dth_i = - A * deltaT;
							const double dth_w = std::min(EMS[i].theta[WATER_PREF]-theta_d[i], - (Constants::density_ice / Constants::density_water) * dth_i);
							const double dtheta_w1 = std::max(0.,										//No negative change!
										std::min((dth_w)									//The amount that is ideally transferred
										, 0.999*(										//Keep a bit of room
										(1.-EMS[i].theta[ICE])*(Constants::density_ice/Constants::density_water)*(1.-EMS[i].PrefFlowArea)-EMS[i].theta[WATER])		//Don't over-saturate matrix part
										));

							EMS[i].theta[WATER]+=dtheta_w1;
							EMS[i].theta[WATER_PREF]-=dtheta_w1;

							if(EMS[i].theta[WATER_PREF]/((1.-EMS[i].theta[ICE])*(Constants::density_ice/Constants::density_water)*(EMS[i].PrefFlowArea)) > pref_flow_param_th) {
								// This approach is equalizing both domains in case we still exceed the threshold:
								const double tmp_theta_water_tot = EMS[i].theta[WATER] + EMS[i].theta[WATER_PREF];
								const double dtheta_w2 = std::max(0., EMS[i].theta[WATER_PREF] + ( (EMS[i].VG.theta_r - tmp_theta_water_tot) * (1.-EMS[i].theta[ICE])*(Constants::density_ice/Constants::density_water)*(EMS[i].PrefFlowArea) ) / ((1.-EMS[i].theta[ICE])*(Constants::density_ice/Constants::density_water) - EMS[i].VG.theta_r));
								EMS[i].theta[WATER_PREF] -= dtheta_w2;
								EMS[i].theta[WATER] += dtheta_w2;
							}
						}
						const double dx = sqrt((1. + EMS[i].PrefFlowArea)/(2. * Constants::pi)) - sqrt(EMS[i].PrefFlowArea/Constants::pi);	// Estimate of the typical length scale that determines the gradients

						// Now consider refreeze due to temperature difference (mimicked by transferring water from preferential flow to matrix domain)
						const double heat_flux = ((Constants::meltfreeze_tk - EMS[i].Te) / dx) * EMS[i].k[TEMPERATURE];	// Units: [W/m^2], Eq. 6 in Wever et al. (2016), TC. Note that the paper reports wrong units here.
						const double theta_move = (pref_flow_param_N * 2. * sqrt(EMS[i].PrefFlowArea * Constants::pi) * heat_flux * sn_dt) / Constants::lh_fusion / Constants::density_water;	// Units: [m^3/m^3], Eq. 7 in Wever et al. (2016), TC. Note that the paper reports a different and wrong equation here, which is not consistent with the units.

						// Make sure that theta[WATER_PREF] is not negative and do the actual transfer!
						const double dtheta_w3 = std::max(0., std::min(std::min(EMS[i].theta[WATER_PREF]-theta_d[i], 0.999*(1.-EMS[i-1].theta[ICE])*(Constants::density_ice/Constants::density_water)*(1.-EMS[i-1].PrefFlowArea)-EMS[i].theta[WATER]), theta_move));
						EMS[i].theta[WATER]+=dtheta_w3;
						EMS[i].theta[WATER_PREF]-=dtheta_w3;
					}
					// Check for first wetting to set microstructural marker correctly
					if ((EMS[i].theta[WATER] > 5E-6 * sn_dt) && (EMS[i].mk%100 < 10)) {
						EMS[i].mk += 10;
					}
				}
			} else {	// For soil, we suppress preferential flow
				const double pref_threshold=0.;
				if(EMS[i].theta[WATER_PREF]>pref_threshold) {
					EMS[i].theta[WATER]+=(EMS[i].theta[WATER_PREF]-pref_threshold);
					EMS[i].theta[WATER_PREF]=pref_threshold;
				}
				if(EMS[i].theta[WATER_PREF]<pref_threshold) {
					EMS[i].theta[WATER]+=(EMS[i].theta[WATER_PREF]-pref_threshold);
					EMS[i].theta[WATER_PREF]=pref_threshold;
				}
			}
		}

		//Then check the volumetric contents. This we do, to make a crash at this place, and we have information about the Richards solver available in the core file.
		//Do some checks on volumetric contents:
		const double sum=EMS[i].theta[AIR] + EMS[i].theta[WATER] + EMS[i].theta[WATER_PREF] + EMS[i].theta[ICE] + EMS[i].theta[SOIL];
		if(EMS[i].theta[WATER]<0.-Constants::eps2 || EMS[i].theta[WATER_PREF]<0.-Constants::eps2 || EMS[i].theta[AIR]<0.-Constants::eps2 || EMS[i].theta[AIR] > 1.+Constants::eps2 || EMS[i].theta[ICE]<0.-Constants::eps2 || EMS[i].theta[ICE] > 1.+Constants::eps2) {
			printf("ERROR in [%d] at layer %d: sum=%f air=%f ice=%f soil=%f water=%f water_pref=%f\n", (matrix)?(1):(0), int(i), sum, EMS[i].theta[AIR], EMS[i].theta[ICE], EMS[i].theta[SOIL], EMS[i].theta[WATER], EMS[i].theta[WATER_PREF]);
			printf("   -- if this happens and ice<0, check theta_d. Maybe there was so much water created, that it was more than there was ice. This is not accounted for.\n");
			throw;
		}
		if(sum > 1.+Constants::eps2) {
			printf("ERROR in [%d] at layer %d: sum=%f air=%f ice=%f soil=%f water=%f water_pref=%f\n", (matrix)?(1):(0), int(i), sum, EMS[i].theta[AIR], EMS[i].theta[ICE], EMS[i].theta[SOIL], EMS[i].theta[WATER], EMS[i].theta[WATER_PREF]);
			throw;
		}
		if(sum < 1.-Constants::eps2) {
			printf("ERROR in [%d] at layer %d: sum=%f air=%f ice=%f soil=%f water=%f water_pref=%f\n", (matrix)?(1):(0), int(i), sum, EMS[i].theta[AIR], EMS[i].theta[ICE], EMS[i].theta[SOIL], EMS[i].theta[WATER], EMS[i].theta[WATER_PREF]);
			throw;
		}
	}

	i = uppernode + 1;
	while (i-- > lowernode) {
		if(nE > 1) {
			//Heat advection by water flow
			double deltaN=0.;
			if(i == nE-1 && i > 0) {
				deltaN=(delta_Te_adv[i] * (EMS[i].c[TEMPERATURE]*EMS[i].Rho*EMS[i].L)) / (EMS[i].c[TEMPERATURE]*EMS[i].Rho*EMS[i].L + 0.5*EMS[i-1].c[TEMPERATURE]*EMS[i-1].Rho*EMS[i-1].L);
			} else {
				if(i==0) {
					deltaN=(delta_Te_adv[i] * (EMS[i].c[TEMPERATURE]*EMS[i].Rho*EMS[i].L)) / (0.5*EMS[i+1].c[TEMPERATURE]*EMS[i+1].Rho*EMS[i+1].L + EMS[i].c[TEMPERATURE]*EMS[i].Rho*EMS[i].L);
				} else {
					deltaN=(delta_Te_adv[i] * (EMS[i].c[TEMPERATURE]*EMS[i].Rho*EMS[i].L)) / (0.5*EMS[i+1].c[TEMPERATURE]*EMS[i+1].Rho*EMS[i+1].L + EMS[i].c[TEMPERATURE]*EMS[i].Rho*EMS[i].L + 0.5*EMS[i-1].c[TEMPERATURE]*EMS[i-1].Rho*EMS[i-1].L);
				}
			}
			NDS[i+1].T+=deltaN;
			NDS[i].T+=deltaN;
			if(fabs(deltaN)>0.) {
				if(i < nE-1) EMS[i+1].Te=0.5*(NDS[i+2].T+NDS[i+1].T);
				EMS[i].Te=0.5*(NDS[i+1].T+NDS[i].T);
				if(i > 0) EMS[i-1].Te=0.5*(NDS[i].T+NDS[i-1].T);
			}
		} else {
			// If there is only 1 element, we don't care about heat advection...
		}
		if (WriteDebugOutputput) printf("SENDING at layer %d: sum=%f air=%.15f ice=%.15f soil=%.15f water=%.15f water_pref=%.15f Te=%.15f h=%f %f\n", int(i), EMS[i].theta[AIR]+EMS[i].theta[ICE]+EMS[i].theta[SOIL]+EMS[i].theta[WATER]+EMS[i].theta[WATER_PREF], EMS[i].theta[AIR], EMS[i].theta[ICE], EMS[i].theta[SOIL], EMS[i].theta[WATER], EMS[i].theta[WATER_PREF], EMS[i].Te, EMS[i].h, EMS[i].VG.fromTHETAtoH(EMS[i].theta[WATER], h_d));
	}


	if(WriteDebugOutputput) {
		printf("ACTUALTOPFLUX: [ BC: %d ] %.15f %.15f %.15f CHK: %f\n", TopBC, actualtopflux/sn_dt, refusedtopflux/sn_dt, surfacefluxrate, (surfacefluxrate!=0.)?(actualtopflux/sn_dt)/surfacefluxrate:0.);
		printf("ACTUALBOTTOMFLUX: [ BC: %d ] %.15f %.15f %.15f %f    SNOWSOILINTERFACEFLUX=%.15f\n", BottomBC, actualbottomflux, actualbottomflux/sn_dt, BottomFluxRate, (BottomFluxRate!=0.)?(actualbottomflux/sn_dt)/BottomFluxRate:0., snowsoilinterfaceflux/sn_dt);
	}


	if(WriteDebugOutputput) printf("WATERBALANCE: %.15f %.15f %.15f CHK1: %.15f  MB_ERROR: %.15f\n", actualtopflux/sn_dt, refusedtopflux/sn_dt, surfacefluxrate, (surfacefluxrate!=0.)?(actualtopflux/sn_dt)/surfacefluxrate:0., massbalanceerror_sum);

	//Update soil runoff (mass[MS_SOIL_RUNOFF] = kg/m^2). Note: it does not matter whether SNOWPACK is run with soil or not. MS_SOIL_RUNOFF is always runoff from lower boundary.
	Sdata.mass[SurfaceFluxes::MS_SOIL_RUNOFF] += actualbottomflux*Constants::density_water;

	// Update snow pack runoff (mass[MS_SNOWPACK_RUNOFF] = kg/m^2 (almost equal to mm/m^2), surfacefluxrate=m^3/m^2/s and snowsoilinterfaceflux = m^3/m^2):
	// NOTE: snowsoilinterfaceflux will only be non-zero IF there is a snowpack AND we solve the richards equation also for snow! Else, snowpack runoff is calculated in the original WaterTransport functions.
	Sdata.mass[SurfaceFluxes::MS_SNOWPACK_RUNOFF] += snowsoilinterfaceflux*Constants::density_water;

	//Deal with the situation that evaporation flux was limited in case of snow. Then, sublimate ice matrix.
	if (refusedtopflux<0. && uppernode+1>=Xdata.SoilNode) {
		//Be careful: refusedtopflux = m^3/m^2 and not m^3/m^2/s!!!
		//Now invert the calculation of ql, using refusedtopflux. This amount of ql could not be used for evaporation and should be used for sublimation.
		ql += (refusedtopflux/sn_dt)*Constants::density_water*Constants::lh_vaporization;
		refusedtopflux = 0.;
		//First, we fully intepreted ql as evaporation. Now, remaining energy (ql) should not be counted as evaporation
		Sdata.mass[SurfaceFluxes::MS_EVAPORATION] -= ql*sn_dt/Constants::lh_vaporization;
		if(uppernode+1==Xdata.SoilNode) {
			//The energy is substracted from the top element
			//const double tmp_delta_Te = ql / (EMS[Xdata.SoilNode-1].c[TEMPERATURE] * EMS[Xdata.SoilNode-1].Rho);
			//NDS[Xdata.SoilNode].T += 2.*tmp_delta_Te;
			//EMS[Xdata.SoilNode-1].Te += tmp_delta_Te;
		}
	}

	//If we could not handle all incoming water at top boundary AND we have snow AND we solve RE for snow:
	if(refusedtopflux>0. && uppernode+1>Xdata.SoilNode) {
		Sdata.mass[SurfaceFluxes::MS_SNOWPACK_RUNOFF] += refusedtopflux*Constants::density_water;
	}

	//If we could not handle all snowpack runoff when not modelling snow with RE, add water layer
	if(allow_surface_ponding == true && refusedtopflux > Constants::eps) {
		Xdata.resize(nE+1);
		const size_t newnE = Xdata.getNumberOfElements();
		Xdata.Edata[newnE-1] = Xdata.Edata[Xdata.getNumberOfElements()-2];
		Xdata.Ndata[Xdata.getNumberOfNodes()-1] = Xdata.Ndata[Xdata.getNumberOfNodes()-2];
		Xdata.Edata[newnE-1].theta[WATER] = 1.;
		Xdata.Edata[newnE-1].theta[WATER_PREF] = 0.;
		Xdata.Edata[newnE-1].theta[ICE] = 0.;
		Xdata.Edata[newnE-1].theta[AIR] = 0.;
		Xdata.Edata[newnE-1].theta[SOIL] = 0.;
		Xdata.Edata[newnE-1].L = Xdata.Edata[newnE-1].L0 = refusedtopflux;
		EMS[newnE-1].updDensity();
		EMS[newnE-1].M = EMS[newnE-1].L*EMS[newnE-1].Rho;
		EMS[newnE-1].Te = (backupWATERLAYER_Te != Constants::undefined) ? (backupWATERLAYER_Te) : NDS[newnE-2].T;
		NDS[newnE].T = NDS[newnE-1].T = NDS[newnE-2].T = EMS[newnE-1].Te;
		Xdata.Edata[newnE-1].mk = 19;	// Mark the layer as a water layer
		prn_msg( __FILE__, __LINE__, "wrn", Date(), "Ponding occuring, water layer added! [depth = %lf m]", Xdata.Edata[newnE-1].L);
	}


	surfacefluxrate=0.;			//As we now have used the rate for the current time step, reset the value.

	//Now set freezing point depression correctly:
	if(matrix==true) {
		for (i = lowernode; i <= uppernode; i++) {
			if(EMS[i].theta[SOIL]<Constants::eps2) {
				EMS[i].meltfreeze_tk=Constants::meltfreeze_tk;
			} else {
				//For soil layers solved with Richards Equation, everything (water transport and phase change) is done in this routine, except calculating the heat equation.
				//To suppress phase changes in PhaseChange.cc, set the melting and freezing temperature equal to the element temperature:
				EMS[i].meltfreeze_tk=std::min(Constants::meltfreeze_tk, EMS[i].Te);
			}
		}
	}
	return;
}

#ifdef __clang__
#pragma clang diagnostic pop
#endif<|MERGE_RESOLUTION|>--- conflicted
+++ resolved
@@ -707,12 +707,7 @@
 				const double tmp_excess_theta=(EMS[i].theta[ICE]-max_theta_ice)*(Constants::density_ice/Constants::density_water);
 				//HACK: how to treat ice layers? The line below that is commented out makes the model spiral out of control...
 				// Produce warning, but not when running for sea ice, because then ice layers are too common.
-<<<<<<< HEAD
-				const double Lh = (EMS[i].salinity > 0.) ? (SeaIce::compSeaIceLatentHeatFusion(EMS[i])) : (Constants::lh_fusion);
-				dT[i]+=tmp_excess_theta*(Constants::density_water/Constants::density_ice) / ((EMS[i].c[TEMPERATURE] * EMS[i].Rho) / ( Constants::density_ice * Lh ));
-=======
 				//dT[i]+=tmp_excess_theta*(Constants::density_water/Constants::density_ice) / ((EMS[i].c[TEMPERATURE] * EMS[i].Rho) / ( Constants::density_ice * Constants::lh_fusion ));
->>>>>>> b026923e
 				if(variant!="SEAICE") std::cout << "[W] ReSolver1d.cc: ICE LAYER --> WATER CREATED (" << tmp_excess_theta << "): i=" << i << " --- dT=" << dT[i] << " T=" << EMS[i].Te << " theta[WATER]=" << EMS[i].theta[WATER] << " theta[ICE]=" << EMS[i].theta[ICE] << "\n";
 				EMS[i].theta[WATERINDEX]+=tmp_excess_theta;
 				EMS[i].theta[ICE]-=tmp_excess_theta*(Constants::density_water/Constants::density_ice);
@@ -808,12 +803,7 @@
 			//For snow, we have to melt ice to create theta_r!!
 			if(EMS[i].theta[WATERINDEX]<theta_d[i]) {
 				const double tmp_missing_theta=(theta_d[i]-EMS[i].theta[WATERINDEX]);	//Not too dry (original)
-<<<<<<< HEAD
-				const double Lh = (EMS[i].salinity > 0.) ? (SeaIce::compSeaIceLatentHeatFusion(EMS[i])) : (Constants::lh_fusion);
-				//dT[i]+=tmp_missing_theta*(Constants::density_water/Constants::density_ice) / ((EMS[i].c[TEMPERATURE] * EMS[i].Rho) / ( Constants::density_ice * Lh ));
-=======
 				dT[i]+=tmp_missing_theta*(Constants::density_water/Constants::density_ice) / ((EMS[i].c[TEMPERATURE] * EMS[i].Rho) / ( Constants::density_ice * Constants::lh_fusion ));
->>>>>>> b026923e
 				if (WriteDebugOutputput)
 					std::cout << "WATER CREATED (" << tmp_missing_theta << "): i=" << i << " --- dT=" << dT[i] << " T=" << EMS[i].Te << "  theta[WATER]=" << EMS[i].theta[WATER] << " theta[ICE]=" << EMS[i].theta[ICE] << "\n";
 				EMS[i].theta[WATERINDEX]+=tmp_missing_theta;
