--- conflicted
+++ resolved
@@ -203,14 +203,10 @@
 #endif
 
 Snowpack::Snowpack(const SnowpackConfig& i_cfg)
-<<<<<<< HEAD
-          : surfaceCode(), cfg(i_cfg), techsnow(i_cfg), 
+          : surfaceCode(), cfg(i_cfg), techsnow(i_cfg),
 #ifdef SNOWPACK_OPTIM
             watertransport(NULL), vapourtransport(NULL), metamorphism(NULL), snowdrift(NULL), phasechange(NULL),
 #endif
-=======
-          : surfaceCode(), cfg(i_cfg), techsnow(i_cfg),
->>>>>>> 27cf7b3c
             variant(), forcing(), viscosity_model(), watertransportmodel_snow("BUCKET"), watertransportmodel_soil("BUCKET"),
             hn_density(), hn_density_parameterization(), sw_mode(), snow_albedo(), albedo_parameterization(), albedo_average_schmucki(), sw_absorption_scheme(),
             atm_stability_model(), albedo_NIED_av(0.75), albedo_fixedValue(Constants::glacier_albedo), hn_density_fixedValue(SnLaws::min_hn_density),
