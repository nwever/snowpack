/*
 *  SNOWPACK stand-alone
 *
 *  Copyright WSL Institute for Snow and Avalanche Research SLF, DAVOS, SWITZERLAND
*/
/*  This file is part of Snowpack.
    Snowpack is free software: you can redistribute it and/or modify
    it under the terms of the GNU General Public License as published by
    the Free Software Foundation, either version 3 of the License, or
    (at your option) any later version.

    Snowpack is distributed in the hope that it will be useful,
    but WITHOUT ANY WARRANTY; without even the implied warranty of
    MERCHANTABILITY or FITNESS FOR A PARTICULAR PURPOSE.  See the
    GNU General Public License for more details.

    You should have received a copy of the GNU General Public License
    along with Snowpack.  If not, see <http://www.gnu.org/licenses/>.
*/
/**
 * @file Snowpack.cc
 * @version 11.06
 * @bug     -
 * @brief This module contains the driving routines for the 1d snowpack model
 */

#include <snowpack/snowpackCore/Snowpack.h>
#include <snowpack/snowpackCore/Solver.h>
#include <snowpack/Meteo.h>
#include <snowpack/Constants.h>
#include <snowpack/Utils.h>
#include <snowpack/Laws_sn.h>
#include <snowpack/snowpackCore/WaterTransport.h>
#include <snowpack/snowpackCore/VapourTransport.h>
#include <snowpack/snowpackCore/Metamorphism.h>
#include <snowpack/snowpackCore/PhaseChange.h>

#include <assert.h>
#include <sstream>
#include <errno.h>

using namespace mio;
using namespace std;

/************************************************************
 * static section                                           *
 ************************************************************/

//Uses an empirically determined size of deposited hydrometeors as new snow grain size (mm)
const bool Snowpack::hydrometeor = false;

//Warning is issued if depth of snowfall is larger than this amount (m)
const double Snowpack::snowfall_warning = 0.5;

const unsigned int Snowpack::new_snow_marker = 0;
const double Snowpack::new_snow_albedo = 0.9;
const double Snowpack::min_snow_albedo = 0.3;

/// Min volumetric ice content allowed
const double Snowpack::min_ice_content = SnLaws::min_hn_density / Constants::density_ice;

/// @brief Define the assembly macro
void Snowpack::EL_INCID(const int &e, int Ie[]) {
	Ie[0] = e;
	Ie[1] = e+1;
}

/// @brief Define the node to element temperature macro
void Snowpack::EL_TEMP( const int Ie[], double Te0[], double Tei[], const std::vector<NodeData> &T0, const double Ti[] ) {
	Te0[ 0 ] = T0[ Ie[ 0 ] ].T;
	Te0[ 1 ] = T0[ Ie[ 1 ] ].T;
	Tei[ 0 ] = Ti[ Ie[ 0 ] ];
	Tei[ 1 ] = Ti[ Ie[ 1 ] ];
}

/// @brief Element right-hand side macro
void Snowpack::EL_RGT_ASSEM(double F[], const int Ie[], const double Fe[]) {
	F[Ie[0]] += Fe[0];
	F[Ie[1]] += Fe[1];
}

/************************************************************
 * non-static section                                       *
 ************************************************************/

Snowpack::Snowpack(const SnowpackConfig& i_cfg)
          : surfaceCode(), cfg(i_cfg),
            variant(), forcing(), viscosity_model(), watertransportmodel_snow("BUCKET"), watertransportmodel_soil("BUCKET"),
            hn_density(), hn_density_parameterization(), sw_mode(), snow_albedo(), albedo_parameterization(), albedo_average_schmucki(), sw_absorption_scheme(),
            atm_stability_model(), albedo_NIED_av(0.75), albedo_fixedValue(Constants::glacier_albedo), hn_density_fixedValue(SnLaws::min_hn_density),
            meteo_step_length(0.), thresh_change_bc(-1.0), geo_heat(Constants::undefined), height_of_meteo_values(0.),
            height_new_elem(0.), sn_dt(0.), t_crazy_min(0.), t_crazy_max(0.), thresh_rh(0.), thresh_dtempAirSnow(0.),
            new_snow_dd(0.), new_snow_sp(0.), new_snow_dd_wind(0.), new_snow_sp_wind(0.), rh_lowlim(0.), bond_factor_rh(0.),
            new_snow_grain_size(0.), new_snow_bond_size(0.), hoar_density_buried(0.), hoar_density_surf(0.), hoar_min_size_buried(0.),
            minimum_l_element(0.), comb_thresh_l(IOUtils::nodata), t_surf(0.),
            allow_adaptive_timestepping(false), research_mode(false), useCanopyModel(false), enforce_measured_snow_heights(false), detect_grass(false),
            soil_flux(false), useSoilLayers(false), useNewPhaseChange(false), combine_elements(false), reduce_n_elements(0), force_add_snowfall(false), max_simulated_hs(-1.),
            change_bc(false), meas_tss(false), vw_dendricity(false),
            enhanced_wind_slab(false), alpine3d(false), ageAlbedo(true), soot_ppmv(0.), adjust_height_of_meteo_values(true), advective_heat(false), heat_begin(0.), heat_end(0.),
            temp_index_degree_day(0.), temp_index_swr_factor(0.), forestfloor_alb(false), soil_evaporation(EVAP_RELATIVE_HUMIDITY)
{
	cfg.getValue("FORCING", "Snowpack", forcing);
	cfg.getValue("ALPINE3D", "SnowpackAdvanced", alpine3d);
	cfg.getValue("VARIANT", "SnowpackAdvanced", variant);
	if (variant=="SEAICE") useNewPhaseChange = true;	// to better deal with variable freezing point due to salinity

	//Define keys for new snow density computation
	cfg.getValue("HN_DENSITY", "SnowpackAdvanced", hn_density);
	cfg.getValue("TEMP_INDEX_DEGREE_DAY", "SnowpackAdvanced", temp_index_degree_day, IOUtils::nothrow);
	cfg.getValue("TEMP_INDEX_SWR_FACTOR", "SnowpackAdvanced", temp_index_swr_factor, IOUtils::nothrow);
	cfg.getValue("HN_DENSITY_PARAMETERIZATION", "SnowpackAdvanced", hn_density_parameterization);
	cfg.getValue("HN_DENSITY_FIXEDVALUE", "SnowpackAdvanced", hn_density_fixedValue);

	//Define keys for snow albedo computation
	cfg.getValue("SNOW_ALBEDO", "SnowpackAdvanced", snow_albedo);
	cfg.getValue("ALBEDO_PARAMETERIZATION", "SnowpackAdvanced", albedo_parameterization);
	cfg.getValue("ALBEDO_AVERAGE_SCHMUCKI", "SnowpackAdvanced", albedo_average_schmucki);
	if (albedo_parameterization=="NIED")
		cfg.getValue("ALBEDO_NIED_AV", "SnowpackAdvanced", albedo_NIED_av);
	else
		albedo_NIED_av=Constants::undefined;
	cfg.getValue("ALBEDO_FIXEDVALUE", "SnowpackAdvanced", albedo_fixedValue);
	cfg.getValue("ALBEDO_AGING", "SnowpackAdvanced", ageAlbedo);

	//Defines whether a multiband model is used for short wave radiation absorption
	cfg.getValue("SW_ABSORPTION_SCHEME", "SnowpackAdvanced", sw_absorption_scheme);

	// Defines whether soil layers are used
	cfg.getValue("SNP_SOIL", "Snowpack", useSoilLayers);
	/* Defines the management of the bottom boundary conditions with soil layers
	 * - 0 ==> Dirichlet, i.e fixed Temperature
	 * - 1 ==> Neumann, fixed geothermal heat flux GEO_HEAT */
	cfg.getValue("SOIL_FLUX", "Snowpack", soil_flux, IOUtils::nothrow);
	if (soil_flux || variant == "SEAICE") {
		// For sea ice, geo_heat is ocean heat flux
		cfg.getValue("GEO_HEAT", "Snowpack", geo_heat); //Constant geothermal heat flux at (great) depth (W m-2)
	} else {
		geo_heat = Constants::undefined;
	}

	/* Defines the management of the surface boundary conditions
	 * - 0: Neumann boundary conditions throughout
	 * - 1: Dirichlet if Tss < THRESH_CHANGE_BC, Neumann else */
	cfg.getValue("CHANGE_BC", "Snowpack", change_bc);
	if (change_bc)
		cfg.getValue("THRESH_CHANGE_BC", "Snowpack", thresh_change_bc);

	//Should be NODATA for data-sets which do not provide measured surface temperatures
	cfg.getValue("MEAS_TSS", "Snowpack", meas_tss);

	/*
	 * Defines how the height of snow is going to be handled
	 * - 0: Depth of snowfall is determined from the water equivalent of snowfall (PSUM)
	 * - 1: The measured height of snow is used to determine whether new snow has been deposited.
	 *      This setting MUST be chosen in operational mode. \n
	 *      This procedure has the disadvantage that if the snowpack settles too strongly
	 *      extra mass is added to the snowpack. \n
	 * New snow density is needed in both cases, either parameterized, measured, or fixed.
	 * Also check whether growing grass should be detected
	 */
	cfg.getValue("ENFORCE_MEASURED_SNOW_HEIGHTS", "Snowpack", enforce_measured_snow_heights);
	cfg.getValue("DETECT_GRASS", "SnowpackAdvanced", detect_grass);

	/* Defines whether the canopy model is used
	 * NOTE: OUT_CANOPY must also be set to dump canopy parameters to file; see Constants_local.h
	 */
	cfg.getValue("CANOPY", "Snowpack", useCanopyModel);

	/* Define the heights of the meteo measurements above ground (m)
	 * Required for surface energy exchange computation and for drifting and blowing snow.
	 */
	cfg.getValue("HEIGHT_OF_METEO_VALUES", "Snowpack", height_of_meteo_values);

	/* Defines what shortwave radiation flux(es) to use
	 * - "INCOMING" (downwelling) SW radiation is used
	 * - "REFLECTED" SW radiation is used
	 * - "BOTH" downward and reflected SW radiation is used
	 * @note { If SW_MODE == "BOTH", the input must hold both fluxes! } */
	cfg.getValue("SW_MODE", "Snowpack", sw_mode);

	// Defines used atmospheric stability, used for determining if dynamic time steps may be required
	const std::string atm_stability_string = cfg.get("ATMOSPHERIC_STABILITY", "Snowpack");
	atm_stability_model = Meteo::getStability(atm_stability_string);

	// Allow dynamic time stepping in case of unstable atmospheric stratification
	cfg.getValue("ALLOW_ADAPTIVE_TIMESTEPPING", "SnowpackAdvanced", allow_adaptive_timestepping);

	/* Height of new snow element (m) [NOT read from CONSTANTS_User.INI] \n
	 * Controls the addition of new snow layers. Set in qr_ReadParameters() \n
	 * The value depends on ENFORCE_MEASURED_SNOW_HEIGHTS:
	 * - 0: 2.0*MINIMUM_L_ELEMENT (value depends on VARIANT)
	 * - 1: 0.02 */
	cfg.getValue("HEIGHT_NEW_ELEM", "SnowpackAdvanced", height_new_elem);
	cfg.getValue("MINIMUM_L_ELEMENT", "SnowpackAdvanced", minimum_l_element);
	if(minimum_l_element<=0.) throw IOException("MINIMUM_L_ELEMENT must be >0! Please fix your ini file.", AT);
	cfg.getValue("FORCE_ADD_SNOWFALL", "SnowpackAdvanced", force_add_snowfall);

	cfg.getValue("RESEARCH", "SnowpackAdvanced", research_mode);

	cfg.getValue("VISCOSITY_MODEL", "SnowpackAdvanced", viscosity_model);

	/* Precipitation only for humidity above and temperature difference within threshold (1)
	 * - thresh rh (default): 0.50
	 * 	- 2007-12-01: set THRESH_RH to 0.70 to be consistent with data range of ZWART new snow density model
	 * 	- 2008-01-21: set back THRESH_RH to 0.50 (IMIS sensor problem in operational mode)
	 * 	- Antarctica: 0.70
	 * - thresh dtempAirSnow: 3.0 */
	cfg.getValue("THRESH_RH", "SnowpackAdvanced", thresh_rh);
	cfg.getValue("THRESH_DTEMP_AIR_SNOW", "SnowpackAdvanced", thresh_dtempAirSnow);

	//Calculation time step in seconds as derived from CALCULATION_STEP_LENGTH
	const double calculation_step_length = cfg.get("CALCULATION_STEP_LENGTH", "Snowpack");
	sn_dt = M_TO_S(calculation_step_length);
	meteo_step_length = cfg.get("METEO_STEP_LENGTH", "Snowpack");

	//Defines whether joining elements will be considered at all
	cfg.getValue("COMBINE_ELEMENTS", "SnowpackAdvanced", combine_elements);
	//Activates algorithm to reduce the number of elements deeper in the snowpack AND to split elements again when they come back to the surface
	//Only works when COMBINE_ELEMENTS == TRUE.
	cfg.getValue("REDUCE_N_ELEMENTS", "SnowpackAdvanced", reduce_n_elements);
	cfg.getValue("COMB_THRESH_L", "SnowpackAdvanced", comb_thresh_l, IOUtils::nothrow);
	if(comb_thresh_l == IOUtils::nodata) comb_thresh_l = SnowStation::comb_thresh_l_ratio * height_new_elem;	// If no comb_thresh_l specified, use the default one (i.e., a fixed ratio from height_new_elem)
	cfg.getValue("MAX_SIMULATED_HS", "SnowpackAdvanced", max_simulated_hs);
	if(max_simulated_hs > 0. && useSoilLayers) {
		prn_msg(__FILE__, __LINE__, "err", Date(), "Inconsistent setting: you cannot use MAX_SIMULATED_HS > 0 for simulations with soil.");
		throw IOException("Runtime Error in Snowpack::Snowpack()", AT);
	}

	//Warning is issued if snow tempeartures are out of bonds, that is, crazy
	cfg.getValue("T_CRAZY_MIN", "SnowpackAdvanced", t_crazy_min);
	cfg.getValue("T_CRAZY_MAX", "SnowpackAdvanced", t_crazy_max);
	cfg.getValue("FORESTFLOOR_ALB", "SnowpackAdvanced", forestfloor_alb);

	/* Initial new snow parameters, see computeSnowFall()
	* - that rg and rb are equal to 0.5*gsz and 0.5*bsz, respectively. Both given in millimetres
	* - If VW_DENDRICITY is set, new snow dendricity is f(vw)
	* - BOND_FACTOR_RH new snow bonds get stronger for average winds >= SnLaws::event_wind_lowlim and
	*   mean relative humidity >= rh_lowlim */
	if (variant == "ANTARCTICA" || variant == "POLAR") {
		if (variant == "ANTARCTICA") {
			new_snow_dd = 0.5;
			new_snow_sp = 0.75;
			new_snow_dd_wind = 0.15;
			new_snow_sp_wind = 1.0;
		}
		if (variant == "POLAR") {
			// average between ANTARCTICA and DEFAULT
			new_snow_dd = 0.75;
			new_snow_sp = 0.625;
			new_snow_dd_wind = 0.325;
			new_snow_sp_wind = 0.875;
		}
		vw_dendricity = false;
		rh_lowlim = 0.7;
		bond_factor_rh = 3.0;
		enhanced_wind_slab = true;
		ageAlbedo = false;
	} else {
		new_snow_dd = 1.0;
		new_snow_sp = 0.5;
		new_snow_dd_wind = 0.5;
		new_snow_sp_wind = 0.75;
		vw_dendricity = true;
		rh_lowlim = 1.0;
		bond_factor_rh = 1.0;
		enhanced_wind_slab = false; //true; //
	}

	cfg.getValue("NEW_SNOW_GRAIN_SIZE", "SnowpackAdvanced", new_snow_grain_size);
	new_snow_bond_size = 0.25 * new_snow_grain_size;

	/* Thresholds for surface hoar formation and burial
	 * NOTE that the value of the parameter ROUGHNESS_LENGTH in CONSTANTS_User.INI is critical for surface hoar formation,
	 * particularly for Dirichlet boundary conditions. Value should be < 1 mm. Other considerations favor larger values.
	 * - 0.0007 m : original calibration with the 98/99 data set
	 * - 0.002  m : favored operational value with Dirichlet bc */
	//Density of BURIED surface hoar (kg m-3), default: 125./ Antarctica: 200.
	cfg.getValue("HOAR_DENSITY_BURIED", "SnowpackAdvanced", hoar_density_buried);
	//Density of surface hoar (-> hoar index of surface node) (kg m-3)
	cfg.getValue("HOAR_DENSITY_SURF", "SnowpackAdvanced", hoar_density_surf);

	//Minimum surface hoar size to be buried (mm). Increased by 50% for Dirichlet bc.
	cfg.getValue("HOAR_MIN_SIZE_BURIED", "SnowpackAdvanced", hoar_min_size_buried);

	//Watertransport models
	cfg.getValue("WATERTRANSPORTMODEL_SNOW", "SnowpackAdvanced", watertransportmodel_snow);
	cfg.getValue("WATERTRANSPORTMODEL_SOIL", "SnowpackAdvanced", watertransportmodel_soil);

	//Indicate if the meteo values can be considered at constant height above the snow surface (e.g., Col de Porte measurement method)
	cfg.getValue("ADJUST_HEIGHT_OF_METEO_VALUES", "SnowpackAdvanced", adjust_height_of_meteo_values);

	// Allow for the effect of a known advective heat flux
	cfg.getValue("ADVECTIVE_HEAT", "SnowpackAdvanced", advective_heat, IOUtils::nothrow);
	cfg.getValue("HEAT_BEGIN", "SnowpackAdvanced", heat_begin, IOUtils::nothrow);
	cfg.getValue("HEAT_END", "SnowpackAdvanced", heat_end, IOUtils::nothrow);

	// Get the soil evaporation model to be used
	std::string soil_evap;
	cfg.getValue("SOIL_EVAP_MODEL", "SnowpackAdvanced", soil_evap);
	if(soil_evap=="RESISTANCE")
	{
		soil_evaporation = EVAP_RESISTANCE;
	}
	else if(soil_evap=="RELATIVE_HUMIDITY")
	{
		soil_evaporation = EVAP_RELATIVE_HUMIDITY;
	}
	else if(soil_evap=="NONE")
	{
		soil_evaporation = EVAP_NONE;
	}
	else
	{
		throw IOException("Unknown value for key SOIL_EVAP_MODEL in [SnowpackAdvanced]. Accepted values are \"RESISTANCE\", \"RELATIVE HUMIDITY\", and \"NONE\".", AT);
	}

	// Soot/impurity in ppmv for albedo caclulations
	cfg.getValue("SOOT_PPMV", "SnowpackAdvanced", soot_ppmv);
}

void Snowpack::setUseSoilLayers(const bool& value) { //NOTE is this really needed?
	useSoilLayers = value;
}

/**
 * @brief Snow creep
 * -# The Thing ain't settling any more in case of ice, soil or water only
 * -# Enhanced densification for wind slabs of Metamorphism::wind_slab_depth (m); see also mm_Metamorphism()
 *    dry snow AND strong wind AND near the surface => enhance densification \n
 * -# Normal densification
 * -# Empirism for surface hoar. Two different rates are used for either large or small SH.
 *    Implemented by Sascha Bellaire on 28.11.2006.
 * @todo name parameters for the computation of CDot
 * @param Xdata
 * @param Mdata
 */
void Snowpack::compSnowCreep(const CurrentMeteo& Mdata, SnowStation& Xdata)
{
	const bool prn_WRN = false;
	const size_t nN = Xdata.getNumberOfNodes();
	if (nN == (Xdata.SoilNode + 1))
		return;

	vector<NodeData>& NDS = Xdata.Ndata;
	vector<ElementData>& EMS = Xdata.Edata;
	const size_t nE = Xdata.getNumberOfElements();
	double SigC = 0.; // Cauchy stress
	const double SigC_fac = Constants::g * Xdata.cos_sl;
	for(size_t e = nE; e --> 0; ) {
		const double oldStress = EMS[e].C;
		const double age = std::max(0., Mdata.date.getJulian() - EMS[e].depositionDate.getJulian());
		if (e < nE-1)
			SigC -= (EMS[e+1].M / 2.) * SigC_fac;
		SigC -= (EMS[e].M / 2.) * SigC_fac;
		EMS[e].C = SigC;
		assert(EMS[e].C<0.);
		if (EMS[e].CDot / SigC > 0.05) {
			EMS[e].CDot *= exp(-0.037 * S_TO_D(sn_dt));
		} else {
			EMS[e].CDot = 0.;
		}
		if ((e < nE-1) && (age > Constants::eps)) {
			if ((SigC - oldStress) < 0.)
				EMS[e].CDot += (SigC - oldStress);
		}
	}

	for (size_t e = Xdata.SoilNode; e < nE; e++) {
		double eta = SnLaws::smallest_viscosity; // snow viscosity
		if (EMS[e].Rho > 910. ||  EMS[e].theta[SOIL] > 0. || EMS[e].theta[ICE] < Constants::eps) {
			EMS[e].k[SETTLEMENT] = eta = 1.0e99;
		} else {
			EMS[e].k[SETTLEMENT] = eta = SnLaws::compSnowViscosity(variant, viscosity_model, watertransportmodel_snow, EMS[e], Mdata.date);
			if (!(eta > 0.01 * SnLaws::smallest_viscosity && eta <= 1.e11 * SnLaws::smallest_viscosity)
			        && (EMS[e].theta[ICE] > 2. * Snowpack::min_ice_content) && (EMS[e].theta[ICE] < 0.6)) {
				prn_msg(__FILE__, __LINE__, "wrn", Mdata.date,
				          "Viscosity=%e out of range! e=%d nE=%d rg=%lf rb=%lf dd=%lf sp=%lf theta_i=%lf theta_w=%lf",
				            eta, e, nE, EMS[e].rg, EMS[e].rb, EMS[e].dd, EMS[e].sp,
				              EMS[e].theta[ICE], EMS[e].theta[WATER]);
			}
			if (eta < SnLaws::smallest_viscosity) {
				if (prn_WRN) //HACK
					prn_msg(__FILE__, __LINE__, "wrn", Mdata.date,
					        "Viscosity=%e reset to SMALLEST_VISCOSITY! e=%d nE=%d", eta, e, nE);
				EMS[e].k[SETTLEMENT] = eta = SnLaws::smallest_viscosity;
			}
		}
		const double Sig0 = SnLaws::compLoadingRateStress(viscosity_model, EMS[e], Mdata.date); // "Sintering" stress
		const double L0 = EMS[e].L;
		double dL;

		if (EMS[e].mk%100 != 3) { //ALL except SH
			double wind_slab=1.;
			const double dz = NDS[nE].z - NDS[e].z;
			const double dv = Mdata.vw - Metamorphism::wind_slab_vw;
			if ((EMS[e].theta[WATER] < SnowStation::thresh_moist_snow)
			      && (Mdata.vw > Metamorphism::wind_slab_vw)
			        && ((dz < Metamorphism::wind_slab_depth) || (e == nE-1))) {
				if (Snowpack::enhanced_wind_slab) { //NOTE tested with Antarctic variant: effects heavily low density snow
					// fits original parameterization at Metamorphism::wind_slab_vw + 0.6 m/s
					wind_slab += 2.7 * Metamorphism::wind_slab_enhance
					                 * Optim::pow3(dv) * (1. - dz / (1.25 * Metamorphism::wind_slab_depth));
				} else {
					// original parameterization by Lehning
					wind_slab += Metamorphism::wind_slab_enhance * dv;
				}
			}
			EMS[e].Eps_vDot = wind_slab * (EMS[e].C + Sig0) / eta;
			dL = L0 * sn_dt * EMS[e].Eps_vDot;

			// Make sure settling is not larger than the space that is available (basically settling can at most reduce theta[AIR] to 0).
			// We also leave some room in case all liquid water freezes and thereby expands.
			const double MaxSettlingFactor = (watertransportmodel_snow=="RICHARDSEQUATION") ? (0.9) : (1. - Constants::eps); // An additional maximum settling factor, between 0 and 1. 1: allow maximize possible settling, 0: no settling allowed.
			dL = std::max(dL, std::min(0., -1.*MaxSettlingFactor*L0*(EMS[e].theta[AIR]-((Constants::density_water/Constants::density_ice)-1.)*(EMS[e].theta[WATER]+EMS[e].theta[WATER_PREF]))));

			// Limit dL when the element length drops below minimum_l_element. This element will be merged in WaterTransport::mergingElements later on.
			if ((L0 + dL) < (1.-Constants::eps)*minimum_l_element)
				dL = std::min(0., (1.-Constants::eps)*minimum_l_element - L0);	// Make sure the element length gets smaller than minimum_l_element.
		} else { //SH
			if (NDS[e+1].hoar > 0.006) { // TODO Large initial size, i.e., deposited hoar mass/HOAR_DENSITY_BURIED ??
				if ((Mdata.date.getJulian() - EMS[e].depositionDate.getJulian()) < 21.)
					dL = MM_TO_M(-0.391 * S_TO_D(sn_dt));
				else
					dL = MM_TO_M(-0.0807 * S_TO_D(sn_dt));
			} else {
				dL = MM_TO_M(-0.1107 * S_TO_D(sn_dt));
			}
			EMS[e].Eps_vDot = dL / (L0 * sn_dt);
			if ((L0 + dL) < 0. )
				dL = 0.;
		}

		if (variant == "CALIBRATION") {
			NDS[e].f = (Sig0 - EMS[e].Eps_Dot) / eta; // sigMetamo
			EMS[e].Eps_Dot /= eta;                    // sigReac
			NDS[e].udot = EMS[e].C / eta;          // Deformation due to load alone
			EMS[e].S = EMS[e].CDot / EMS[e].C;     // ratio loadrate to load addLoad to load
		}

		EMS[e].theta[WATER] *= L0 / (L0 + dL);
		EMS[e].theta[WATER_PREF] *= L0 / (L0 + dL);
		EMS[e].theta[ICE]   *= L0 / (L0 + dL);
		EMS[e].L0 = EMS[e].L = (L0 + dL);
		NDS[e+1].z = NDS[e].z + EMS[e].L;
		EMS[e].theta[AIR] = 1.0 - EMS[e].theta[WATER] - EMS[e].theta[WATER_PREF] - EMS[e].theta[ICE] - EMS[e].theta[SOIL];
		EMS[e].updDensity();
		if (EMS[e].Rho <= Constants::eps || EMS[e].theta[AIR] < 0.  ) {
			prn_msg(__FILE__, __LINE__, "err", Date(),
			          "Volume contents: e=%d nE=%d rho=%lf ice=%lf wat=%lf wat_pref=%lf air=%le",
			            e, nE, EMS[e].Rho, EMS[e].theta[ICE], EMS[e].theta[WATER], EMS[e].theta[WATER_PREF], EMS[e].theta[AIR]);
			throw IOException("Runtime Error in compSnowCreep()", AT);
		}
	}
	// Update computed snow depth
	Xdata.cH = NDS[nN-1].z + NDS[nN-1].u;
}

/**
 * @brief Computes the element stiffness matrix and right hand side vector for a fully implicit time integration scheme \n
 * The matrices that must be evaluated are : \n
 * - [Se] = [Ce]/dt + [Ke] :  [Ce] is the element heat capacity matrix and [Ke] is the
 *                            element conductivity matrix.
 * - {Fe} = {Q} - [Ke]*{T0} : {Fe} is the element right-hand side vector containing the element heat flux. \n
 *                            {Q} arises from shortwave radiation -- the other heat fluxes are treated separately
 *                            when determining the meteo parameters.
 * @param Edata
 * @param dt Calculation time step length (s)
 * @param dvdz Wind pumping velocity gradient (s-1)
 * @param T0 Initial nodal temperatures (K)
 * @param Se Element heat capacitity (stiffness) matrix
 * @param Fe Element right hand side vector
 * @param VaporEnhance Vapor transport enhancement factor
 * @return false on error, true if no error occurred
 */
bool Snowpack::sn_ElementKtMatrix(ElementData &Edata, double dt, const double dvdz, double T0[ N_OF_INCIDENCES ], double Se[ N_OF_INCIDENCES ][ N_OF_INCIDENCES ], double Fe[ N_OF_INCIDENCES ], const double VaporEnhance)
{
	if (Edata.L < 0.0) {
		prn_msg(__FILE__, __LINE__, "err", Date(), "Negative length L=%e", Edata.L);
		return false;
	}

	//reset Fe_0 and Fe_1
	Fe[0] = Fe[1] = 0.0;

	// Find the conductivity of the element TODO: check thresholds
	double Keff;    // the effective thermal conductivity
	if (Edata.theta[SOIL] > 0.0) {
		Keff = SnLaws::compSoilThermalConductivity(Edata, dvdz);
	} else if (Edata.theta[ICE] > 0.55 || Edata.theta[ICE] < min_ice_content) {
		Keff = Edata.theta[AIR] * Constants::conductivity_air + Edata.theta[ICE] * Constants::conductivity_ice +
		           (Edata.theta[WATER]+Edata.theta[WATER_PREF]) * Constants::conductivity_water + Edata.theta[SOIL] * Edata.soil[SOIL_K];
	} else {
		Keff = SnLaws::compSnowThermalConductivity(Edata, dvdz, !alpine3d); //do not show the warning for Alpine3D
	}

	// mimics effect of vapour transport if liquid water present in snowpack
	Keff *= VaporEnhance;
	Edata.k[TEMPERATURE] = Keff;
	const double k = Keff/Edata.L;   //Conductivity. Divide by the length to save from doing it during the matrix operations

	// Evaluate the stiffness matrix
	Se[0][0] = Se[1][1] = k;
	Se[0][1] = Se[1][0] = -k;
	// Heat the element via short-wave radiation
	if (Edata.sw_abs < 0.0 && !advective_heat) {
		prn_msg(__FILE__, __LINE__, "err", Date(), "NEGATIVE Shortwave Radiation %e", Edata.sw_abs);
		return false;
	}
	Fe[1] += Edata.sw_abs;

	// Add the implicit time integration term to the right hand side
	Fe[0] -= (Se[0][0] * T0[0] + Se[0][1] * T0[1]);
	Fe[1] -= (Se[1][0] * T0[0] + Se[1][1] * T0[1]);

	// Now add the heat capacitity matrix
	Edata.heatCapacity();
	const double c = Edata.c[TEMPERATURE] * Edata.L * Edata.Rho / (6. * dt); //heat capacity
	Se[0][0] += 2. * c;
	Se[1][1] += 2. * c;
	Se[0][1] += c;
	Se[1][0] += c;

	// Add the source/sink term resulting from phase changes
	Fe[1] += Edata.Qph_up * 0.5 * Edata.L;
	Fe[0] += Edata.Qph_down * 0.5 * Edata.L;

	return true;
}

/**
* @brief Update all boundary energy fluxes but solar irradiance \n
* The fluxes are first updated before entering compTemperatureProfile
* and used to impose Neumann boundary conditions when required.
* That way we ensure that these initial fluxes are used for each iteration in the
* semi-explicit solution while they are not altered by the implicit solution.
*
* - qs = alpha*(Tair - Tss) : Sensible heat transfer \n
* 	- alpha is a coefficient based on the famous Monin - Obukhov theory.
*     It is strongly dependent on the wind speed. Ta and Tss are
*     air and surface temperatures (K), respectively
* - ql : Latent heat transfer \n
* 	- eA and eS are the vapor pressures of air and snow, respectively.
*     Includes consideration of soil (one active element).
* - qr = gamma*(Tair - Tss) :  Energy convected by rain \n
* - lw_net = ES*SB*(e*Tair^4 - Tss^4) : Long wave radiation heat transfer \n
* 	- For the implicit solution,this will be treated as a convective
*     boundary condition, similar to the sensible heat exchange.
*     ES = emissivity_snow, SB = stefan-boltzmann constant.
* - qg : geothermal heat flux or heat flux at lower boundary \n
*
* The fluxes are then updated after compTemperatureProfile to be able to compute a correct energy balance
* @param Mdata
* @param Xdata
*/
void Snowpack::updateBoundHeatFluxes(BoundCond& Bdata, SnowStation& Xdata, const CurrentMeteo& Mdata)
{
	// Determine actual height of meteo values above Xdata.SoilNode:
	double actual_height_of_meteo_values;	// Height with reference Xdata.SoilNode
	if(!adjust_height_of_meteo_values) {
		// Case of fixed height above snow surface (e.g., weather model)
		actual_height_of_meteo_values = height_of_meteo_values + Xdata.cH - Xdata.Ground + ( (Xdata.findMarkedReferenceLayer() == Constants::undefined) ? (0.) : (Xdata.findMarkedReferenceLayer())  - Xdata.Ground);
	} else {
		// Case of fixed height above ground surface (e.g., weather station)
		actual_height_of_meteo_values = height_of_meteo_values;
	}

	const double alpha = SnLaws::compSensibleHeatCoefficient(Mdata, Xdata, actual_height_of_meteo_values) * Constants::density_air * Constants::specific_heat_air;
	const double Tair = Mdata.ta;
	const double Tss = Xdata.Ndata[Xdata.getNumberOfNodes()-1].T;

	assert(Tair>=t_crazy_min && Tair<=t_crazy_max);
	assert(Tss>=t_crazy_min && Tss<=t_crazy_max);

	if (forcing == "ATMOS") {
		// For atmospheric forcing
		Bdata.qs = alpha * (Tair - Tss);
		Bdata.ql = SnLaws::compLatentHeat_Rh(soil_evaporation, Mdata, Xdata, actual_height_of_meteo_values);
		if (Xdata.getNumberOfElements() > 0) {
		  	// Limit fluxes in case of explicit treatment of boundary conditions
			const double theta_r = ((watertransportmodel_snow=="RICHARDSEQUATION" && Xdata.getNumberOfElements()>Xdata.SoilNode) || (watertransportmodel_soil=="RICHARDSEQUATION" && Xdata.getNumberOfElements()==Xdata.SoilNode)) ? (PhaseChange::RE_theta_threshold) : (PhaseChange::theta_r);
			const double max_ice = ((watertransportmodel_snow=="RICHARDSEQUATION" && Xdata.getNumberOfElements()>Xdata.SoilNode) || (watertransportmodel_soil=="RICHARDSEQUATION" && Xdata.getNumberOfElements()==Xdata.SoilNode)) ? (ReSolver1d::max_theta_ice * (1. - Constants::eps)) : (1.);
			if (Xdata.Edata[Xdata.getNumberOfElements()-1].theta[WATER] > theta_r + Constants::eps		// Water and ice ...
			    && Xdata.Edata[Xdata.getNumberOfElements()-1].theta[ICE] > Constants::eps			// ... coexisting
			    && Xdata.Edata[Xdata.getNumberOfElements()-1].theta[ICE] < max_ice) {
				Bdata.qs = std::min(350., std::max(-350., Bdata.qs));
				Bdata.ql = std::min(250., std::max(-250., Bdata.ql));
			}
		}
	} else {
		// For mass balance forcing
		Bdata.qs = alpha * (Tair - Tss);
		const double theta_r = ((watertransportmodel_snow=="RICHARDSEQUATION" && Xdata.getNumberOfElements()>Xdata.SoilNode) || (watertransportmodel_soil=="RICHARDSEQUATION" && Xdata.getNumberOfElements()==Xdata.SoilNode)) ? (PhaseChange::RE_theta_r) : (PhaseChange::theta_r);
		if (Mdata.sublim != IOUtils::nodata) {
			if (Xdata.getNumberOfElements() > 0 && Xdata.Edata[Xdata.getNumberOfElements()-1].theta[WATER] > theta_r) {
				// Case of evaporation
				Bdata.ql = (Mdata.sublim * Constants::lh_vaporization) / sn_dt;
			} else {
				// Case of sublimation
				Bdata.ql = (Mdata.sublim * Constants::lh_sublimation) / sn_dt;
			}
		} else {
			Bdata.ql = 0.;
		}
	}

	if (Mdata.psum>0. && Mdata.psum_ph>0.) { //there is some rain
		const double gamma = ((Mdata.psum * Mdata.psum_ph) / sn_dt) * Constants::specific_heat_water;
		Bdata.qr = gamma * (Tair - Tss);
	} else {
		Bdata.qr = 0.;
	}

	const double lw_in  = Constants::emissivity_snow * Constants::stefan_boltzmann * Mdata.ea * Optim::pow4(Tair);
	Bdata.lw_out = Constants::emissivity_snow * Constants::stefan_boltzmann * Optim::pow4(Tss);
	Bdata.lw_net = lw_in - Bdata.lw_out;

	if (Mdata.geo_heat != IOUtils::nodata) {
		// If geo_heat is provided in CurrentMeteo,  use it.
		Bdata.qg = Mdata.geo_heat;
	} else if (geo_heat != Constants::undefined) {
		// Otherwise check if geo_heat is defined
		Bdata.qg = geo_heat;
	} else {
		Bdata.qg = 0.;
	}
}

/**
 * @brief Imposes Neumann boundary conditions at the surface. \n
 * The fluxes are first updated in updateBoundHeatFluxes. \n
 * This splitting ensures that these initial fluxes are used for each iteration in the
 * semi-explicit solution while they are not altered by the implicit solution.
 * Note that long wave radiation heat transfer is treated as a convection boundary condition
 * for the implicit solution, similar to the sensible heat exchange: \n
 *            lw_net = delta*(e*Ta - T_iter) \n
 * where delta is a function of both Ta and T_iter and is computed by SnLaws::compLWRadCoefficient
 * @param Mdata
 * @param Bdata
 * @param Xdata
 * @param T_snow Initial (snow) surface temperature (K)
 * @param T_iter Iterated (snow) surface temperature (K)
 * @param Se Element stiffness matrix
 * @param Fe Element right hand side vector
 */
void Snowpack::neumannBoundaryConditions(const CurrentMeteo& Mdata, BoundCond& Bdata, const SnowStation& Xdata,
                                         const double& T_snow, const double& T_iter,
                                         double Se[ N_OF_INCIDENCES ][ N_OF_INCIDENCES ],
                                         double Fe[ N_OF_INCIDENCES ])
{
	// First zero out the interiour node contribution
	Se[0][0] = Se[0][1] = Se[1][0] = Se[1][1] = Fe[0] = Fe[1] = 0.0;

	// Special case for MASSBAL forcing, surf_melt is the energy flux.
	if(forcing=="MASSBAL") {
		if (Mdata.surf_melt != IOUtils::nodata) Fe[1] += Mdata.surf_melt * Constants::lh_fusion / sn_dt;
		return;
	}

	// Determine actual height of meteo values above Xdata.SoilNode:
	double actual_height_of_meteo_values;	// Height with reference Xdata.SoilNode
	if(!adjust_height_of_meteo_values) {
		// Case of fixed height above snow surface (e.g., weather model)
		actual_height_of_meteo_values = height_of_meteo_values + Xdata.cH - Xdata.Ground;
	} else {
		// Case of fixed height above ground surface (e.g., weather station)
		actual_height_of_meteo_values = height_of_meteo_values;
	}

	const double T_air = Mdata.ta;
	const size_t nE = Xdata.getNumberOfElements();
	const double T_s = Xdata.Edata[nE-1].Te;

	// Now branch between phase change cases (semi-explicit treatment) and
	// dry snowpack dynamics/ice-free soil dynamics (implicit treatment)
	const double theta_r = ((watertransportmodel_snow=="RICHARDSEQUATION" && Xdata.getNumberOfElements()>Xdata.SoilNode) || (watertransportmodel_soil=="RICHARDSEQUATION" && Xdata.getNumberOfElements()==Xdata.SoilNode)) ? (PhaseChange::RE_theta_threshold) : (PhaseChange::theta_r);
	const double max_ice = ((watertransportmodel_snow=="RICHARDSEQUATION" && Xdata.getNumberOfElements()>Xdata.SoilNode) || (watertransportmodel_soil=="RICHARDSEQUATION" && Xdata.getNumberOfElements()==Xdata.SoilNode)) ? (ReSolver1d::max_theta_ice * (1. - Constants::eps)) : (1.);

	if ((Xdata.Edata[nE-1].theta[WATER] > theta_r + Constants::eps		// Water and ice ...
	     && Xdata.Edata[nE-1].theta[ICE] > Constants::eps			// ... coexisting
	     && Xdata.Edata[nE-1].theta[ICE] < max_ice)
	     && (T_iter != T_snow)) {
		// Explicit
		// Now allow a temperature index method if desired by the user
		if ( (temp_index_degree_day > 0.) && (T_air > T_s)) {
			Fe[1] += temp_index_degree_day*(T_air - T_s) + temp_index_swr_factor*(1. - Xdata.Albedo)*Mdata.iswr;
		} else {
			Fe[1] += Bdata.ql + Bdata.lw_net + Bdata.qs + Bdata.qr;
		}
	} else { // Implicit
		// Sensible heat transfer: linear dependence on snow surface temperature
		const double alpha = SnLaws::compSensibleHeatCoefficient(Mdata, Xdata, actual_height_of_meteo_values) * Constants::density_air * Constants::specific_heat_air;
		Se[1][1] += alpha;
		Fe[1] += alpha * T_air;
		// Latent heat transfer: NON-linear dependence on snow surface temperature
		//NOTE: should it not be linearized then?
		Fe[1] += Bdata.ql;
		// Advected rain energy: linear dependence on snow surface temperature
		if (Mdata.psum > 0. && Mdata.psum_ph>0.) { //there is some rain
			const double gamma = ((Mdata.psum * Mdata.psum_ph) / sn_dt) * Constants::specific_heat_water;
			Se[1][1] += gamma;
			Fe[1] += gamma * T_air;
		}

		// Net longwave radiation: NON-linear dependence on snow surface temperature
		const double delta = SnLaws::compLWRadCoefficient( T_iter, T_air, Mdata.ea);
		Se[1][1] += delta;
		Fe[1] += delta * pow( Mdata.ea, 0.25 ) * T_air;

		// Because of the implicit time integration, must subtract this term from the flux ....
		Fe[1] -= Se[1][1] * T_snow;
	} // end else
}

/**
 * @brief Imposes the Neumann boundary conditions at the bottom node. \n
 * Note that this can only be used if you have a deep enough soil,
 * because the heat flux is currently constant. For Ethan, we have had already a
 * version with upper and lower heat flux on a small snow sample and that worked perfectly.
 * @param flux Ground heat flux (W m-2)
 * @param T_snow Initial upper node temperature of bottom element (K)
 * @param Se Element stiffness matrix
 * @param Fe Element right hand side vector
 */
void Snowpack::neumannBoundaryConditionsSoil(const double& flux, const double& T_snow,
                                             double Se[ N_OF_INCIDENCES ][ N_OF_INCIDENCES ],
                                             double Fe[ N_OF_INCIDENCES ])
{
	// First zero out the interiour node contribution
	Se[0][0] = Se[0][1] = Se[1][0] = Se[1][1] = Fe[0] = Fe[1] = 0.0;

	// Use the numerical trick of an assumed temperature difference of 1 K over the boundary
	const double T_pseudo = T_snow - 1.;

	// For the implicit solution, we need to define a pseudo-exchange coefficient
	const double alpha = flux / (T_pseudo - T_snow); // The heat exchange coefficients
	Se[1][1] += alpha;
	Fe[1] += alpha * T_pseudo;

	// Because of the implicit time integration, must subtract this term from the flux ....
	Fe[1] -= Se[1][1] * T_snow;
}

double Snowpack::getParameterizedAlbedo(const SnowStation& Xdata, const CurrentMeteo& Mdata) const
{
	//please keep in mind that the radiation might have been tweaked in Meteo::compRadiation()
	const vector<NodeData>& NDS = Xdata.Ndata;
	const vector<ElementData>& EMS = Xdata.Edata;
	const size_t nN = Xdata.getNumberOfNodes();
	const size_t nE = Xdata.getNumberOfElements();

	double Albedo = Xdata.SoilAlb; //pure soil profile will remain with soil albedo

	// Parameterized albedo (statistical model) including correct treatment of PLASTIC and WATER_LAYER
	if (nE > Xdata.SoilNode) { //there are some non-soil layers
		size_t eAlbedo = nE-1;
<<<<<<< HEAD
		const size_t marker = EMS[eAlbedo].mk % 10;

		switch (marker) {
			case 9: // WATER_LAYER
				if (eAlbedo > Xdata.SoilNode)
					eAlbedo--;

			case 8: // Ice layer within the snowpack
				while ((eAlbedo > Xdata.SoilNode) && (marker == 8))
					eAlbedo--;

			default: // Snow, glacier ice, PLASTIC, or soil
				if (eAlbedo > Xdata.SoilNode && (EMS[eAlbedo].theta[SOIL] < Constants::eps2)) { // Snow, or glacier ice
					Albedo = SnLaws::parameterizedSnowAlbedo(snow_albedo, albedo_parameterization, albedo_average_schmucki, albedo_NIED_av, albedo_fixedValue, EMS[eAlbedo], NDS[eAlbedo+1].T, Mdata, Xdata, ageAlbedo);
					if (useCanopyModel && (Xdata.Cdata->height > 3.5)) { //forest floor albedo
						const double age = (forestfloor_alb) ? std::max(0., Mdata.date.getJulian() - Xdata.Edata[eAlbedo].depositionDate.getJulian()) : 0.; // day
						Albedo = (Albedo -.3)* exp(-age/7.) + 0.3;
					}
				} else { // PLASTIC, or soil
					Albedo = Xdata.SoilAlb;
				}
=======
		size_t marker = EMS[eAlbedo].mk % 10;

		while ((marker==8 || marker==9) && eAlbedo > Xdata.SoilNode){ //If Water or ice layer, go one layer down
			eAlbedo--;
			marker = EMS[eAlbedo].mk % 10;
		}

		if (eAlbedo > Xdata.SoilNode && (EMS[eAlbedo].theta[SOIL] < Constants::eps2)) { // Snow, or glacier ice
			Albedo = SnLaws::parameterizedSnowAlbedo(snow_albedo, albedo_parameterization, albedo_average_schmucki, albedo_NIED_av, albedo_fixedValue, EMS[eAlbedo], NDS[eAlbedo+1].T, Mdata, Xdata, ageAlbedo);
			if (useCanopyModel && (Xdata.Cdata.height > 3.5)) { //forest floor albedo
				const double age = (forestfloor_alb) ? std::max(0., Mdata.date.getJulian() - Xdata.Edata[eAlbedo].depositionDate.getJulian()) : 0.; // day
				Albedo = (Albedo -.3)* exp(-age/7.) + 0.3;
			}
		} else { // PLASTIC, or soil
			Albedo = Xdata.SoilAlb;
>>>>>>> 2373b010
		}
	}

	//enforce albedo range
	if (useCanopyModel && (Xdata.Cdata->height > 3.5)) { //forest floor albedo
		Albedo = std::max(0.05, std::min(0.95, Albedo));
	} else {
		if (research_mode) { // Treatment of "No Snow" on the ground in research mode
			const bool use_hs_meas = enforce_measured_snow_heights && (Xdata.meta.getSlopeAngle() <= Constants::min_slope_angle);
			const double hs = (use_hs_meas)? Xdata.mH - Xdata.Ground : Xdata.cH - Xdata.Ground;
			const bool snow_free_ground = (hs < 0.02) || (NDS[nN-1].T > IOUtils::C_TO_K(3.5)) || ((hs < 0.05) && (NDS[nN-1].T > IOUtils::C_TO_K(1.7)));
			if (snow_free_ground)
				Albedo = Xdata.SoilAlb;
		}

		if (!alpine3d) //for Alpine3D, the radiation has been differently computed
			Albedo = std::max(Albedo, Mdata.rswr / Constants::solcon);

		if (nE > Xdata.SoilNode) {
			// For snow
			Albedo = std::max(min_snow_albedo, std::min(new_snow_albedo, Albedo));
		} else {
			// For soil
			Albedo = std::max(0.05, std::min(0.95, Albedo));
		}
	}

	return Albedo;
}

double Snowpack::getModelAlbedo(const SnowStation& Xdata, CurrentMeteo& Mdata) const
{
	//please keep in mind that the radiation might have been tweaked in Meteo::compRadiation()
	const double pAlbedo = Xdata.pAlbedo;

	// Assign iswr and rswr correct values according to switch value
	if (sw_mode == "INCOMING") { // use incoming SW flux only
		Mdata.rswr = Mdata.iswr * pAlbedo;
	} else if (sw_mode == "REFLECTED") {// use reflected SW flux only
		Mdata.iswr = Mdata.rswr / pAlbedo;
	} else if (sw_mode == "BOTH") { // use measured albedo ...
		// ... while the ground is still snow covered according to HS measurements
		if (Mdata.mAlbedo != Constants::undefined) {
			if ( (!( (Mdata.mAlbedo < 2.*Xdata.SoilAlb) && ((Xdata.cH - Xdata.Ground) > 0.05)) ) && Mdata.mAlbedo <= 0.95)
				return Mdata.mAlbedo; //we have a measured albedo
			else
				Mdata.rswr = Mdata.iswr * pAlbedo;
		} else {
			// When mAlbedo is undefined, either rswr or iswr is undefined. Then, use parameterization of albedo. Note: in Main.cc, the rswr and iswr are brought in agreement when either one is missing. This is crucial!
			Mdata.rswr = Mdata.iswr * pAlbedo;
		}
	} else {
		prn_msg(__FILE__, __LINE__, "err", Mdata.date, "sw_mode = %s not implemented yet!", sw_mode.c_str());
		exit(EXIT_FAILURE);
	}

	return pAlbedo; //we do not have a measured labedo -> use parametrized
}

/**
 * @brief Computes the snow temperatures which are given by the following formula: \n
 * @par
 *             dT            d^2T
 *   rho*c(T)*----  -  k(T)*------   =  Q
 *             dt            dz^2
 * \n
 * with initial and Dirichlet and/or Neumann boundary conditions.
 *
 * T(z,t) = temperature (K);
 * rho = snow density (kg m-3); c = specific heat capacity (J K-1 kg-1); k = heat conductivity (W K-1 m-1); t = time (s);
 * \n
 * Note:  The equations are solved with a fully implicit time-integration scheme and the
 * system of finite element matrices are solved using a sparse matrix solver.
 * @param Xdata Snow profile data
 * @param[in] Mdata Meteorological forcing
 * @param Bdata Boundary conditions
 * @param[in] ThrowAtNoConvergence	If true, throw exception when temperature equation does not converge; if false, function will return false after non convergence and true otherwise.
 * @return true when temperature equation converged, false if it did not.
 */
bool Snowpack::compTemperatureProfile(const CurrentMeteo& Mdata, SnowStation& Xdata, BoundCond& Bdata, const bool& ThrowAtNoConvergence)
{
	int Ie[N_OF_INCIDENCES];                     // Element incidences
	double T0[N_OF_INCIDENCES];                  // Element nodal temperatures at t0
	double TN[N_OF_INCIDENCES];                  // Iterated element nodal temperatures
	double Se[N_OF_INCIDENCES][N_OF_INCIDENCES]; // Element stiffnes matrix
	double Fe[N_OF_INCIDENCES];                  // Element right hand side vector

	double *U=NULL, *dU=NULL, *ddU=NULL;         // Solution vectors

	// Dereference the pointers
	void *Kt = Xdata.Kt;
	vector<NodeData>& NDS = Xdata.Ndata;
	vector<ElementData>& EMS = Xdata.Edata;

	const size_t nN = Xdata.getNumberOfNodes();
	const size_t nE = Xdata.getNumberOfElements();

	double I0 = Mdata.iswr - Mdata.rswr; // Net irradiance perpendicular to slope

	const double theta_r = ((watertransportmodel_snow=="RICHARDSEQUATION" && Xdata.getNumberOfElements()>Xdata.SoilNode) || (watertransportmodel_soil=="RICHARDSEQUATION" && Xdata.getNumberOfElements()==Xdata.SoilNode)) ? (PhaseChange::RE_theta_threshold) : (PhaseChange::theta_r);
	if ( (temp_index_degree_day > 0.) && (nE > 0) && (EMS[nE-1].theta[WATER] > theta_r + Constants::eps)		// Water and ice ...
	   && (EMS[nE-1].theta[ICE] > Constants::eps) && (Mdata.ta > EMS[nE-1].Te))
		I0 = 0.;
	if (I0 < 0.) {
		prn_msg(__FILE__, __LINE__, "err", Mdata.date, " iswr:%lf  rswr:%lf  Albedo:%lf", Mdata.iswr, Mdata.rswr, Xdata.Albedo);
		exit(EXIT_FAILURE);
	}

	if (surfaceCode == DIRICHLET_BC || forcing=="MASSBAL") {
		I0 = 0.; // no shortwave radiation absorption within snowpack with MASSBAL forcing
	}

	// ABSORPTION OF SOLAR RADIATION WITHIN THE SNOWPACK
	// Simple treatment of radiation absorption in snow: Beer-Lambert extinction (single or multiband).
	try {
		SnLaws::compShortWaveAbsorption(sw_absorption_scheme, Xdata, I0);
	} catch(const exception&){
		prn_msg(__FILE__, __LINE__, "err", Mdata.date, "Runtime error in compTemperatureProfile");
		throw;
	}

	// TREAT AN ASSUMED ADVECTIVE HEAT SOURCE
	// Simple treatment of constant heating rate between two depths.
	if(advective_heat) {
		SnLaws::compAdvectiveHeat(Xdata, Mdata.adv_heat, heat_begin, heat_end);
	}

	// Take care of uppermost soil element
	if ((nE > Xdata.SoilNode+1) && (EMS[Xdata.SoilNode].sw_abs > EMS[Xdata.SoilNode+1].sw_abs)) {
		EMS[nE-1].sw_abs += (EMS[Xdata.SoilNode].sw_abs - EMS[Xdata.SoilNode+1].sw_abs);
		EMS[Xdata.SoilNode].sw_abs = EMS[Xdata.SoilNode+1].sw_abs;
	}

	// Set bare ground surface temperature with no soil and return
	if (nN == 1) {
		if ((Mdata.ts0 > Constants::meltfreeze_tk) && ((Mdata.ts0 - Mdata.ta) > 10.))
			NDS[0].T = (Mdata.ts0 + Mdata.ta) / 2.;
		else
			NDS[0].T = Mdata.ts0;
		return true;
	}

	if (Kt != NULL)
		ds_Solve(ReleaseMatrixData, (SD_MATRIX_DATA*)Kt, 0);
	ds_Initialize(static_cast<int>(nN), (SD_MATRIX_DATA**)&Kt);
	/*
	 * Define the structure of the matrix, i.e. its connectivity. For each element
	 * we compute the element incidences and pass the incidences to the solver.
	 * The solver assumes that the element incidences build a crique, i.e. the
	 * equations specified by the incidence set are all connected to each other.
	 * Initialize element data.
	*/
	for (int e = 0; e < static_cast<int>(nE); e++) {
		int Nodes[2] = {e, e+1};
		ds_DefineConnectivity( (SD_MATRIX_DATA*)Kt, 2, Nodes , 1, 0 );
	}

	/*
	 * Perform the symbolic factorization. By specifying the element incidences, we
	 * have simply declared which coefficients of the global matrix are not zero.
	 * However, when we factorize the matrix in a LU form there is some fill-in.
	 * Coefficients that were zero prior to start the factorization process will
	 * have a value different from zero thereafter. At this step the solver compute
	 * exactly how many memory is required to solve the problem and allocate this
	 * memory in order to store the numerical matrix. Then reallocate all the
	 * solution vectors.
	*/
	ds_Solve(SymbolicFactorize, (SD_MATRIX_DATA*)Kt, 0);

	// Make sure that these vectors are always available for use ....
	errno=0;
	U=(double *) realloc(U, nN*sizeof(double));
	if (errno != 0 || U==NULL) {
		free(U);
		prn_msg(__FILE__, __LINE__, "err", Date(), "%s (allocating  solution vector U)", strerror(errno));
		throw IOException("Runtime error in compTemperatureProfile", AT);
	}
	dU=(double *) realloc(dU, nN*sizeof(double));
	if (errno != 0 || dU==NULL) {
		free(U); free(dU);
		prn_msg(__FILE__, __LINE__, "err", Date(), "%s (allocating  solution vector dU)", strerror(errno));
		throw IOException("Runtime error in compTemperatureProfile", AT);
	}
	ddU=(double *) realloc(ddU, nN*sizeof(double));
	if (errno != 0 || ddU==NULL) {
		free(U); free(dU); free(ddU);
		prn_msg(__FILE__, __LINE__, "err", Date(), "%s (allocating  solution vector ddU)", strerror(errno));
		throw IOException("Runtime error in compTemperatureProfile", AT);
	}

	// Make sure that the global data structures know where the pointers are for the next integration step after the reallocation ....
	Xdata.Kt = Kt;

	// Set the temperature at the snowpack base to the prescribed value.
	// This only in case the soil_flux is not used.
	if (!(soil_flux)) {
		if ((EMS[0].theta[ICE] >= min_ice_content)) {
			// NOTE if there is water and ice in the base element, then the base temperature MUST be meltfreeze_tk
			if ((EMS[0].theta[WATER] > SnowStation::thresh_moist_snow)) {
				NDS[0].T = EMS[0].meltfreeze_tk;
			} else if (!useSoilLayers) {
				// To avoid temperatures above freezing while snow covered
				NDS[0].T = std::min(Mdata.ts0, EMS[0].meltfreeze_tk);
			} else {
				NDS[0].T = Mdata.ts0;
			}
		} else {
			NDS[0].T = Mdata.ts0;
		}
	}
	// Now treat sea ice variant, in which ocean heat flux is used already at this point to build or destroy sea ice based on the net energy balance, so just set the temperature of the lowest node to melting.
	if (variant == "SEAICE") {
		NDS[0].T = SeaIce::calculateMeltingTemperature(SeaIce::OceanSalinity);
	}

	// Copy Temperature at time0 into First Iteration
	for (size_t n = 0; n < nN; n++) {
		if(n==nN-1 && useNewPhaseChange && surfaceCode != DIRICHLET_BC) {
			//Correct the upper node, as it may have been forced to melting temperature for assessing the energy balance
			U[n] = 2. * Xdata.Edata[n-1].Te - NDS[n-1].T;
		} else {
			U[n] = NDS[n].T;
		}

		dU[n] = 0.0;
		ddU[n] = 0.0;
		if (!(U[n] > t_crazy_min && U[n] < t_crazy_max)) {
			if (alpine3d) {
				const double Tnode_orig = U[n];
				const double T_mean_down = (n>=1)? 0.5*(NDS[n].T+NDS[n-1].T) : IOUtils::nodata;
				const double T_mean_up = (n<(nN-1))? 0.5*(NDS[n].T+NDS[n+1].T) : IOUtils::nodata;
				if (T_mean_down>t_crazy_min && T_mean_down<t_crazy_max) U[n] = T_mean_down;
				else if (T_mean_up>t_crazy_min && T_mean_up<t_crazy_max) U[n] = T_mean_up;
				if (U[n] <= t_crazy_min) U[n] = .5*( IOUtils::C_TO_K(0.) + t_crazy_min); //too cold -> reset to avg(Tmin, 0C)
				if (U[n] >= t_crazy_max) U[n] = .5*( IOUtils::C_TO_K(0.) + t_crazy_max); //too hot -> reset to avg(Tmax, 0C)

				prn_msg(__FILE__, __LINE__, "err", Mdata.date, "Temperature out of bound at beginning of iteration for node %d / %d (soil node=%d)! Reset from %.2lf to %.2lf", n, nN, Xdata.SoilNode, Tnode_orig, U[n]);
				for(size_t ii=0; ii<nE; ++ii) {
					std::cout << "   " << ii << "\t" << U[ii] << " " << EMS[ii].Te << " " << U[ii+1] << " " << " " << EMS[ii].L << " " << EMS[ii].Rho << "\n";
					if (ii==Xdata.SoilNode)
						std::cout << "---- end soil ----\n";
				}
			} else {
				prn_msg(__FILE__, __LINE__, "err", Mdata.date, "Temperature out of bound at beginning of iteration!");
				prn_msg(__FILE__, __LINE__, "msg", Date(), "At node n=%d (nN=%d, SoilNode=%d): T=%.2lf", n, nN, Xdata.SoilNode, U[n]);

				free(U); free(dU); free(ddU);
				throw IOException("Runtime error in compTemperatureProfile", AT);
			}
		}
	}

	// Set the iteration counters, as well as the phase change boolean values
	unsigned int iteration = 0;   // iteration counter (not really required)
	bool NotConverged = true;     // true if iteration did not converge
	// Set the default solution routine convergence parameters
	unsigned int MaxItnTemp = 40; // maximum 40 iterations for temperature field
	double ControlTemp = 0.01;    // solution convergence to within 0.01 degC
	// Determine the displacement depth d_pump and the wind pumping speed at the surface
	const double d_pump = SnLaws::compWindPumpingDisplacement(Xdata);
	double v_pump = (nE > Xdata.SoilNode || SnLaws::wind_pump_soil)? SnLaws::compWindPumpingVelocity(Mdata, d_pump) : 0.0;

	// The temperature equation was found to show slow convergence with only 1 or 2 elements left.
	// Likely, the reason is that the LW-radiation is only approximated as linear, but in reality it is not. When only 1 or 2 elements
	// are left, their temperature gets very sensitive to energy input and during the iterations, the temperature gets out of the
	// validity range for the linearization. Therefore, we increase the MaxItnTemp for these cases:
	if (nN==3) MaxItnTemp = 200;
	if (nN==2) MaxItnTemp = 400;
	if (nN==1 || useNewPhaseChange) MaxItnTemp = 2000;

	for(size_t e = nE; e -->0; ) Xdata.Edata[e].Qph_up = Xdata.Edata[e].Qph_down = 0.;	// Reset the energy flux to the adjecent nodes due to phase changes in the element
	std::vector<double> dth_i_up(nE, 0.);							// Initialize theta[ICE] change due to phase changes at the upper adjacent node
	std::vector<double> dth_i_down(nE, 0.);							// Initialize theta[ICE] change due to phase changes at the lower adjacent node

	// IMPLICIT INTEGRATION LOOP
	bool TempEqConverged = true;	// Return value of this function compTemperatureProfile(...)
	do {
		iteration++;
		// Reset the matrix data and zero out all the increment vectors
		ds_Solve(ResetMatrixData, (SD_MATRIX_DATA*)Kt, 0);
		for (size_t n = 0; n < nN; n++) {
			ddU[n] = dU[n];
			dU[n] = 0.0;
		}

		if(useNewPhaseChange) {
			// Initialize the change in ice contents due to phase changes based on the energy source/sink terms at the adjacent nodes
			for(size_t e = nE; e -->0; ) {
				dth_i_up[e] = Xdata.Edata[e].Qph_up / ((Constants::density_ice * Constants::lh_fusion) / sn_dt);
				dth_i_down[e] = Xdata.Edata[e].Qph_down / ((Constants::density_ice * Constants::lh_fusion) / sn_dt);
				Xdata.Edata[e].Qph_up = Xdata.Edata[e].Qph_down = 0.;
			}
		}

		// Assemble matrix
		double maxd = 0.;		// Tracks max. change in ice contents in domain (convergence criterion)
		for(size_t e = nE; e -->0; ) {
			if(useNewPhaseChange) {
				// Calculate the melting/freezing associated with the current temperature state
				const double max_ice = ReSolver1d::max_theta_ice;
				const double A = (Xdata.Edata[e].c[TEMPERATURE] * Xdata.Edata[e].Rho) / ( Constants::density_ice * Constants::lh_fusion );
				const double dth_i_up_in = dth_i_up[e];
				const double dth_i_down_in = dth_i_down[e];

				if (Xdata.Seaice != NULL) {
					// For sea ice, balance the meltfreeze_tk with assuming thermal equilibrium with the brine:
					// (1): Xdata.Edata[e].meltfreeze_tk = Xdata.Edata[e].meltfreeze_tk = -SeaIce::mu * BrineSal_new + Constants::meltfreeze_tk;
					// (2): BrineSal_new = (Xdata.Edata[e].salinity /  (Xdata.Edata[e].theta[WATER] + deltaTheta));
					// (3): deltaTheta = A * (0.5 * (U[e+1] + U[e]) - Xdata.Edata[e].meltfreeze_tk) * (Constants::density_water / Constants::density_ice);
					// Balancing equations (1), (2) and (3) derived using wxmaxima:
					// T=-m*s/(th+(A*(u-T)))+c
					// solve(%i1,T);
					// With:
					// T = Xdata.Edata[e].meltfreeze_tk
					// m = SeaIce::mu
					// s = Xdata.Edata[e].salinity
					// th = tmp_Theta
					// A = A * f
					// u = tmp_T
					// c = Constants::meltfreeze_tk
					const double f = Constants::density_ice / Constants::density_water;
					const double tmp_T = 0.5 * (U[e+1] + U[e]);
					const double tmp_Theta = Xdata.Edata[e].theta[WATER] - 0.5 * (dth_i_up[e] + dth_i_down[e]) * f;
					Xdata.Edata[e].meltfreeze_tk = -1. * (sqrt(A * f * A * f * tmp_T * tmp_T + (2. * A * f * tmp_Theta - 2. * A * f * A * f * Constants::meltfreeze_tk) * tmp_T + tmp_Theta * tmp_Theta - 2. * A * f * Constants::meltfreeze_tk * tmp_Theta + 4. * A * f * SeaIce::mu * Xdata.Edata[e].salinity + A * f * A * f * Constants::meltfreeze_tk * Constants::meltfreeze_tk) - A * f * tmp_T - tmp_Theta - A * f * Constants::meltfreeze_tk) / (2. * A * f);
				}

				dth_i_up[e] += A * (Xdata.Edata[e].meltfreeze_tk - U[e+1]);	// change in volumetric ice content in upper half of element
				dth_i_down[e] += A * (Xdata.Edata[e].meltfreeze_tk - U[e]);	// change in volumetric ice content in lower half of element

				// This approach is not stable, may introduce oscillations such that the temperature equation doesn't converge
				const double dth_i_sum = 0.5 * (dth_i_up[e] + dth_i_down[e]);	// Net phase change effect on ice content in element
				if(dth_i_sum != 0.) {	// Element has phase changes
					double dth_i_lim = dth_i_sum;
					if(dth_i_lim < 0.) {
						// Melt: Only available ice can melt
						dth_i_lim = std::max(-Xdata.Edata[e].theta[ICE], dth_i_lim);
					} else {
						// Freeze: Only available liquid water can freeze, and not more than max_ice
						dth_i_lim = std::min(std::max(0., std::min(max_ice - Xdata.Edata[e].theta[ICE], (Xdata.Edata[e].theta[WATER]-theta_r) * (Constants::density_water / Constants::density_ice))), dth_i_lim);
					}
					// Correct volumetric changes in upper and lower half of element proportional to limits
					dth_i_down[e] = dth_i_up[e] = dth_i_lim;
				}

				// Track max. abs. change in ice contents
				maxd = std::max(maxd, fabs(dth_i_up[e] - dth_i_up_in));
				maxd = std::max(maxd, fabs(dth_i_down[e] - dth_i_down_in));

				// Recalculate phase change energy
				Xdata.Edata[e].Qph_up = (dth_i_up[e] * Constants::density_ice * Constants::lh_fusion) / sn_dt;
				Xdata.Edata[e].Qph_down = (dth_i_down[e] * Constants::density_ice * Constants::lh_fusion) / sn_dt;

				if (Xdata.Seaice != NULL) {
					// Adjust melting/freezing point assuming thermal quilibrium in the brine pockets
					const double ThetaWater_new = (Xdata.Edata[e].theta[WATER] - 0.5 * (dth_i_up[e] + dth_i_down[e]) * (Constants::density_ice / Constants::density_water));
					const double BrineSal_new = (ThetaWater_new == 0.) ? (0.) : (Xdata.Edata[e].salinity / ThetaWater_new);
					Xdata.Edata[e].meltfreeze_tk = -SeaIce::mu * BrineSal_new + Constants::meltfreeze_tk;
				}
			}
			EL_INCID( static_cast<int>(e), Ie );
			EL_TEMP( Ie, T0, TN, NDS, U );
			// Update the wind pumping velocity gradient
			const double dvdz = SnLaws::compWindGradientSnow(EMS[e], v_pump);
			// Update the water vapor transport enhancement factor
			const double VaporEnhance = std::max(1., SnLaws::compEnhanceWaterVaporTransportSnow(Xdata, e));
			// Now fill the matrix
			if (!sn_ElementKtMatrix(EMS[e], sn_dt, dvdz, T0, Se, Fe, VaporEnhance)) {
				prn_msg(__FILE__, __LINE__, "msg+", Mdata.date, "Error in sn_ElementKtMatrix @ element %d:", e);
				for (size_t n = 0; n < nN; n++)
					fprintf(stdout, "U[%u]=%g K\n", (unsigned int)n, U[n]);
				free(U); free(dU); free(ddU);
				throw IOException("Runtime error in compTemperatureProfile", AT);
			}
			ds_AssembleMatrix( (SD_MATRIX_DATA*)Kt, 2, Ie, 2,  (double*) Se );
			EL_RGT_ASSEM( dU, Ie, Fe );
		}

		/*
		 * The top element is special in that it handles the entire meteo conditions
		 * Several terms must be added to the global stiffness matrix Kt and flux
		 * right-hand side vector dU. Note:  Shortwave radiation --- since it is a body
		 * or volumetric force --- is computed in sn_ElementKtMatrix().
		 */

		if (surfaceCode == NEUMANN_BC) {
			EL_INCID(static_cast<int>(nE-1), Ie);
			EL_TEMP(Ie, T0, TN, NDS, U);
			neumannBoundaryConditions(Mdata, Bdata, Xdata, T0[1], TN[1], Se, Fe);
			ds_AssembleMatrix( (SD_MATRIX_DATA*)Kt, 2, Ie, 2,  (double*) Se );
			EL_RGT_ASSEM( dU, Ie, Fe );
		}

		double Big = Constants::big;	// big number for DIRICHLET boundary conditions)
		if (surfaceCode == DIRICHLET_BC) {
			// Dirichlet BC at surface: prescribed temperature value
			// NOTE Insert Big at this location to hold the temperature constant at the prescribed value.
			Ie[0] = static_cast<int>(nE);
			ds_AssembleMatrix((SD_MATRIX_DATA*) Kt, 1, Ie, 1, &Big);
		}
		// Bottom node
		if (soil_flux && variant != "SEAICE") {
			// Neumann BC at bottom: The lower boundary is now a heat flux -- put the heat flux in dU[0]
			EL_INCID(0, Ie);
			EL_TEMP(Ie, T0, TN, NDS, U);
			neumannBoundaryConditionsSoil(Bdata.qg, T0[1], Se, Fe);
			ds_AssembleMatrix((SD_MATRIX_DATA*)Kt, 2, Ie, 2, (double*) Se);
			EL_RGT_ASSEM(dU, Ie, Fe);
		} else if ((Xdata.getNumberOfElements() < 3) && (Xdata.Edata[0].theta[WATER] >= 0.9 * Xdata.Edata[0].res_wat_cont)) {
			dU[0] = 0.;
		} else {
			// Dirichlet BC at bottom: prescribed temperature value
			// NOTE Insert Big at this location to hold the temperature constant at the prescribed value.
			Ie[0] = 0;
			ds_AssembleMatrix((SD_MATRIX_DATA*) Kt, 1, Ie, 1, &Big);
		}

		/*
		 * Solve the linear system of equation. The te_F vector is used first as right-
		 * hand-side vector for the linear system. The solver stores in this vector
		 * the solution of the system of equations, the new temperature.
		 * It will throw an exception whenever the linear solver failed
		 */
		if (!ds_Solve(ComputeSolution, (SD_MATRIX_DATA*) Kt, dU)) {
			  prn_msg(__FILE__, __LINE__, "err", Mdata.date,
			  "Linear solver failed to solve for dU on the %d-th iteration.",
			  iteration);
			  throw IOException("Runtime error in compTemperatureProfile", AT);
		}
		// Update the solution vectors and check for convergence
		for (size_t n = 0; n < nN; n++)
			ddU[n] = dU[n] - ddU[n];
		double MaxTDiff = fabs(ddU[0]);  // maximum temperature difference for convergence
		for (size_t n = 1; n < nN; n++) {
			const double TDiff = fabs(ddU[n]); // temperature difference for convergence check
			if (TDiff > MaxTDiff)
				MaxTDiff = TDiff;
		}
		/*
		 * This is to increase the number of iterations for a phase changing uppermost element.
		 * Otherwise we would violate energy conservation because the implicit scheme
		 * leads to an adaptation of surface fluxes to the iterated surface temperature.
		 * In reality, the surface temperature will not change and therefore the fluxes
		 * must be constant. This means that the fluxes must be treated explicitely
		 * (see neumannBoundaryConditions)
		 */
		if (U[nE] + ddU[nE] > EMS[nE-1].meltfreeze_tk || EMS[nE-1].theta[WATER] > 0.) {
			ControlTemp = 0.007;
			MaxItnTemp = std::max(MaxItnTemp, (unsigned)200); // NOTE originally 100;
		}
		if(useNewPhaseChange) {
			// With new phase change, we want at least one iteration extra, to account for possible phase changes,
			// and we want an additional constraint of maximum change in phase change amount
			NotConverged = (MaxTDiff > ControlTemp || iteration == 1 || maxd > 0.0001);
		} else {
			NotConverged = (MaxTDiff > ControlTemp);
		}
		if (iteration > MaxItnTemp) {
			if (ThrowAtNoConvergence) {
				prn_msg(__FILE__, __LINE__, "err", Mdata.date,
				        "Temperature did not converge (azi=%.0lf, slope=%.0lf)!",
				        Xdata.meta.getAzimuth(), Xdata.meta.getSlopeAngle());
				prn_msg(__FILE__, __LINE__, "msg", Date(),
				        "%d iterations > MaxItnTemp=%d; ControlTemp=%.4lf; nN=%d; sn_dt=%f",
				        iteration, MaxItnTemp, ControlTemp, nN, sn_dt);
				for (size_t n = 0; n < nN; n++) {
					if (n > 0)
						prn_msg(__FILE__, __LINE__, "msg-", Date(),
						        "U[%03d]:%6.1lf K, ddU:%8.4lf K;  NDS.T(t-1)=%6.1lf K; EMS[n-1].th_w(t-1)=%.5lf",
						        n, U[n], ddU[n], NDS[n].T, EMS[n-1].theta[WATER]);
					else
						prn_msg(__FILE__, __LINE__, "msg-", Date(),
						        "U[%03d]:%6.1lf K, ddU:%8.4lf K;  NDS.T(t-1)=%6.1lf K;",
						        n, U[n], ddU[n], NDS[n].T);
				}
				prn_msg(__FILE__, __LINE__, "msg", Date(),
				        "Latent: %lf  Sensible: %lf  Rain: %lf  NetLong:%lf  NetShort: %lf",
				        Bdata.ql, Bdata.qs, Bdata.qr, Bdata.lw_net, I0);
				free(U); free(dU); free(ddU);
				throw IOException("Runtime error in compTemperatureProfile", AT);
			} else {
				TempEqConverged = false;	// Set return value of function
				NotConverged = false;		// Ensure we leave the do...while loop
			}
		}
		for (size_t n = 0; n < nN; n++) {
			U[n] += ddU[ n ];
		}
	} while ( NotConverged ); // end Convergence Loop

	if (TempEqConverged) {
		size_t crazy = 0;
		bool prn_date = true;
		for (size_t n = 0; n < nN; n++) {
			if ((U[n] > t_crazy_min) && (U[n] < t_crazy_max)) {
				NDS[n].T = U[n];
			} else { // Correct for - hopefully transient - crazy temperatures!
				NDS[n].T = 0.5*(U[n] + NDS[n].T);
				if (!alpine3d) { //reduce number of warnings for Alpine3D
					if (!crazy && (nN > Xdata.SoilNode + 3)) {
						prn_msg(__FILE__, __LINE__, "wrn", Mdata.date, "Crazy temperature(s)!");
						prn_msg(__FILE__, __LINE__, "msg-", Date(),
						        "T <= %5.1lf OR T >= %5.1lf; nN=%d; cH=%6.3lf m; azi=%.0lf, slope=%.0lf",
						        t_crazy_min, t_crazy_max, nN, Xdata.cH,
						        Xdata.meta.getAzimuth(), Xdata.meta.getSlopeAngle());
						prn_date = false;
					}
					if (n < Xdata.SoilNode) {
						if (n == 0) {
							prn_msg(__FILE__, __LINE__, "msg-", Mdata.date,
							        "Bottom SOIL node %3d: U(t)=%6.1lf  NDS.T(t-1)=%6.1lf K", n, U[n], NDS[n].T);
							prn_date = false;
						} else {
							prn_msg(__FILE__, __LINE__, "msg-", Date(),
							        "SOIL node %3d: U(t)=%6.1lf  NDS.T(t-1)=%6.1lf K; EMS[n-1].th_w(t-1)=%.5lf",
							        n, U[n], NDS[n].T, EMS[n-1].theta[WATER]);
						}
					} else if (Xdata.SoilNode > 0) {
							prn_msg(__FILE__, __LINE__, "msg-", Date(),
							        "GROUND surface node %3d: U(t)=%6.1lf  NDS.T(t-1)=%6.1lf", n, U[n], NDS[n].T);
					} else if (nN > Xdata.SoilNode + 3) {
						if (n == 0) {
							prn_msg(__FILE__, __LINE__, "msg-", Mdata.date,
							        "Bottom SNOW node %3d: U(t)=%6.1lf  NDS.T(t-1)=%6.1lf", n, U[n], NDS[n].T);
							prn_date = false;
						} else {
							prn_msg(__FILE__, __LINE__, "msg-", Date(),
							        "SNOW node %3d: U(t)=%6.1lf  NDS.T(t-1)=%6.1lf EMS[n-1].th_w(t-1)=%.5lf",
							        n, U[n], NDS[n].T, EMS[n-1].theta[WATER]);
						}
					}
				}
				crazy++;
			}
		}
		if (crazy > Xdata.SoilNode + 3) {
			if (prn_date)
				prn_msg(__FILE__, __LINE__, "wrn", Mdata.date,
				        "%d crazy node(s) from total %d! azi=%.0lf, slope=%.0lf",
				        crazy, nN, Xdata.meta.getAzimuth(), Xdata.meta.getSlopeAngle());
			else
				prn_msg(__FILE__, __LINE__, "msg-", Date(),
				        "%d crazy node(s) from total %d! azi=%.0lf, slope=%.0lf",
				        crazy, nN, Xdata.meta.getAzimuth(), Xdata.meta.getSlopeAngle());
			prn_msg(__FILE__, __LINE__, "msg-", Date(),
			        "Latent: %lf  Sensible: %lf  Rain: %lf  NetLong:%lf  NetShort: %lf",
			        Bdata.ql, Bdata.qs, Bdata.qr, Bdata.lw_net, I0);
		}

		for (size_t e = 0; e < nE; e++) {
			EMS[e].Te = (NDS[e].T + NDS[e+1].T) / 2.0;
			EMS[e].heatCapacity();
			EMS[e].gradT = (NDS[e+1].T - NDS[e].T) / EMS[e].L;
		}
	}
	free(U); free(dU); free(ddU);
	if(useNewPhaseChange) {
		// Ensure that when top element consists of ice, its upper node does not exceed melting temperature
		// This is to have consistent surface energy balance calculation and for having good looking output
		// With sea ice, this was found to mess up certain things for very low bulk salinity / very high brine salinity.
		const size_t e=nE-1;
		if(variant != "SEAICE" && e==nE-1 && Xdata.Edata[e].theta[ICE]>Constants::eps)
			NDS[e+1].T=std::min(Xdata.Edata[e].meltfreeze_tk, NDS[e+1].T);
	}

	return TempEqConverged;
}

/**
 * @brief Set the microstructure parameters for the current element according to the type of precipitation meteor.
 * @param Mdata Meteorological data
 * @param is_surface_hoar is this layer a layer of surface hoar?
 * @param EMS Element to set
 */
void Snowpack::setHydrometeorMicrostructure(const CurrentMeteo& Mdata, const bool& is_surface_hoar, ElementData &elem)
{
	const double TA = IOUtils::K_TO_C(Mdata.ta);
	const double RH = Mdata.rh*100.;
	const double logit = 49.6 + 0.857*Mdata.vw - 0.547*RH;
	const double value = exp(logit)/(1.+exp(logit));

	// Distinguish between Graupel and New Snow
	if (value > 1.0) { // Graupel
		elem.mk = 4;
		elem.dd = 0.;
		elem.sp = 1.;
		elem.rg = 0.6;
		elem.rb = 0.2;
		// Because density and volumetric contents are already defined, redo it here
		elem.Rho = 110.;
		elem.theta[ICE] = elem.Rho / Constants::density_ice;  // ice content
		elem.theta[AIR] = 1. - elem.theta[ICE];  // void content
	} else { // no Graupel
		elem.mk = Snowpack::new_snow_marker;
		if (SnLaws::jordy_new_snow && (Mdata.vw > 2.9)
			&& ((hn_density_parameterization == "LEHNING_NEW") || (hn_density_parameterization == "LEHNING_OLD"))) {
			elem.dd = std::max(0.5, std::min(1.0, Optim::pow2(1.87 - 0.04*Mdata.vw)) );
			elem.sp = new_snow_sp;
			static const double alpha = 0.9, beta = 0.015, gamma = -0.0062;
			static const double delta = -0.117, eta=0.0011, phi=-0.0034;
			elem.rg = std::min(0.5*new_snow_grain_size, std::max(0.15*new_snow_grain_size,
				alpha + beta*TA + gamma*RH + delta*Mdata.vw
				+ eta*RH*Mdata.vw + phi*TA*Mdata.vw));
			elem.rb = 0.4*elem.rg;
		} else {
			elem.dd = new_snow_dd;
			elem.sp = new_snow_sp;
			// Adapt dd and sp for blowing snow
			if ((Mdata.vw > 5.) && ((variant == "ANTARCTICA" || variant == "POLAR")
			|| (!SnLaws::jordy_new_snow && ((hn_density_parameterization == "BELLAIRE")
			|| (hn_density_parameterization == "LEHNING_NEW"))))) {
				elem.dd = new_snow_dd_wind;
				elem.sp = new_snow_sp_wind;
			} else if (vw_dendricity && ((hn_density_parameterization == "BELLAIRE")
				|| (hn_density_parameterization == "ZWART"))) {
				const double vw = std::max(0.05, Mdata.vw);
				elem.dd = (1. - pow(vw/10., 1.57));
				elem.dd = std::max(0.2, elem.dd);
			}
			if (Snowpack::hydrometeor) { // empirical
				static const double alpha=1.4, beta=-0.08, gamma=-0.15;
				static const double delta=-0.02;
				elem.rg = 0.5*(alpha + beta*TA + gamma*Mdata.vw + delta*TA*Mdata.vw);
				elem.rb = 0.25*elem.rg;
			} else {
				elem.rg = new_snow_grain_size/2.;
				elem.rb = new_snow_bond_size/2.;
				if (((Mdata.vw_avg >= SnLaws::event_wind_lowlim) && (Mdata.rh_avg >= rh_lowlim))) {
					elem.rb = std::min(bond_factor_rh*elem.rb, Metamorphism::max_grain_bond_ratio*elem.rg);
				}
			}
		}
	} // end no Graupel

	if(is_surface_hoar) { //surface hoar
		elem.mk = 3;
		elem.dd = 0.;
		elem.sp = 0.;
		elem.rg = std::max(new_snow_grain_size/2., 0.5*M_TO_MM(elem.L0)); //Note: L0 > hoar_min_size_buried/hoar_density_buried
		elem.rb = elem.rg/3.;
	}

	elem.opticalEquivalentGrainSize();
	elem.metamo = 0.;
	elem.soot_ppmv= soot_ppmv;
}

void Snowpack::fillNewSnowElement(const CurrentMeteo& Mdata, const double& length, const double& density,
                                  const bool& is_surface_hoar, const unsigned short& number_of_solutes, ElementData &elem)
{
	//basic parameters
	elem.depositionDate = Mdata.date;
	elem.Te = t_surf;
	elem.L0 = elem.L = length;
	elem.Rho = density;
	assert(elem.Rho>=0. || elem.Rho==IOUtils::nodata); //we want positive density
	elem.M = elem.L0*elem.Rho; // Mass
	assert(elem.M>=0.); //mass must be positive

	// Volumetric components
	elem.theta[SOIL]  = 0.0;
	elem.theta[ICE]   = elem.Rho/Constants::density_ice;
	elem.theta[WATER] = 0.0;
	elem.theta[WATER_PREF] = 0.0;
	elem.theta[AIR]   = 1. - elem.theta[ICE];
	for (unsigned short ii = 0; ii < number_of_solutes; ii++) {
		elem.conc[ICE][ii]   = Mdata.conc[ii]*Constants::density_ice/Constants::density_water;
		elem.conc[WATER][ii] = Mdata.conc[ii];
		elem.conc[AIR][ii]   = 0.0;
		elem.conc[SOIL][ii]  = 0.0;
	}

	// Coordination number based on Bob's empirical function
	elem.N3 = Metamorphism::getCoordinationNumberN3(elem.Rho);

	// Constitutive Parameters
	elem.k[TEMPERATURE] = elem.k[SEEPAGE] = elem.k[SETTLEMENT]= 0.0;
	elem.heatCapacity();
	elem.c[SEEPAGE] = elem.c[SETTLEMENT]= 0.0;
	elem.soil[SOIL_RHO] = elem.soil[SOIL_K] = elem.soil[SOIL_C] = 0.0;
	elem.snowResidualWaterContent();

	// Phase change variables:
	elem.sw_abs = 0.0; //initial short wave radiation
	elem.dth_w=0.0; // change of water content
	elem.Qmf=0.0;   // change of energy due to phase changes
	// Total element strain (GREEN'S strains -- TOTAL LAGRANGIAN FORMULATION.
	elem.E = elem.dEps = elem.Eps = elem.Eps_e = elem.Eps_v = 0.0;
	elem.Eps_Dot = elem.Eps_vDot=0.0; // Total Strain Rate (Simply E/sn_dt)
	elem.S=0.0; // Total Element Stress
	elem.CDot = 0.; // loadRate

	//new snow micro-structure
	setHydrometeorMicrostructure(Mdata, is_surface_hoar, elem);
	elem.snowType(); // Snow classification

	//Initialise the Stability Index for ml_st_CheckStability routine
#ifndef SNOWPACK_CORE
	elem.S_dr = INIT_STABILITY;
#endif
	elem.hard = IOUtils::nodata;

	elem.h = Constants::undefined;	//Pressure head not initialized yet

	//Initial snow salinity
	if (variant == "SEAICE" ) {
		elem.salinity = SeaIce::InitSnowSalinity;
		const double BrineSal_new = (elem.theta[WATER] == 0.) ? (0.) : (elem.salinity / elem.theta[WATER]);
		elem.meltfreeze_tk = -SeaIce::mu * BrineSal_new + Constants::meltfreeze_tk;
	} else {
		elem.meltfreeze_tk = Constants::meltfreeze_tk;
	}
}



/**
 * @brief Introduce new snow elements as technical snow
 * @details When there is natural snow as well as man-made snow,
 * the whole snow fall will have the properties of man-made snow.
 * @param Mdata Meteorological data
 * @param Xdata Snow cover data
 * @param cumu_precip cumulated amount of precipitation (kg m-2)
 */
void Snowpack::compTechnicalSnow(const CurrentMeteo& Mdata, SnowStation& Xdata, double& cumu_precip)
{
	const size_t nOldN = Xdata.getNumberOfNodes(); //Old number of nodes
	const size_t nOldE = Xdata.getNumberOfElements(); //Old number of elements
	const double cos_sl = Xdata.cos_sl; //slope cosinus
 	const double Tw = (IOUtils::K_TO_C(Mdata.ta)) * atan(0.151977 * pow(Mdata.rh*100. + 8.313659, 0.5)) + atan(IOUtils::K_TO_C(Mdata.ta) + Mdata.rh*100.) - atan(Mdata.rh*100. - 1.676331) + 0.00391838 * pow(Mdata.rh*100, 1.5) * atan(0.023101 * Mdata.rh*100) - 4.686035; // (°C) Wet-bulb temperature
	const double rho_hn = 1.7261 * Optim::pow2(Tw) + 37.484 * Tw + 605.05; // (kg/m3) density of technical snow (kg/m3) dependent from the wet-bulb temperature
	const double rho_w = 999.9; 	// (kg/m3) Density water (kg/m3) @ 1-4°C
	const double tech_lost = 0.2;	// (-) Water loss due to wind, evaporation, etc
	const double T_water = 1.5;		// (C) Average water temperature for the technical snow production
	const double v_wind = 1.5;		// (m/s) Average wind condition for snow production
	const double V_water = 100.;	// (l/min) average water supply by the snow guns
	double LWC_max = 29.76 - 11.71 * log(abs(Tw)) + 1.07*T_water - 1.6 * v_wind;	// (%vol) liquid water content at 55 l/min
	if (LWC_max < 0.) LWC_max = 0.;
	const double LWC = (0.004 * V_water + 0.52) * 100 * (rho_hn/917.) / 36.3 * LWC_max * 0.4;	// (%vol) liquid water content (average value multiply by 0.5)
	const double psum_snow_tech = Mdata.psum_tech * rho_w / rho_hn * (1. - tech_lost); 	// Technical snow production (mm) dependent from water loss and amount of provided water
	const double precip_snow = psum_snow_tech + cumu_precip * (1. -  Mdata.psum_ph);	// (mm)
	const double precip_rain = (Mdata.psum) * Mdata.psum_ph;			// (mm)
	const double delta_cH = (precip_snow / rho_hn); // Actual enforced snow depth		// (m4/kg)
	const double th_w = precip_rain / (delta_cH * Constants::density_water) + LWC/100.; // (-) volume fraction of liquid water in each element

	// Now determine whether the increase in snow depth is large enough.
	double hn = 0.; //new snow amount
	if ( (delta_cH >= height_new_elem * cos_sl) ) {
		cumu_precip = 0.0; // we use the mass through delta_cH
		hn = delta_cH;
	}
	if (hn > Snowpack::snowfall_warning)
				prn_msg(__FILE__, __LINE__, "wrn", Mdata.date,
				          "Large snowfall! hn=%.3f cm (azi=%.0f, slope=%.0f)",
				            M_TO_CM(hn), Xdata.meta.getAzimuth(), Xdata.meta.getSlopeAngle());

	const size_t nAddE = (size_t)(hn / (height_new_elem*cos_sl));

	if (nAddE < 1) return;

	Xdata.Albedo = Snowpack::new_snow_albedo;

	const size_t nNewN = nOldN + nAddE;
	const size_t nNewE = nOldE + nAddE;
	Xdata.resize(nNewE);
	vector<NodeData>& NDS = Xdata.Ndata;
	vector<ElementData>& EMS = Xdata.Edata;

	// Fill the nodal data
	if (!useSoilLayers && (nOldN-1 == Xdata.SoilNode)) // New snow on bare ground w/o soil
		NDS[nOldN-1].T = IOUtils::C_TO_K(Tw);	// 0.5*(t_surf + Mdata.ta);
	const double Ln = (hn / (double)nAddE);               // New snow element length
	double z0 = NDS[nOldN-1].z + NDS[nOldN-1].u + Ln; // Position of lowest new node
	for (size_t n = nOldN; n < nNewN; n++) { //loop over the nodes
<<<<<<< HEAD
				NDS[n].T = t_surf;                  // Temperature of the new node
				NDS[n].z = z0;                      // New nodal position
				NDS[n].u = 0.0;                     // Initial displacement is 0
				NDS[n].hoar = 0.0;                  // The new snow surface hoar is set to zero
				NDS[n].udot = 0.0;                  // Settlement rate is also 0
				NDS[n].f = 0.0;                     // Unbalanced forces are 0
#ifndef SNOWPACK_CORE
				NDS[n].S_n = INIT_STABILITY;
				NDS[n].S_s = INIT_STABILITY;
#endif
				z0 += Ln;
			}
=======
			NDS[n].T = IOUtils::C_TO_K(Tw);                  // t_surf Temperature of the new node
			NDS[n].z = z0;                      // New nodal position
			NDS[n].u = 0.0;                     // Initial displacement is 0
			NDS[n].hoar = 0.0;                  // The new snow surface hoar is set to zero
			NDS[n].udot = 0.0;                  // Settlement rate is also 0
			NDS[n].f = 0.0;                     // Unbalanced forces are 0
			NDS[n].S_n = INIT_STABILITY;
			NDS[n].S_s = INIT_STABILITY;
			z0 += Ln;
	}
>>>>>>> 2373b010

	// Fill the element data
	for (size_t e = nOldE; e < nNewE; e++) { //loop over the elements
				const double length = (NDS[e+1].z + NDS[e+1].u) - (NDS[e].z + NDS[e].u);
				fillNewSnowElement(Mdata, length, rho_hn, false, Xdata.number_of_solutes, EMS[e]);

				// Now give specific properties for technical snow, consider liquid water
				// Assume that the user does not specify unreasonably high liquid water contents.
				// This depends also on the density of the solid fraction - print a warning if it looks bad
				EMS[e].theta[WATER] += th_w;

				if ( (EMS[e].theta[WATER] + EMS[e].theta[ICE]) > 0.7)
					prn_msg(__FILE__, __LINE__, "wrn", Mdata.date,
				          "Too much liquid water specified or density too high! Dry density =%.3f kg m-3  Water Content = %.3f %", rho_hn, th_w);

				EMS[e].theta[AIR] = 1.0 - EMS[e].theta[WATER] - EMS[e].theta[WATER_PREF] - EMS[e].theta[ICE] - EMS[e].theta[SOIL];

				if (EMS[e].theta[AIR] < 0.) {
					prn_msg(__FILE__, __LINE__, "err", Mdata.date, "Error in technical snow input - no void fraction left");
					throw IOException("Runtime error in runSnowpackModel", AT);
					}

				// To satisfy the energy balance, we should trigger an explicit treatment of the top boundary condition of the energy equation
				// when new snow falls on top of wet snow or melting soil. This can be done by putting a tiny amount of liquid water in the new snow layers.
				// Note that we use the same branching condition as in the function Snowpack::neumannBoundaryConditions(...)
				const double theta_r = ((watertransportmodel_snow=="RICHARDSEQUATION" && Xdata.getNumberOfElements()>Xdata.SoilNode) || (watertransportmodel_soil=="RICHARDSEQUATION" && Xdata.getNumberOfElements()==Xdata.SoilNode)) ? (PhaseChange::RE_theta_threshold) : (PhaseChange::theta_r);
				if(nOldE > 0 && EMS[nOldE-1].theta[WATER] > theta_r + Constants::eps && EMS[nOldE-1].theta[ICE] > Constants::eps) {
					EMS[e].theta[WATER]+=(2.*Constants::eps);
					EMS[e].theta[ICE]-=(2.*Constants::eps)*(Constants::density_water/Constants::density_ice);
					EMS[e].theta[AIR]+=((Constants::density_water/Constants::density_ice)-1.)*(2.*Constants::eps);
				}

				Xdata.ColdContent += EMS[e].coldContent(); //update cold content

				// Now adjust default new element values to technical snow (mk = 6)
				EMS[e].mk = 6;
				EMS[e].dd = 0.;
				EMS[e].sp = 1.;
				EMS[e].rg = 0.2; // Have to adapt after some tests
				EMS[e].rb = EMS[e].rg/3.;

			}   // End elements

	// Finally, update the computed snowpack height
	Xdata.cH = NDS[nNewN-1].z + NDS[nNewN-1].u;
	Xdata.ErosionLevel = nNewE-1;

} // End function technical snow



/**
 * @brief Determines whether new snow elements are added on top of the snowpack
 * - If enforce_measured_snow_heights=0 (research mode), the new snow height corresponding to the cumulated
 *   new snow water equivalent cumu_precip must be greater than HEIGHT_NEW_ELEM to allow adding elements.
 * - In case of virtual slopes, uses new snow depth and density from either flat field or luv slope
 * - The first thing is to compute the height of each element in the snow layer. For now,
 *   instead of trying to find an optimal number of elements, we will define the number of new
 *   elements as a constant nNnew. The constant is related to HEIGHT_NEW_ELEM, which is set in
 *   qr_ReadParameter(). The smaller HEIGHT_NEW_ELEM, the more elements we will use.
 * @param Mdata Meteorological data
 * @param Xdata Snow cover data
 * @param cumu_precip cumulated amount of precipitation (kg m-2)
 */
void Snowpack::compSnowFall(const CurrentMeteo& Mdata, SnowStation& Xdata, double& cumu_precip,
                            SurfaceFluxes& Sdata)
{
	if (Mdata.psum_tech!=Constants::undefined && Mdata.psum_tech > 0.) {
		compTechnicalSnow(Mdata, Xdata, cumu_precip);
		return;
	}

	bool add_element = false;
	double delta_cH = 0.; // Actual enforced snow depth
	double hn = 0.; //new snow amount

	//Threshold for detection of the first snow fall on soil/canopy (grass/snow detection)
	static const double TSS_threshold24=-1.5;			//deg Celcius of 24 hour average TSS
	static const double TSS_threshold12_smallHSincrease=-0.5;	//deg Celcius of 12 hour average TSS in case of low rate of change of HS
	static const double TSS_threshold12_largeHSincrease=3.0;	//deg Celcius of 12 hour average TSS in case of high rate of change of HS
	static const double HS_threshold_smallincrease=0.005;		//low rate of change of HS (m/hour)
	static const double HS_threshold_largeincrease=0.010;		//high rate of change of HS (m/hour)
	static const double HS_threshold_verylargeincrease=0.015;	//very high rate of change of HS (m/hour)
	static const double ThresholdSmallCanopy=1.;			//Set the threshold for the canopy height. Below this threshold, the canopy is considered to be small and snow will fall on top (like grass, or small bushes). Above this threshold, snow will fall through (like in forests). When the canopy is small, the measured snow height will be assigned to the canopy height in case of no snow pack on the ground.

	const size_t nOldN = Xdata.getNumberOfNodes(); //Old number of nodes
	const size_t nOldE = Xdata.getNumberOfElements(); //Old number of elements
	const double cos_sl = Xdata.cos_sl; //slope cosinus

	double rho_hn = SnLaws::compNewSnowDensity(hn_density, hn_density_parameterization, hn_density_fixedValue,
                                               Mdata, Xdata, t_surf, variant);

	if ((Sdata.cRho_hn < 0.) && (rho_hn != Constants::undefined))
		Sdata.cRho_hn = -rho_hn;

	if (!enforce_measured_snow_heights) { // PSUM driven
		if (Mdata.psum>0. && Mdata.psum_ph<1.) { //there is some snow
			const double precip_snow = Mdata.psum * (1. -  Mdata.psum_ph);
			const double precip_rain = Mdata.psum * Mdata.psum_ph;
			if ((cumu_precip > 0.) && (rho_hn != Constants::undefined)) {
				// This is now very important to make sure that the rain fraction will not accumulate
				// Note that cumu_precip will always be considered snowfall, as we substract all rainfall amounts
				cumu_precip -= precip_rain;
				if ((hn_density == "MEASURED") || ((hn_density == "FIXED") && (rho_hn > SnLaws::max_hn_density))) {
					// Make sure that a new element is timely added in the above cases
					// TODO check whether needed in both cases
					if (((meteo_step_length / sn_dt) * (precip_snow)) <= cumu_precip || forcing == "MASSBAL" || force_add_snowfall) {
						delta_cH = (cumu_precip / rho_hn);
						add_element = true;
					}
				} else if ((cumu_precip / rho_hn) > height_new_elem*cos_sl || force_add_snowfall) {
					delta_cH = (cumu_precip / rho_hn);
					if (hn_density == "EVENT") { // TODO check whether needed
						add_element = true;
					}
				}
			} else
				return;
		} else {
			// This is now very important to make sure that rain will not accumulate
			cumu_precip -= Mdata.psum; //if there is no precip, this does nothing
			return;
		}
	} else { // HS driven, correct for a possible offset in measured snow height provided by a marked reference layer
		delta_cH = Xdata.mH - Xdata.cH + ( (Xdata.findMarkedReferenceLayer() == Constants::undefined) ? (0.) : (Xdata.findMarkedReferenceLayer() - Xdata.Ground) );
	}
	if (rho_hn == Constants::undefined)
		return;

	// Let's check for the solid precipitation thresholds:
	// -> check relative humidity as well as difference between air and snow surface temperatures,
	//    that is, no new snow during cloud free conditions!
	const double meltfreeze_tk = (nOldE>0)? Xdata.Edata[nOldE-1].meltfreeze_tk : Constants::meltfreeze_tk;
	const double dtempAirSnow = (change_bc && !meas_tss)? Mdata.ta - meltfreeze_tk : Mdata.ta - t_surf; //we use t_surf only if meas_tss & change_bc

	const bool snow_fall = (((((Mdata.rh > thresh_rh) && (Mdata.psum_ph<1.) && (dtempAirSnow < thresh_dtempAirSnow))
                               || !enforce_measured_snow_heights || (Xdata.hn > 0.)) && (forcing=="ATMOS")) || ((Mdata.psum_ph<1.) && (forcing=="MASSBAL")));                        

	// In addition, let's check whether the ground is already snowed in or cold enough to build up a snowpack
	bool snowed_in = false;
	if (!enforce_measured_snow_heights || !detect_grass) {
		snowed_in = true;
	} else {
		snowed_in = ((Xdata.getNumberOfNodes() > Xdata.SoilNode+1)
		            || (detect_grass &&
		                (((Mdata.tss_a24h < IOUtils::C_TO_K(TSS_threshold24))
		                    && (Mdata.hs_rate > HS_threshold_smallincrease))
		                 || ((Mdata.tss_a12h < IOUtils::C_TO_K(TSS_threshold12_smallHSincrease))
		                    && (Mdata.hs_rate > HS_threshold_smallincrease))
		                 || ((Mdata.tss_a12h < IOUtils::C_TO_K(TSS_threshold12_largeHSincrease))
		                    && (Mdata.hs_rate > HS_threshold_largeincrease))
		                 )
		               )
		            || (Mdata.hs_rate > HS_threshold_verylargeincrease)
		);
	}
	if (variant == "SEAICE" && nOldE == 0) {
		// Ignore snow fall on open ocean
		snowed_in = false;
	}

	// Go ahead if there is a snow fall AND the ground is or can be snowed in.
	if (snow_fall && snowed_in) {
		// Now check if we have some canopy left below the snow. Then we reduce the canopy with the new snow height.
		// This is to simulate the gradual sinking of the canopy under the weight of snow.
		// We also adjust Xdata.mH to have it reflect deposited snow but not the canopy.
		// This can only be done when SNOWPACK is snow height driven and there is a canopy.
<<<<<<< HEAD
		if ((enforce_measured_snow_heights && Xdata.Cdata != NULL)
			    && (Xdata.Cdata->height > 0.)
			        && ((Xdata.Cdata->height < ThresholdSmallCanopy) || (useCanopyModel == false))
			            && (Mdata.hs != mio::IOUtils::nodata)
			                && (Xdata.mH != Constants::undefined)
			                    && (Xdata.meta.getSlopeAngle() < Constants::min_slope_angle)) {
=======
		if ((enforce_measured_snow_heights)
			   && (Xdata.Cdata.height > 0.)
			   && ((Xdata.Cdata.height < ThresholdSmallCanopy) || (useCanopyModel == false))
			   && (Mdata.hs != mio::IOUtils::nodata)
			   && (Xdata.mH != Constants::undefined)
			   && (Xdata.meta.getSlopeAngle() < Constants::min_slope_angle)) {
>>>>>>> 2373b010
			/* The third clause above limits the issue to small canopies only, to prevent problems
			 *   with Alpine3D simulations in forests. This prerequisite is only checked for when useCanopyModel
			 *    is true. If useCanopyModel is false, we can safely assume all snow to fall on top of canopy.
			 * The fourth clause is an important one. When hs is not available, the old Xdata.mH is kept, which
			 *    has already been adjusted in the previous time step, so then skip this part.
			 * The fifth clause makes sure only flat field is treated this way, and not the slopes.
			 *
			 *  Now reduce the Canopy height with the additional snow height. This makes the Canopy work
			 *   like a spring. When increase in Xdata.mh is 3 cm and the canopy height is 10 cm, the snow pack is
			 *   assumed to be 6cm in thickness. When the enforced snow depth Xdata.mH equals
			 *   the canopy height, the canopy is reduced to 0, and everything measured is assumed to be snow.
			 * To do this, check if there is an increase AND check if a new snow element will be created!
			 *   If you don't do this, the canopy will be reduced for small increases that do not produce a snow layer.
			 * Then, in the next time step, the canopy height is reduced even more, even without increase in snow
			 *   depth.
			 */
			if (Xdata.cH < (Xdata.mH - (Xdata.Cdata->height - (Xdata.mH - (Xdata.cH + Xdata.Cdata->height))))) {
				Xdata.Cdata->height -= (Xdata.mH - (Xdata.cH + Xdata.Cdata->height));
				// The above if-statement looks awkward, but it is just
				//   (Xdata.cH < (Xdata.mH - (height_new_elem * cos_sl))
				//   combined with the new value for Xdata.mH, given the change in Xdata.Cdata.height.
			} else {
				// If the increase is not large enough to start build up a snowpack yet,
				//   assign Xdata.mH to Canopy height (as if snow_fall and snowed_in would have been false).
				if (Xdata.getNumberOfNodes() == Xdata.SoilNode+1) {
					Xdata.Cdata->height = Xdata.mH - Xdata.Ground;
				}
			}
			if (Xdata.Cdata->height < 0.)    // Make sure canopy height doesn't get negative
				Xdata.Cdata->height = 0.;
			Xdata.mH -= Xdata.Cdata->height; // Adjust Xdata.mH to represent the "true" enforced snow depth
			if (Xdata.mH < Xdata.Ground)    //   and make sure it doesn't get negative
				Xdata.mH = Xdata.Ground;
			delta_cH = Xdata.mH - Xdata.cH + ( (Xdata.findMarkedReferenceLayer() == Constants::undefined) ? (0.) : (Xdata.findMarkedReferenceLayer() - Xdata.Ground) );
		}

		// Now determine whether the increase in snow depth is large enough.
		// NOTE On virtual slopes use new snow depth and density from either flat field or luv slope
		if ((delta_cH >= height_new_elem * cos_sl) || (Xdata.hn > 0.) || add_element || (force_add_snowfall && delta_cH > Constants::eps)) {
			cumu_precip = 0.0; // we use the mass through delta_cH
			//double hn = 0.; //new snow amount

			if (Xdata.hn > 0. && (Xdata.meta.getSlopeAngle() > Constants::min_slope_angle)) {
				hn = Xdata.hn;
				rho_hn = Xdata.rho_hn;
			} else { // in case of flat field or PERP_TO_SLOPE
				hn = delta_cH;
				// Store new snow depth and density
				if (!alpine3d) {
					//in snowpack, we compute first hn on flat field,
					//then we copy this value to the slopes
					Xdata.hn = hn;
					Xdata.rho_hn = rho_hn;
				}
			}
			if (hn > Snowpack::snowfall_warning)
				prn_msg(__FILE__, __LINE__, "wrn", Mdata.date,
				          "Large snowfall! hn=%.3f cm (azi=%.0f, slope=%.0f)",
				            M_TO_CM(hn), Xdata.meta.getAzimuth(), Xdata.meta.getSlopeAngle());

			size_t nAddE = (size_t)(hn / (height_new_elem*cos_sl));

			if (nAddE < 1) {
				// Always add snow on virtual slope (as there is no storage variable available) and some other cases
				if (!alpine3d && ((Xdata.meta.getSlopeAngle() > Constants::min_slope_angle)
				                      || add_element || (force_add_snowfall && delta_cH > Constants::eps))) { //no virtual slopes in Alpine3D
					nAddE = 1;
				} else {
					Xdata.hn = 0.;
					Xdata.rho_hn = Constants::undefined;
					return;
				}
			}

			// Check whether surface hoar could be buried
			size_t nHoarE;
			double hoar = Xdata.Ndata[nOldN-1].hoar;
			if (nOldE > 0 && Xdata.Edata[nOldE-1].theta[SOIL] < Constants::eps2) {
				// W.E. of surface hoar must be larger than a threshold to be buried
				if (hoar > 1.5*MM_TO_M(hoar_min_size_buried)*hoar_density_surf) {
					nHoarE = 1;
				} else if (!(change_bc && meas_tss) /*Flux BC (NEUMANN) typically produce less SH*/
				               && (hoar > MM_TO_M(hoar_min_size_buried)*hoar_density_surf)) {
					nHoarE = 1;
				} else {
					nHoarE = 0;
				}
			} else { // Add surface hoar on ground to first new snow element(s)
				nHoarE = 0;
				hn += hoar/rho_hn;
				Xdata.Ndata[nOldN-1].hoar = 0.;
			}

			Xdata.Albedo = Snowpack::new_snow_albedo;

			const size_t nNewN = nOldN + nAddE + nHoarE;
			const size_t nNewE = nOldE + nAddE + nHoarE;
			Xdata.resize(nNewE);
			vector<NodeData>& NDS = Xdata.Ndata;
			vector<ElementData>& EMS = Xdata.Edata;

			// Create hoar layer
			if (nHoarE > 0) {
				// Since mass of hoar was already added to element below, substract....
				// Make sure you don't try to extract more than is there
				hoar = std::max(0.,std::min(EMS[nOldE-1].M - 0.1,hoar));
				const double L0 = EMS[nOldE-1].L;
				const double dL = -hoar/(EMS[nOldE-1].Rho);
				EMS[nOldE-1].L0 = EMS[nOldE-1].L = L0 + dL;

				EMS[nOldE-1].E = EMS[nOldE-1].Eps = EMS[nOldE-1].dEps = EMS[nOldE-1].Eps_e = EMS[nOldE-1].Eps_v = EMS[nOldE-1].S = 0.0;
				const double Theta0 = EMS[nOldE-1].theta[ICE];
				EMS[nOldE-1].theta[ICE] *= L0/EMS[nOldE-1].L;
				EMS[nOldE-1].theta[ICE] += -hoar/(Constants::density_ice*EMS[nOldE-1].L);
				EMS[nOldE-1].theta[ICE] = std::max(EMS[nOldE-1].theta[ICE],0.);
				EMS[nOldE-1].theta[WATER] *= L0/EMS[nOldE-1].L;
				EMS[nOldE-1].theta[WATER_PREF] *= L0/EMS[nOldE-1].L;
				for (unsigned int ii = 0; ii < Xdata.number_of_solutes; ii++)
					EMS[nOldE-1].conc[ICE][ii] *= L0*Theta0/(EMS[nOldE-1].theta[ICE]*EMS[nOldE-1].L);
				EMS[nOldE-1].M -= hoar;
				assert(EMS[nOldE-1].M>=0.); //the mass must be positive
				EMS[nOldE-1].theta[AIR] = std::max(0., 1.0 - EMS[nOldE-1].theta[WATER] - EMS[nOldE-1].theta[WATER_PREF]
				                                - EMS[nOldE-1].theta[ICE] - EMS[nOldE-1].theta[SOIL]);
				EMS[nOldE-1].updDensity();
				assert(EMS[nOldE-1].Rho>=0. || EMS[nOldE-1].Rho==IOUtils::nodata); //we want positive density
				// Take care of old surface node
				NDS[nOldN-1].z += dL + NDS[nOldN-1].u;
				NDS[nOldN-1].u = 0.0;
				NDS[nOldN-1].hoar = 0.0;
				// Now fill nodal data for upper hoar node
				NDS[nOldN].T = t_surf;              // The temperature of the new node
				// The new nodal position;
				NDS[nOldN].z = NDS[nOldN-1].z + NDS[nOldN-1].u + hoar/hoar_density_buried;
				NDS[nOldN].u = 0.0;                 // Initial displacement is 0
				NDS[nOldN].hoar = hoar / hoar_density_buried;         // Surface hoar initial size
				NDS[nOldN].udot = 0.0;               // Settlement rate is also 0
				NDS[nOldN].f = 0.0;                 // Unbalanced forces is 0
#ifndef SNOWPACK_CORE
				NDS[nOldN].S_n = INIT_STABILITY;
				NDS[nOldN].S_s = INIT_STABILITY;
#endif
			} else { // Make sure top node surface hoar mass is removed
				NDS[nOldN-1].hoar = 0.0;
			}

			// Fill the nodal data
			if (!useSoilLayers && (nOldN-1 == Xdata.SoilNode)) // New snow on bare ground w/o soil
				NDS[nOldN-1].T = 0.5*(t_surf + Mdata.ta);
			const double Ln = (hn / (double)nAddE);               // New snow element length
			double z0 = NDS[nOldN-1+nHoarE].z + NDS[nOldN-1+nHoarE].u + Ln; // Position of lowest new node
			for (size_t n = nOldN+nHoarE; n < nNewN; n++) { //loop over the nodes
				NDS[n].T = t_surf;                  // Temperature of the new node
				NDS[n].z = z0;                      // New nodal position
				NDS[n].u = 0.0;                     // Initial displacement is 0
				NDS[n].hoar = 0.0;                  // The new snow surface hoar is set to zero
				NDS[n].udot = 0.0;                  // Settlement rate is also 0
				NDS[n].f = 0.0;                     // Unbalanced forces are 0
#ifndef SNOWPACK_CORE
				NDS[n].S_n = INIT_STABILITY;
				NDS[n].S_s = INIT_STABILITY;
#endif
				z0 += Ln;
			}

			// Fill the element data
			for (size_t e = nOldE; e < nNewE; e++) { //loop over the elements
				const bool is_surface_hoar = (nHoarE && (e == nOldE));
				const double length = (NDS[e+1].z + NDS[e+1].u) - (NDS[e].z + NDS[e].u);
				const double density = (is_surface_hoar)? hoar_density_buried : rho_hn;
				fillNewSnowElement(Mdata, length, density, is_surface_hoar, Xdata.number_of_solutes, EMS[e]);
				// To satisfy the energy balance, we should trigger an explicit treatment of the top boundary condition of the energy equation
				// when new snow falls on top of wet snow or melting soil. This can be done by putting a tiny amount of liquid water in the new snow layers.
				// Note that we use the same branching condition as in the function Snowpack::neumannBoundaryConditions(...)
				const double theta_r = ((watertransportmodel_snow=="RICHARDSEQUATION" && Xdata.getNumberOfElements()>Xdata.SoilNode) || (watertransportmodel_soil=="RICHARDSEQUATION" && Xdata.getNumberOfElements()==Xdata.SoilNode)) ? (PhaseChange::RE_theta_threshold) : (PhaseChange::theta_r);
				if(nOldE > 0 && EMS[nOldE-1].theta[WATER] > theta_r + Constants::eps && EMS[nOldE-1].theta[ICE] > Constants::eps) {
					EMS[e].theta[WATER]+=(2.*Constants::eps);
					EMS[e].theta[ICE]-=(2.*Constants::eps)*(Constants::density_water/Constants::density_ice);
					EMS[e].theta[AIR]+=((Constants::density_water/Constants::density_ice)-1.)*(2.*Constants::eps);
				}
				Xdata.ColdContent += EMS[e].coldContent(); //update cold content
			}   // End elements

			// Finally, update the computed snowpack height
			Xdata.cH = NDS[nNewN-1].z + NDS[nNewN-1].u;
			Xdata.ErosionLevel = nNewE-1;
		}
	} else { // No snowfall
		if (detect_grass && ((Xdata.Cdata->height < ThresholdSmallCanopy) || (useCanopyModel == false))) {
			// Set canopy height to enforced snow depth if there is no snowpack yet
			//   but only for small canopies, to prevent problems with Alpine3D simulations in forests.
			// This prerequisite is only checked for when useCanopyModel is true.
			// If useCanopyModel is false, we can safely assume all snow to fall on top of canopy.
			if ((Xdata.getNumberOfNodes() == Xdata.SoilNode+1) && (Xdata.mH != Constants::undefined)) {
				Xdata.Cdata->height = Xdata.mH - Xdata.Ground;
				// Because there is no snow cover, enforced snow depth is effectively equal to Xdata.Ground.
				Xdata.mH = Xdata.Ground;
			} else {
				if(Mdata.hs != mio::IOUtils::nodata) {
					// If we have a snowpack, but didn't match the criteria for snow fall, make sure Xdata.mH
					// only represents the "true" snow height, to stay consistent and for use in other parts of SNOWPACK.
					Xdata.mH -= Xdata.Cdata->height;
					if (Xdata.mH < Xdata.Ground)
						Xdata.mH = Xdata.Ground;
				}
			}
		}
	}
}

/**
 * @brief The near future (s. below) has arrived on Wednesday Feb. 6, when it was finally snowing
 * in Davos and Sergey, Michael and Perry were working furiously on SNOWPACK again. Michael
 * prepared the coupling of the model to the energy balance model of Olivia and his own snow
 * drift model. He found it therefore necessary to move the time loop into the Main.c frame.
 * He also cleaned the data structure handling, i.e. made sure that all variables are handed
 * to the subroutines and that there is no longer a global referencing. In the meantime, Perry
 * and Sergey prepared the introduction of a vapor transport equation. While Sergey was sad
 * that his family had to go back, Perry was exchanging a lot of wet kisses with his new women
 * probably causing some of his confusion about vapor and heat transport.
 * Driving routine for the 1d-snowpack model.  The main program will probably be replaced
 * in future -- or, at least modified.  For now, it is responsible for several tasks:
 * -# In the next step the program enters the time-integration, or, time-stepping loop.
 *    Moreover, we find the solution at TimeN = Time0 + sn_dt.  For now, we will assume
 *    that sn_dt = 15min and Time0 = 0.0.  These restrictions can be later relaxed.
 *    The program must then "check" three modules before finding the temperature distribution
 *    and creep deformations, these are:
 *    -#   Determine the METEO parameters at time TimeN. (The METEO parameters include
 *             air temperature, relative humidity, short wave radiation, incoming longwave
 *             radiation, etc. as well as the ground temperature)
 *             >>>>>> METEO MODULE <<<<<<<
 *             Change: ML, 06.02.02: Mdata needs to be handed to the function
 *    -#   Determine if a SNOWFALL event as occcured. (This implies that the dynamically
 *             allocated data structures must be reallocated and the new material defined.
 *             The mesh connectivies (sn_NewMesh=TRUE) must be rebuilt for the numerical
 *             solution and the energy exchanges at the top surface initialized.)
 *             >>>>>> SNOWFALL MODULE <<<<<<<
 *    -#   Determine if SNOWDRIFT is occuring. Note that SNOWFALL distributes mass
 *             equally at ALL EXPOSITIONS.  SNOWDRIFT can occur in conjunction WITH SNOWFALL
 *             or WITHOUT SNOWFALL.  Mass is redistributed between the expositions. (Again,
 *             the internal data structures must be reinitialized.)
 *             >>>>>> SNOWDRIFT MODULE <<<<<<<
 * -# The phase change module can generate water; this water is moved downwards by the
 *    WATER TRANSPORT module.  At present, a simple, mass conserving scheme is employed to move
 *    the water; when the water content is greater than the residual water content then the excess
 *    water is moved to the next element.  If the element reaches the bottom of the snowpack
 *    water is removed -- this is called MELTWATER RUNOFF.  Also, elements which do not contain
 *    any ice are removed from the finite element mesh.
 * -# In the next step the TEMPERATURE distribution within the snowpack at each exposition
 *    is found.  If SNOWFALL and SNOWDRIFT has occured then the finite element matrices must
 *    be rebuilt.  >>>>> TEMPERATURE MODULE  <<<<<<<<
 * -# If the computed temperatures are above zero degrees then PHASECHANGES are occuring.
 *    This means that the volumetric contents of the elements must be updated. >>>>>> PHASE CHANGE MODULE <<<<<
 * -# In the next step the CREEPING deformations and 1d state of stress within the snowpack
 * at each exposition are found.  If SNOWFALL and SNOWDRIFT has occured then the finite
 * element matrices (connectivities) must be rebuilt.  >>>>CREEP MODULE<<<<<
 * @param Mdata The Meteorological forcing is now passed by copy so changes won't propagate to the caller
 * @param Xdata
 * @param cumu_precip Variable to store amount of precipitation (kg m-2)
 * @param Bdata
 * @param Sdata
 */
void Snowpack::runSnowpackModel(CurrentMeteo Mdata, SnowStation& Xdata, double& cumu_precip,
                                BoundCond& Bdata, SurfaceFluxes& Sdata)
{
	// HACK -> couldn't the following objects be created once in init ?? (with only a reset method ??)
	WaterTransport watertransport(cfg);
	VapourTransport vapourtransport(cfg);
	Metamorphism metamorphism(cfg);
	SnowDrift snowdrift(cfg);
	PhaseChange phasechange(cfg);
	if (Xdata.Seaice != NULL) Xdata.Seaice->ConfigSeaIce(cfg);

	try {
		//since precipitation phase is a little less intuitive than other, measured parameters, make sure it is provided
		if (Mdata.psum_ph==IOUtils::nodata)
			throw NoDataException("Missing precipitation phase", AT);

		// Set and adjust boundary conditions
		surfaceCode = NEUMANN_BC;
		double meltfreeze_tk = (Xdata.getNumberOfElements()>0)? Xdata.Edata[Xdata.getNumberOfElements()-1].meltfreeze_tk : Constants::meltfreeze_tk;
		t_surf = std::min(meltfreeze_tk, Xdata.Ndata[Xdata.getNumberOfNodes()-1].T);
		if (forcing == "MASSBAL") {
			if(!(Mdata.surf_melt>0.)) {
				// always use Dirichlet boundary conditions with massbal forcing, when no melt is going on
				surfaceCode = DIRICHLET_BC;
			} else {
				// in case melting is going on, top node is at melting conditions and we prescribe prescribed melt as Neumann boundary condition
				t_surf = Xdata.Ndata[Xdata.getNumberOfNodes()-1].T = (Xdata.getNumberOfElements()>0) ? (Xdata.Edata[Xdata.getNumberOfElements()-1].meltfreeze_tk) : (Constants::meltfreeze_tk);
			}
		} else if ((change_bc && meas_tss) && ((Mdata.tss < IOUtils::C_TO_K(thresh_change_bc)) && Mdata.tss != IOUtils::nodata)) {
			surfaceCode = DIRICHLET_BC;
		}
		if (surfaceCode == DIRICHLET_BC) {
			t_surf = Mdata.tss;
			Xdata.Ndata[Xdata.getNumberOfNodes()-1].T = t_surf;
		}


		// If it is SNOWING, find out how much, prepare for new FEM data. If raining, cumu_precip is set back to 0
		compSnowFall(Mdata, Xdata, cumu_precip, Sdata);

		// Check to see if snow is DRIFTING, compute a simple snowdrift index and erode layers if
		// neccessary. Note that also the very important friction velocity is computed in this
		// routine and later used to compute the Meteo Heat Fluxes
		if (forcing=="ATMOS") {
			if (!alpine3d) { //HACK: we need to set to 0 the external drift
				double tmp=0.;
				snowdrift.compSnowDrift(Mdata, Xdata, Sdata, tmp);
			} else {
				snowdrift.compSnowDrift(Mdata, Xdata, Sdata, cumu_precip);
			}
		} else { // MASSBAL forcing
				snowdrift.compSnowDrift(Mdata, Xdata, Sdata, Mdata.snowdrift); //  Mdata.snowdrift is always <= 0. (positive values are in Mdata.psum)
		}

		if (Xdata.Seaice != NULL) {
			// Reinitialize and compute the initial meteo heat fluxes
			Bdata.reset();
			updateBoundHeatFluxes(Bdata, Xdata, Mdata);
			// Run sea ice module
			Xdata.Seaice->runSeaIceModule(Xdata, Mdata, Bdata, sn_dt);
			// Remesh when necessary
			Xdata.splitElements(2. * comb_thresh_l, comb_thresh_l);
		}

		const double sn_dt_bcu = sn_dt;			// Store original SNOWPACK time step
		const double psum_bcu = Mdata.psum;		// Store original psum value
		const double psum_ph_bcu = Mdata.psum_ph;	// Store original psum_ph value
		const double sublim_bcu = Mdata.sublim;		// Store original sublim value
		const double surf_melt_bcu = Mdata.surf_melt;	// Store original sublim value
		int ii = 0;				// Counter for sub-timesteps to match one SNOWPACK time step
		bool LastTimeStep = false;		// Flag to indicate if it is the last sub-time step
		double p_dt = 0.;			// Cumulative progress of time steps
		if ((Mdata.psi_s >= 0. || t_surf > Mdata.ta) && atm_stability_model != Meteo::NEUTRAL && allow_adaptive_timestepping == true) {
			// To reduce oscillations in TSS, reduce the time step prematurely when atmospheric stability is unstable.
			if (Mdata.psum != mio::IOUtils::nodata) Mdata.psum /= sn_dt;					// psum is precipitation per time step, so first express it as rate with the old time step (necessary for rain only)...
			if (forcing=="MASSBAL" && Mdata.sublim != mio::IOUtils::nodata)		Mdata.sublim /= sn_dt;		// scale the mass balance components like the precipiation
			if (forcing=="MASSBAL" && Mdata.surf_melt != mio::IOUtils::nodata)	Mdata.surf_melt /= sn_dt;	// scale the mass balance components like the precipiation

			sn_dt = 60.;

			if (Mdata.psum != mio::IOUtils::nodata) Mdata.psum *= sn_dt;					// ... then express psum again as precipitation per time step with the new time step
			if (forcing=="MASSBAL" && Mdata.sublim != mio::IOUtils::nodata)		Mdata.sublim *= sn_dt;		// scale the mass balance components like the precipiation
			if (forcing=="MASSBAL" && Mdata.surf_melt != mio::IOUtils::nodata)	Mdata.surf_melt *= sn_dt;	// scale the mass balance components like the precipiation
		}

		Meteo M(cfg);
		do {
			// After the first sub-time step, update Meteo object to reflect on the new stability state
			if (ii >= 1) M.compMeteo(Mdata, Xdata, false);
			// Reinitialize and compute the initial meteo heat fluxes
			Bdata.reset();
			updateBoundHeatFluxes(Bdata, Xdata, Mdata);

			// set the snow albedo
			Xdata.pAlbedo = getParameterizedAlbedo(Xdata, Mdata);
			Xdata.Albedo = getModelAlbedo(Xdata, Mdata); //either parametrized or measured

			// Compute the temperature profile in the snowpack and soil, if present
			for (size_t e = 0; e < Xdata.getNumberOfElements(); e++) Xdata.Edata[e].Qph_up = Xdata.Edata[e].Qph_down = 0.;
			if (compTemperatureProfile(Mdata, Xdata, Bdata, (allow_adaptive_timestepping == true)?(false):(true))) {
				// Entered after convergence
				ii++;						// Update time step counter
				p_dt += sn_dt;					// Update progress variable
				if (p_dt > sn_dt_bcu-Constants::eps) {		// Check if it is the last sub-time step
					LastTimeStep = true;
				}

				// Good HACK (according to Charles, qui persiste et signe;-)... like a good hunter and a bad one...
				// If you switched from DIRICHLET to NEUMANN boundary conditions, correct
				//   for a possibly erroneous surface energy balance. The latter can be due e.g. to a lack
				//   of data on nebulosity leading to a clear sky assumption for incoming long wave.
				if ((change_bc && meas_tss) && (surfaceCode == NEUMANN_BC) && forcing != "MASSBAL"
						&& (Xdata.Ndata[Xdata.getNumberOfNodes()-1].T < mio::IOUtils::C_TO_K(thresh_change_bc))) {
					surfaceCode = DIRICHLET_BC;
					meltfreeze_tk = (Xdata.getNumberOfElements()>0)? Xdata.Edata[Xdata.getNumberOfElements()-1].meltfreeze_tk : Constants::meltfreeze_tk;
					Xdata.Ndata[Xdata.getNumberOfNodes()-1].T = std::min(Mdata.tss, meltfreeze_tk); /*C_TO_K(thresh_change_bc/2.);*/
					// update the snow albedo
					Xdata.pAlbedo = getParameterizedAlbedo(Xdata, Mdata);
					Xdata.Albedo = getModelAlbedo(Xdata, Mdata); //either parametrized or measured
					for (size_t e = 0; e < Xdata.getNumberOfElements(); e++) Xdata.Edata[e].Qph_up = Xdata.Edata[e].Qph_down = 0.;
					compTemperatureProfile(Mdata, Xdata, Bdata, true);	// Now, throw on non-convergence
				}
				if (LastTimeStep) Sdata.compSnowSoilHeatFlux(Xdata);

				// Inialize PhaseChange at the first sub-time step
				if (ii == 1) phasechange.initialize(Xdata);

				// See if any SUBSURFACE phase changes are occuring due to updated temperature profile
				if(!useNewPhaseChange) {
					if (!alpine3d)
						phasechange.compPhaseChange(Xdata, Mdata.date, true, ((Mdata.surf_melt != IOUtils::nodata) ? (Mdata.surf_melt) : (0.)));
					else
						phasechange.compPhaseChange(Xdata, Mdata.date, false, ((Mdata.surf_melt != IOUtils::nodata) ? (Mdata.surf_melt) : (0.)));
				} else {
					const double theta_r = ((watertransportmodel_snow=="RICHARDSEQUATION" && Xdata.getNumberOfElements()>Xdata.SoilNode) || (watertransportmodel_soil=="RICHARDSEQUATION" && Xdata.getNumberOfElements()==Xdata.SoilNode)) ? (PhaseChange::RE_theta_threshold) : (PhaseChange::theta_r);
					const double max_ice = ReSolver1d::max_theta_ice;
					for (size_t e = 0; e < Xdata.getNumberOfElements(); e++) {
						// Net ice contents change:
						double dth_i = 0.5 * (Xdata.Edata[e].Qph_up + Xdata.Edata[e].Qph_down) / ((Constants::density_ice * Constants::lh_fusion) / sn_dt);
						// Limit to all ice melts:
						dth_i = (dth_i<0.)?(std::max(-Xdata.Edata[e].theta[ICE], dth_i)):(dth_i);
						// Limit to all liquid water freezes:
						dth_i = (dth_i>0.)?(std::min(std::max(0., std::min(max_ice - Xdata.Edata[e].theta[ICE], (Xdata.Edata[e].theta[WATER] - theta_r) * (Constants::density_water / Constants::density_ice))), dth_i)):(dth_i);
						// Apply phase change:
						Xdata.Edata[e].dth_w -= dth_i * Constants::density_ice / Constants::density_water;
						Xdata.Edata[e].Qmf += (dth_i * Constants::density_ice * Constants::lh_fusion) / sn_dt_bcu; // (W m-3)
						Xdata.Edata[e].theta[ICE] += dth_i;
						Xdata.Edata[e].theta[WATER] -= dth_i*Constants::density_ice/Constants::density_water;
						Xdata.Edata[e].theta[AIR] = 1. - Xdata.Edata[e].theta[WATER] - Xdata.Edata[e].theta[WATER_PREF] - Xdata.Edata[e].theta[ICE] - Xdata.Edata[e].theta[SOIL];
						Xdata.Edata[e].updDensity();
						Xdata.Edata[e].heatCapacity();
						Xdata.Edata[e].Qph_up = Xdata.Edata[e].Qph_down = 0.;
						Xdata.Edata[e].Te = 0.5 * (Xdata.Ndata[e+1].T + Xdata.Ndata[e].T);
						Xdata.Edata[e].gradT = (Xdata.Ndata[e+1].T - Xdata.Ndata[e].T) / Xdata.Edata[e].L;

						if (Xdata.Seaice != NULL) {
							// Adjust melting/freezing point assuming thermal quilibrium in the brine pockets
							const double BrineSal_new = (Xdata.Edata[e].theta[WATER] == 0.) ? (0.) : (Xdata.Edata[e].salinity / Xdata.Edata[e].theta[WATER]);
							Xdata.Edata[e].meltfreeze_tk = -SeaIce::mu * BrineSal_new + Constants::meltfreeze_tk;
						}
					}
				}

				// Compute the final heat fluxes at the last sub-time step
				if (LastTimeStep) Sdata.ql += Bdata.ql; // Bad;-) HACK, needed because latent heat ql is not (yet)
								        // linearized w/ respect to Tss and thus remains unchanged
								        // throughout the temperature iterations!!!
				updateBoundHeatFluxes(Bdata, Xdata, Mdata);

				// Make sure the sub-time steps match exactly one SNOWPACK time step
				if (p_dt + sn_dt > sn_dt_bcu) {
					sn_dt = sn_dt_bcu - p_dt;
				}
			} else {
				// Entered after non-convergence
				if (sn_dt == sn_dt_bcu) std::cout << "[i] [" << Mdata.date.toString(Date::ISO) << "] : using adaptive timestepping\n"; // First time warning

				if (Mdata.psum != mio::IOUtils::nodata) Mdata.psum /= sn_dt;					// psum is precipitation per time step, so first express it as rate with the old time step (necessary for rain only)...
				if (forcing=="MASSBAL" && Mdata.sublim != mio::IOUtils::nodata)		Mdata.sublim /= sn_dt;		// scale the mass balance components like the precipiation
				if (forcing=="MASSBAL" && Mdata.surf_melt != mio::IOUtils::nodata)	Mdata.surf_melt /= sn_dt;	// scale the mass balance components like the precipiation

				sn_dt /= 2.;							// No convergence, half the time step
				if (Mdata.psum != mio::IOUtils::nodata) Mdata.psum *= sn_dt;					// ... then express psum again as precipitation per time step with the new time step
				if (forcing=="MASSBAL" && Mdata.sublim != mio::IOUtils::nodata)		Mdata.sublim *= sn_dt;		// scale the mass balance components like the precipiation
				if (forcing=="MASSBAL" && Mdata.surf_melt != mio::IOUtils::nodata)	Mdata.surf_melt *= sn_dt;	// scale the mass balance components like the precipiation

				if (sn_dt < 0.01) {	// If time step gets too small, we are lost
					prn_msg(__FILE__, __LINE__, "err", Mdata.date, "Temperature equation did not converge, even after reducing time step (azi=%.0lf, slope=%.0lf).", Xdata.meta.getAzimuth(), Xdata.meta.getSlopeAngle());
					for (size_t n = 0; n < Xdata.getNumberOfNodes(); n++) {
						prn_msg(__FILE__, __LINE__, "msg-", Date(),
						        "N[%03d]: %8.4lf K", n, Xdata.Ndata[n].T);
					}
					prn_msg(__FILE__, __LINE__, "msg", Date(),
					        "Latent: %lf  Sensible: %lf  Rain: %lf  NetLong:%lf  NetShort: %lf",
					        Bdata.ql, Bdata.qs, Bdata.qr, Bdata.lw_net, Mdata.iswr - Mdata.rswr);
					throw IOException("Runtime error in runSnowpackModel", AT);
				}
				std::cout << "                            --> time step temporarily reduced to: " << sn_dt << "\n";
			}
		}
		while (LastTimeStep == false);

		sn_dt = sn_dt_bcu;			// Set back SNOWPACK time step to orginal value
		Mdata.psum = psum_bcu;			// Set back psum to original value
		Mdata.psum_ph = psum_ph_bcu;		// Set back psum_ph to original value
		Mdata.sublim = sublim_bcu;		// Set back sublim to original value
		Mdata.surf_melt = surf_melt_bcu;	// Set back surf_melt to original value

		// Compute change of internal energy during last time step (J m-2)
		Xdata.compSnowpackInternalEnergyChange(sn_dt);
		Xdata.compSoilInternalEnergyChange(sn_dt);

		// The water transport routines must be placed here, otherwise the temperature
		// and creep solution routines will not pick up the new mesh boolean.
		double ql = Bdata.ql;	// Variable to keep track of how latent heat is used
		watertransport.compTransportMass(Mdata, Xdata, Sdata, ql);
		vapourtransport.compTransportMass(Mdata, ql, Xdata, Sdata);

		// See if any SUBSURFACE phase changes are occuring due to updated water content (infiltrating rain/melt water in cold snow layers)
		if(!useNewPhaseChange) {
			if(!alpine3d)
				phasechange.compPhaseChange(Xdata, Mdata.date, true);
			else
				phasechange.compPhaseChange(Xdata, Mdata.date, false);

			// Finalize PhaseChange
			phasechange.finalize(Sdata, Xdata, Mdata.date);
		}

		// Compute change of internal energy during last time step (J m-2)
		Xdata.compSnowpackInternalEnergyChange(sn_dt);
		Xdata.compSoilInternalEnergyChange(sn_dt);

		// Find the settlement of the snowpack.
		// HACK This routine was formerly placed here because the settlement solution MUST ALWAYS follow
		// computeSnowTemperatures where the vectors U, dU and dUU are allocated.
		compSnowCreep(Mdata, Xdata);

	} catch(const exception&) {
		prn_msg(__FILE__, __LINE__, "err", Mdata.date, "Snowpack computation not completed");
		throw;
	}

	metamorphism.runMetamorphismModel(Mdata, Xdata);

	if (combine_elements) {
		// Check for combining elements
		Xdata.combineElements(SnowStation::number_top_elements, reduce_n_elements, 1, comb_thresh_l);
		// Check for splitting elements
		if (reduce_n_elements > 0) {
			Xdata.splitElements(-1., comb_thresh_l);
		}
	}

	if (max_simulated_hs > 0.) {
		Xdata.CheckMaxSimHS(max_simulated_hs);
	}
}

void Snowpack::snowPreparation(SnowStation& Xdata)
{
	const size_t nE = Xdata.getNumberOfElements();
	double depth = 0.;
	double rho_groom ;	// Density of the groomed snow

	vector<NodeData>& NDS = Xdata.Ndata;
	vector<ElementData>& EMS = Xdata.Edata;
	for (size_t e=nE; e-- > Xdata.SoilNode; ) {
		if (EMS[e].Rho > 430.) rho_groom = 430.;
		else rho_groom = 12.152 * pow(448.78 - EMS[e].Rho, 1./2.) + 0.9963 * EMS[e].Rho - 35.41;

		const double L0 = EMS[e].L;
		const double L1 = EMS[e].L * EMS[e].Rho / rho_groom;	// New lenght of the element after grooming
		depth += L0;
		if ( rho_groom <= 430. ) {
			EMS[e].L0 = L1;
			EMS[e].L = L1;
			EMS[e].Rho = rho_groom;
			EMS[e].theta[WATER] *= L0 / L1;
			EMS[e].theta[WATER_PREF] *= L0 / L1;
			EMS[e].theta[ICE]   *= L0 / L1;
			EMS[e].dd = 0.;
			EMS[e].sp = 1.;
			EMS[e].rg = 0.2; // Have to adapt after some tests
			EMS[e].rb = EMS[e].rg/3.;
			NDS[e+1].z = NDS[e].z + EMS[e].L;
			EMS[e].theta[AIR] = 1.0 - EMS[e].theta[WATER] - EMS[e].theta[WATER_PREF] - EMS[e].theta[ICE] - EMS[e].theta[SOIL];
			if ( !(EMS[e].theta[AIR]>=0.1) ) {
				prn_msg(__FILE__, __LINE__, "err", Date(),
			          "Error in Slope Preparation (Densification) Volume contents: e=%d nE=%d rho=%lf ice=%lf wat=%lf wat_pref=%lf air=%le",
			            e, nE, EMS[e].Rho, EMS[e].theta[ICE], EMS[e].theta[WATER], EMS[e].theta[WATER_PREF], EMS[e].theta[AIR]);
			throw IOException("Runtime Error in snowPreparation()", AT);
			}
			Xdata.cH = NDS[nE].z + NDS[nE].u;		// Update computed snow depth
		if (depth > 0.4) break;		// Grooming has only an influence on the upper 40 cm
		}
	}
}<|MERGE_RESOLUTION|>--- conflicted
+++ resolved
@@ -753,29 +753,6 @@
 	// Parameterized albedo (statistical model) including correct treatment of PLASTIC and WATER_LAYER
 	if (nE > Xdata.SoilNode) { //there are some non-soil layers
 		size_t eAlbedo = nE-1;
-<<<<<<< HEAD
-		const size_t marker = EMS[eAlbedo].mk % 10;
-
-		switch (marker) {
-			case 9: // WATER_LAYER
-				if (eAlbedo > Xdata.SoilNode)
-					eAlbedo--;
-
-			case 8: // Ice layer within the snowpack
-				while ((eAlbedo > Xdata.SoilNode) && (marker == 8))
-					eAlbedo--;
-
-			default: // Snow, glacier ice, PLASTIC, or soil
-				if (eAlbedo > Xdata.SoilNode && (EMS[eAlbedo].theta[SOIL] < Constants::eps2)) { // Snow, or glacier ice
-					Albedo = SnLaws::parameterizedSnowAlbedo(snow_albedo, albedo_parameterization, albedo_average_schmucki, albedo_NIED_av, albedo_fixedValue, EMS[eAlbedo], NDS[eAlbedo+1].T, Mdata, Xdata, ageAlbedo);
-					if (useCanopyModel && (Xdata.Cdata->height > 3.5)) { //forest floor albedo
-						const double age = (forestfloor_alb) ? std::max(0., Mdata.date.getJulian() - Xdata.Edata[eAlbedo].depositionDate.getJulian()) : 0.; // day
-						Albedo = (Albedo -.3)* exp(-age/7.) + 0.3;
-					}
-				} else { // PLASTIC, or soil
-					Albedo = Xdata.SoilAlb;
-				}
-=======
 		size_t marker = EMS[eAlbedo].mk % 10;
 
 		while ((marker==8 || marker==9) && eAlbedo > Xdata.SoilNode){ //If Water or ice layer, go one layer down
@@ -785,13 +762,12 @@
 
 		if (eAlbedo > Xdata.SoilNode && (EMS[eAlbedo].theta[SOIL] < Constants::eps2)) { // Snow, or glacier ice
 			Albedo = SnLaws::parameterizedSnowAlbedo(snow_albedo, albedo_parameterization, albedo_average_schmucki, albedo_NIED_av, albedo_fixedValue, EMS[eAlbedo], NDS[eAlbedo+1].T, Mdata, Xdata, ageAlbedo);
-			if (useCanopyModel && (Xdata.Cdata.height > 3.5)) { //forest floor albedo
+			if (useCanopyModel && (Xdata.Cdata->height > 3.5)) { //forest floor albedo
 				const double age = (forestfloor_alb) ? std::max(0., Mdata.date.getJulian() - Xdata.Edata[eAlbedo].depositionDate.getJulian()) : 0.; // day
 				Albedo = (Albedo -.3)* exp(-age/7.) + 0.3;
 			}
 		} else { // PLASTIC, or soil
 			Albedo = Xdata.SoilAlb;
->>>>>>> 2373b010
 		}
 	}
 
@@ -1565,31 +1541,18 @@
 	const double Ln = (hn / (double)nAddE);               // New snow element length
 	double z0 = NDS[nOldN-1].z + NDS[nOldN-1].u + Ln; // Position of lowest new node
 	for (size_t n = nOldN; n < nNewN; n++) { //loop over the nodes
-<<<<<<< HEAD
-				NDS[n].T = t_surf;                  // Temperature of the new node
-				NDS[n].z = z0;                      // New nodal position
-				NDS[n].u = 0.0;                     // Initial displacement is 0
-				NDS[n].hoar = 0.0;                  // The new snow surface hoar is set to zero
-				NDS[n].udot = 0.0;                  // Settlement rate is also 0
-				NDS[n].f = 0.0;                     // Unbalanced forces are 0
-#ifndef SNOWPACK_CORE
-				NDS[n].S_n = INIT_STABILITY;
-				NDS[n].S_s = INIT_STABILITY;
-#endif
-				z0 += Ln;
-			}
-=======
 			NDS[n].T = IOUtils::C_TO_K(Tw);                  // t_surf Temperature of the new node
 			NDS[n].z = z0;                      // New nodal position
 			NDS[n].u = 0.0;                     // Initial displacement is 0
 			NDS[n].hoar = 0.0;                  // The new snow surface hoar is set to zero
 			NDS[n].udot = 0.0;                  // Settlement rate is also 0
 			NDS[n].f = 0.0;                     // Unbalanced forces are 0
+#ifndef SNOWPACK_CORE
 			NDS[n].S_n = INIT_STABILITY;
 			NDS[n].S_s = INIT_STABILITY;
+#endif
 			z0 += Ln;
 	}
->>>>>>> 2373b010
 
 	// Fill the element data
 	for (size_t e = nOldE; e < nNewE; e++) { //loop over the elements
@@ -1757,21 +1720,12 @@
 		// This is to simulate the gradual sinking of the canopy under the weight of snow.
 		// We also adjust Xdata.mH to have it reflect deposited snow but not the canopy.
 		// This can only be done when SNOWPACK is snow height driven and there is a canopy.
-<<<<<<< HEAD
-		if ((enforce_measured_snow_heights && Xdata.Cdata != NULL)
-			    && (Xdata.Cdata->height > 0.)
-			        && ((Xdata.Cdata->height < ThresholdSmallCanopy) || (useCanopyModel == false))
-			            && (Mdata.hs != mio::IOUtils::nodata)
-			                && (Xdata.mH != Constants::undefined)
-			                    && (Xdata.meta.getSlopeAngle() < Constants::min_slope_angle)) {
-=======
 		if ((enforce_measured_snow_heights)
-			   && (Xdata.Cdata.height > 0.)
-			   && ((Xdata.Cdata.height < ThresholdSmallCanopy) || (useCanopyModel == false))
+			   && (Xdata.Cdata->height > 0.)
+			   && ((Xdata.Cdata->height < ThresholdSmallCanopy) || (useCanopyModel == false))
 			   && (Mdata.hs != mio::IOUtils::nodata)
 			   && (Xdata.mH != Constants::undefined)
 			   && (Xdata.meta.getSlopeAngle() < Constants::min_slope_angle)) {
->>>>>>> 2373b010
 			/* The third clause above limits the issue to small canopies only, to prevent problems
 			 *   with Alpine3D simulations in forests. This prerequisite is only checked for when useCanopyModel
 			 *    is true. If useCanopyModel is false, we can safely assume all snow to fall on top of canopy.
