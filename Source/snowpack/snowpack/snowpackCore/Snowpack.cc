/*
 *  SNOWPACK stand-alone
 *
 *  Copyright WSL Institute for Snow and Avalanche Research SLF, DAVOS, SWITZERLAND
*/
/*  This file is part of Snowpack.
    Snowpack is free software: you can redistribute it and/or modify
    it under the terms of the GNU General Public License as published by
    the Free Software Foundation, either version 3 of the License, or
    (at your option) any later version.

    Snowpack is distributed in the hope that it will be useful,
    but WITHOUT ANY WARRANTY; without even the implied warranty of
    MERCHANTABILITY or FITNESS FOR A PARTICULAR PURPOSE.  See the
    GNU General Public License for more details.

    You should have received a copy of the GNU General Public License
    along with Snowpack.  If not, see <http://www.gnu.org/licenses/>.
*/
/**
 * @file Snowpack.cc
 * @version 11.06
 * @bug     -
 * @brief This module contains the driving routines for the 1d snowpack model
 */

#include <snowpack/snowpackCore/Snowpack.h>
#include <snowpack/snowpackCore/Solver.h>
#include <snowpack/Meteo.h>
#include <snowpack/Constants.h>
#include <snowpack/Utils.h>
#include <snowpack/Laws_sn.h>
#include <snowpack/snowpackCore/WaterTransport.h>
#include <snowpack/snowpackCore/VapourTransport.h>
#include <snowpack/TechnicalSnow.h>
#include <snowpack/snowpackCore/Metamorphism.h>
#include <snowpack/snowpackCore/PhaseChange.h>

#include <assert.h>
#include <sstream>
#include <errno.h>

using namespace mio;
using namespace std;

/************************************************************
 * static section                                           *
 ************************************************************/
//Minimum allowed snowpack time step for solving the heat equation (automatic time stepping is applied when equation does not converge)
const double Snowpack::min_allowed_sn_dt = 0.01;

//Uses an empirically determined size of deposited hydrometeors as new snow grain size (mm)
const bool Snowpack::hydrometeor = false;

//Warning is issued if depth of snowfall is larger than this amount (m)
const double Snowpack::snowfall_warning = 0.5;

const unsigned int Snowpack::new_snow_marker = 0;

/// Min volumetric ice content allowed
const double Snowpack::min_ice_content = SnLaws::min_hn_density / Constants::density_ice;

/// @brief Define the assembly macro
void Snowpack::EL_INCID(const int &e, int Ie[]) {
	Ie[0] = e;
	Ie[1] = e+1;
}

/// @brief Define the node to element temperature macro
void Snowpack::EL_TEMP( const int Ie[], double Te0[], double Tei[], const std::vector<NodeData> &T0, const double Ti[] ) {
	Te0[ 0 ] = T0[ Ie[ 0 ] ].T;
	Te0[ 1 ] = T0[ Ie[ 1 ] ].T;
	Tei[ 0 ] = Ti[ Ie[ 0 ] ];
	Tei[ 1 ] = Ti[ Ie[ 1 ] ];
}

/// @brief Element right-hand side macro
void Snowpack::EL_RGT_ASSEM(double F[], const int Ie[], const double Fe[]) {
	F[Ie[0]] += Fe[0];
	F[Ie[1]] += Fe[1];
}

/************************************************************
 * non-static section                                       *
 ************************************************************/

Snowpack::Snowpack(const SnowpackConfig& i_cfg)
          : surfaceCode(), cfg(i_cfg), techsnow(i_cfg),
            variant(), forcing(), viscosity_model(), watertransportmodel_snow("BUCKET"), watertransportmodel_soil("BUCKET"),
            hn_density(), hn_density_parameterization(), sw_mode(), snow_albedo(), albedo_parameterization(), albedo_average_schmucki(), sw_absorption_scheme(),
            atm_stability_model(), albedo_NIED_av(0.75), albedo_fixedValue(Constants::glacier_albedo), hn_density_fixedValue(SnLaws::min_hn_density),
            meteo_step_length(0.), thresh_change_bc(-1.0), geo_heat(Constants::undefined), height_of_meteo_values(0.),
            height_new_elem(0.), sn_dt(0.), t_crazy_min(0.), t_crazy_max(0.), thresh_rh(0.), thresh_dtempAirSnow(0.),
            new_snow_dd(0.), new_snow_sp(0.), new_snow_dd_wind(0.), new_snow_sp_wind(0.), rh_lowlim(0.), bond_factor_rh(0.),
            new_snow_grain_size(0.), new_snow_bond_size(0.), hoar_density_buried(0.), hoar_density_surf(0.), hoar_min_size_buried(0.),
            minimum_l_element(0.), comb_thresh_l(IOUtils::nodata), t_surf(0.),
            allow_adaptive_timestepping(false), research_mode(false), useCanopyModel(false), enforce_measured_snow_heights(false), detect_grass(false),
            soil_flux(false), useSoilLayers(false), coupled_phase_changes(false), combine_elements(false), reduce_n_elements(0), force_add_snowfall(false), max_simulated_hs(-1.),
            change_bc(false), meas_tss(false), vw_dendricity(false),
            enhanced_wind_slab(false), snow_erosion("NONE"), redeposit_keep_age(false), alpine3d(false), ageAlbedo(true), soot_ppmv(0.), adjust_height_of_meteo_values(true),
            adjust_height_of_wind_value(false), advective_heat(false), heat_begin(0.), heat_end(0.),
            temp_index_degree_day(0.), temp_index_swr_factor(0.), forestfloor_alb(false), rime_index(false), newsnow_lwc(false), read_dsm(false), soil_evaporation(), soil_thermal_conductivity()
{
	cfg.getValue("FORCING", "Snowpack", forcing);
	cfg.getValue("ALPINE3D", "SnowpackAdvanced", alpine3d);
	cfg.getValue("VARIANT", "SnowpackAdvanced", variant);
	cfg.getValue("COUPLEDPHASECHANGES", "SnowpackAdvanced", coupled_phase_changes);
	if (variant=="SEAICE") coupled_phase_changes = true;	// to better deal with variable freezing point due to salinity

	//Define keys for new snow density computation
	cfg.getValue("HN_DENSITY", "SnowpackAdvanced", hn_density);
	cfg.getValue("TEMP_INDEX_DEGREE_DAY", "SnowpackAdvanced", temp_index_degree_day, IOUtils::nothrow);
	cfg.getValue("TEMP_INDEX_SWR_FACTOR", "SnowpackAdvanced", temp_index_swr_factor, IOUtils::nothrow);
	cfg.getValue("HN_DENSITY_PARAMETERIZATION", "SnowpackAdvanced", hn_density_parameterization);
	cfg.getValue("HN_DENSITY_FIXEDVALUE", "SnowpackAdvanced", hn_density_fixedValue);

	//Define keys for new snow information
	cfg.getValue("RIME_INDEX", "SnowpackAdvanced", rime_index);
	cfg.getValue("NEWSNOW_LWC", "SnowpackAdvanced", newsnow_lwc);
	cfg.getValue("READ_DSM", "SnowpackAdvanced", read_dsm);

	//Define keys for snow albedo computation
	cfg.getValue("SNOW_ALBEDO", "SnowpackAdvanced", snow_albedo);
	cfg.getValue("ALBEDO_PARAMETERIZATION", "SnowpackAdvanced", albedo_parameterization);
	cfg.getValue("ALBEDO_AVERAGE_SCHMUCKI", "SnowpackAdvanced", albedo_average_schmucki);
	if (albedo_parameterization=="NIED")
		cfg.getValue("ALBEDO_NIED_AV", "SnowpackAdvanced", albedo_NIED_av);
	else
		albedo_NIED_av=Constants::undefined;
	cfg.getValue("ALBEDO_FIXEDVALUE", "SnowpackAdvanced", albedo_fixedValue);
	cfg.getValue("ALBEDO_AGING", "SnowpackAdvanced", ageAlbedo);

	//Defines whether a multiband model is used for short wave radiation absorption
	cfg.getValue("SW_ABSORPTION_SCHEME", "SnowpackAdvanced", sw_absorption_scheme);

	// Defines whether soil layers are used
	cfg.getValue("SNP_SOIL", "Snowpack", useSoilLayers);
	/* Defines the management of the bottom boundary conditions with soil layers
	 * - 0 ==> Dirichlet, i.e fixed Temperature
	 * - 1 ==> Neumann, fixed geothermal heat flux GEO_HEAT */
	cfg.getValue("SOIL_FLUX", "Snowpack", soil_flux, IOUtils::nothrow);
	if (soil_flux || variant == "SEAICE") {
		// For sea ice, geo_heat is ocean heat flux
		cfg.getValue("GEO_HEAT", "Snowpack", geo_heat); //Constant geothermal heat flux at (great) depth (W m-2)
	} else {
		geo_heat = Constants::undefined;
	}

	/* Defines the management of the surface boundary conditions
	 * - 0: Neumann boundary conditions throughout
	 * - 1: Dirichlet if Tss < THRESH_CHANGE_BC, Neumann else */
	cfg.getValue("CHANGE_BC", "Snowpack", change_bc);
	if (change_bc)
		cfg.getValue("THRESH_CHANGE_BC", "Snowpack", thresh_change_bc);

	//Should be NODATA for data-sets which do not provide measured surface temperatures
	cfg.getValue("MEAS_TSS", "Snowpack", meas_tss);

	/*
	 * Defines how the height of snow is going to be handled
	 * - 0: Depth of snowfall is determined from the water equivalent of snowfall (PSUM)
	 * - 1: The measured height of snow is used to determine whether new snow has been deposited.
	 *      This setting MUST be chosen in operational mode. \n
	 *      This procedure has the disadvantage that if the snowpack settles too strongly
	 *      extra mass is added to the snowpack. \n
	 * New snow density is needed in both cases, either parameterized, measured, or fixed.
	 * Also check whether growing grass should be detected
	 */
	cfg.getValue("ENFORCE_MEASURED_SNOW_HEIGHTS", "Snowpack", enforce_measured_snow_heights);
	cfg.getValue("DETECT_GRASS", "SnowpackAdvanced", detect_grass);

	/* Defines whether the canopy model is used
	 * NOTE: OUT_CANOPY must also be set to dump canopy parameters to file; see Constants_local.h
	 */
	cfg.getValue("CANOPY", "Snowpack", useCanopyModel);

	/* Define the heights of the meteo measurements above ground (m)
	 * Required for surface energy exchange computation and for drifting and blowing snow.
	 */
	cfg.getValue("HEIGHT_OF_METEO_VALUES", "Snowpack", height_of_meteo_values);

	/* Defines what shortwave radiation flux(es) to use
	 * - "INCOMING" (downwelling) SW radiation is used
	 * - "REFLECTED" SW radiation is used
	 * - "BOTH" downward and reflected SW radiation is used
	 * @note { If SW_MODE == "BOTH", the input must hold both fluxes! } */
	cfg.getValue("SW_MODE", "Snowpack", sw_mode);

	// Defines used atmospheric stability, used for determining if dynamic time steps may be required
	const std::string atm_stability_string = cfg.get("ATMOSPHERIC_STABILITY", "Snowpack");
	atm_stability_model = Meteo::getStability(atm_stability_string);

	// Allow dynamic time stepping in case of unstable atmospheric stratification
	cfg.getValue("ALLOW_ADAPTIVE_TIMESTEPPING", "SnowpackAdvanced", allow_adaptive_timestepping);

	/* Height of new snow element (m) [NOT read from CONSTANTS_User.INI] \n
	 * Controls the addition of new snow layers. Set in qr_ReadParameters() \n
	 * The value depends on ENFORCE_MEASURED_SNOW_HEIGHTS:
	 * - 0: 2.0*MINIMUM_L_ELEMENT (value depends on VARIANT)
	 * - 1: 0.02 */
	cfg.getValue("HEIGHT_NEW_ELEM", "SnowpackAdvanced", height_new_elem);
	cfg.getValue("MINIMUM_L_ELEMENT", "SnowpackAdvanced", minimum_l_element);
	if(minimum_l_element<=0.) throw IOException("MINIMUM_L_ELEMENT must be >0! Please fix your ini file.", AT);
	cfg.getValue("FORCE_ADD_SNOWFALL", "SnowpackAdvanced", force_add_snowfall);

	cfg.getValue("RESEARCH", "SnowpackAdvanced", research_mode);

	cfg.getValue("VISCOSITY_MODEL", "SnowpackAdvanced", viscosity_model);

	/* Precipitation only for humidity above and temperature difference within threshold (1)
	 * - thresh rh (default): 0.50
	 * 	- 2007-12-01: set THRESH_RH to 0.70 to be consistent with data range of ZWART new snow density model
	 * 	- 2008-01-21: set back THRESH_RH to 0.50 (IMIS sensor problem in operational mode)
	 * 	- Antarctica: 0.70
	 * - thresh dtempAirSnow: 3.0 */
	cfg.getValue("THRESH_RH", "SnowpackAdvanced", thresh_rh);
	cfg.getValue("THRESH_DTEMP_AIR_SNOW", "SnowpackAdvanced", thresh_dtempAirSnow);

	//Calculation time step in seconds as derived from CALCULATION_STEP_LENGTH
	const double calculation_step_length = cfg.get("CALCULATION_STEP_LENGTH", "Snowpack");
	sn_dt = M_TO_S(calculation_step_length);
	meteo_step_length = cfg.get("METEO_STEP_LENGTH", "Snowpack");

	//Defines whether joining elements will be considered at all
	cfg.getValue("COMBINE_ELEMENTS", "SnowpackAdvanced", combine_elements);
	//Activates algorithm to reduce the number of elements deeper in the snowpack AND to split elements again when they come back to the surface
	//Only works when COMBINE_ELEMENTS == TRUE.
	cfg.getValue("REDUCE_N_ELEMENTS", "SnowpackAdvanced", reduce_n_elements);
	cfg.getValue("COMB_THRESH_L", "SnowpackAdvanced", comb_thresh_l, IOUtils::nothrow);
	if(comb_thresh_l == IOUtils::nodata) comb_thresh_l = SnowStation::comb_thresh_l_ratio * height_new_elem;	// If no comb_thresh_l specified, use the default one (i.e., a fixed ratio from height_new_elem)
	cfg.getValue("MAX_SIMULATED_HS", "SnowpackAdvanced", max_simulated_hs);
	if(max_simulated_hs > 0. && useSoilLayers) {
		prn_msg(__FILE__, __LINE__, "err", Date(), "Inconsistent setting: you cannot use MAX_SIMULATED_HS > 0 for simulations with soil.");
		throw IOException("Runtime Error in Snowpack::Snowpack()", AT);
	}

	//Warning is issued if snow tempeartures are out of bonds, that is, crazy
	cfg.getValue("T_CRAZY_MIN", "SnowpackAdvanced", t_crazy_min);
	cfg.getValue("T_CRAZY_MAX", "SnowpackAdvanced", t_crazy_max);
	cfg.getValue("FORESTFLOOR_ALB", "SnowpackAdvanced", forestfloor_alb);

	/* Initial new snow parameters, see computeSnowFall()
	* - that rg and rb are equal to 0.5*gsz and 0.5*bsz, respectively. Both given in millimetres
	* - If VW_DENDRICITY is set, new snow dendricity is f(vw)
	* - BOND_FACTOR_RH new snow bonds get stronger for average winds >= SnLaws::event_wind_lowlim and
	*   mean relative humidity >= rh_lowlim */
	if (variant == "ANTARCTICA" || variant == "POLAR" || variant == "SEAICE") {
		if (variant == "ANTARCTICA") {
			new_snow_dd = 0.5;
			new_snow_sp = 0.75;
			new_snow_dd_wind = 0.15;
			new_snow_sp_wind = 1.0;
		}
		if (variant == "POLAR" || variant == "SEAICE") {
			// average between ANTARCTICA and DEFAULT
			new_snow_dd = 0.75;
			new_snow_sp = 0.625;
			new_snow_dd_wind = 0.325;
			new_snow_sp_wind = 0.875;
		}
		vw_dendricity = false;
		rh_lowlim = 0.7;
		bond_factor_rh = 3.0;
		enhanced_wind_slab = true;
		ageAlbedo = false;
	} else {
		new_snow_dd = 1.0;
		new_snow_sp = 0.5;
		new_snow_dd_wind = 0.5;
		new_snow_sp_wind = 0.75;
		vw_dendricity = true;
		rh_lowlim = 1.0;
		bond_factor_rh = 1.0;
		enhanced_wind_slab = false; //true; //
	}

	cfg.getValue("SNOW_EROSION", "SnowpackAdvanced", snow_erosion);
	std::transform(snow_erosion.begin(), snow_erosion.end(), snow_erosion.begin(), ::toupper);	// Force upper case
	cfg.getValue("REDEPOSIT_KEEP_AGE", "SnowpackAdvanced", redeposit_keep_age);

	cfg.getValue("NEW_SNOW_GRAIN_SIZE", "SnowpackAdvanced", new_snow_grain_size);
	new_snow_bond_size = 0.25 * new_snow_grain_size;

	/* Thresholds for surface hoar formation and burial
	 * NOTE that the value of the parameter ROUGHNESS_LENGTH in CONSTANTS_User.INI is critical for surface hoar formation,
	 * particularly for Dirichlet boundary conditions. Value should be < 1 mm. Other considerations favor larger values.
	 * - 0.0007 m : original calibration with the 98/99 data set
	 * - 0.002  m : favored operational value with Dirichlet bc */
	//Density of BURIED surface hoar (kg m-3), default: 125./ Antarctica: 200.
	cfg.getValue("HOAR_DENSITY_BURIED", "SnowpackAdvanced", hoar_density_buried);
	//Density of surface hoar (-> hoar index of surface node) (kg m-3)
	cfg.getValue("HOAR_DENSITY_SURF", "SnowpackAdvanced", hoar_density_surf);

	//Minimum surface hoar size to be buried (mm). Increased by 50% for Dirichlet bc.
	cfg.getValue("HOAR_MIN_SIZE_BURIED", "SnowpackAdvanced", hoar_min_size_buried);

	//Watertransport models
	cfg.getValue("WATERTRANSPORTMODEL_SNOW", "SnowpackAdvanced", watertransportmodel_snow);
	cfg.getValue("WATERTRANSPORTMODEL_SOIL", "SnowpackAdvanced", watertransportmodel_soil);
	if (variant!="SEAICE" && coupled_phase_changes && watertransportmodel_soil=="RICHARDSEQUATION")
		throw IOException("COUPLEDPHASECHANGES cannot be set to true when WATERTRANSPORTMODEL_SOIL == RICHARDSEQUATION! Please correct your ini file.", AT);

	//Indicate if the meteo values can be considered at constant height above the snow surface (e.g., Col de Porte measurement method)
	cfg.getValue("ADJUST_HEIGHT_OF_METEO_VALUES", "SnowpackAdvanced", adjust_height_of_meteo_values);
	cfg.getValue("ADJUST_HEIGHT_OF_WIND_VALUE", "SnowpackAdvanced", adjust_height_of_wind_value);

	// Allow for the effect of a known advective heat flux
	cfg.getValue("ADVECTIVE_HEAT", "SnowpackAdvanced", advective_heat, IOUtils::nothrow);
	cfg.getValue("HEAT_BEGIN", "SnowpackAdvanced", heat_begin, IOUtils::nothrow);
	cfg.getValue("HEAT_END", "SnowpackAdvanced", heat_end, IOUtils::nothrow);

	/* Get the soil evaporation model to be used
	*  - EVAP_RESISTANCE: Resistance Approach, see Laws_sn.c␊
	*  - RELATIVE_HUMIDITY: Relative Humidity Approach, see Snowpack.cc
	*  - NONE: none, assume saturation pressure and no extra resistance */
	cfg.getValue("SOIL_EVAP_MODEL", "SnowpackAdvanced", soil_evaporation);
	/* Get the soil thermal conductivity model to be used
	*  - FITTED: Use fit values for soil thermal conductivity, see snLaws::compSoilThermalConductivity()
	*  - RAW: Use simply Edata.soil[SOIL_K] + Edata.theta[WATER] * SnLaws::conductivity_water(Edata.Te)
	                    + Edata.theta[ICE] * SnLaws::conductivity_ice(Edata.Te) */
	cfg.getValue("SOIL_THERMAL_CONDUCTIVITY", "SnowpackAdvanced", soil_thermal_conductivity);

	// Soot/impurity in ppmv for albedo caclulations
	cfg.getValue("SOOT_PPMV", "SnowpackAdvanced", soot_ppmv);
}

void Snowpack::setUseSoilLayers(const bool& value) { //NOTE is this really needed?
	useSoilLayers = value;
}

/**
 * @brief Snow creep
 * -# The Thing ain't settling any more in case of ice, soil or water only
 * -# Enhanced densification for wind slabs of Metamorphism::wind_slab_depth (m); see also mm_Metamorphism()
 *    dry snow AND strong wind AND near the surface => enhance densification \n
 * -# Normal densification
 * -# Empirism for surface hoar. Two different rates are used for either large or small SH.
 *    Implemented by Sascha Bellaire on 28.11.2006.
 * @todo name parameters for the computation of CDot
 * @param Xdata
 * @param Mdata
 */
void Snowpack::compSnowCreep(const CurrentMeteo& Mdata, SnowStation& Xdata, SurfaceFluxes& Sdata)
{
	const bool prn_WRN = false;
	const size_t nN = Xdata.getNumberOfNodes();
	if (nN == (Xdata.SoilNode + 1))
		return;

	vector<NodeData>& NDS = Xdata.Ndata;
	vector<ElementData>& EMS = Xdata.Edata;
	const size_t nE = Xdata.getNumberOfElements();
	double SigC = 0.; // Cauchy stress
	const double SigC_fac = Constants::g * Xdata.cos_sl;
	for(size_t e = nE; e --> 0; ) {
		const double oldStress = EMS[e].C;
		const double age = std::max(0., Mdata.date.getJulian() - EMS[e].depositionDate.getJulian());
		if (e < nE-1)
			SigC -= (EMS[e+1].M / 2.) * SigC_fac;
		SigC -= (EMS[e].M / 2.) * SigC_fac;
		EMS[e].C = SigC;
		assert(EMS[e].C<0.);
		if (EMS[e].CDot / SigC > 0.05) {
			EMS[e].CDot *= exp(-0.037 * S_TO_D(sn_dt));
		} else {
			EMS[e].CDot = 0.;
		}
		if ((e < nE-1) && (age > Constants::eps)) {
			if ((SigC - oldStress) < 0.)
				EMS[e].CDot += (SigC - oldStress);
		}
	}

	for (size_t e = Xdata.SoilNode; e < nE; e++) {
		double eta = SnLaws::smallest_viscosity; // snow viscosity
		if (EMS[e].Rho > 910. ||  EMS[e].theta[SOIL] > 0. || EMS[e].theta[ICE] < Constants::eps) {
			EMS[e].k[SETTLEMENT] = eta = 1.0e99;
		} else {
			EMS[e].k[SETTLEMENT] = eta = SnLaws::compSnowViscosity(variant, viscosity_model, watertransportmodel_snow, EMS[e], Mdata.date);
			if (!(eta > 0.01 * SnLaws::smallest_viscosity && eta <= 1.e11 * SnLaws::smallest_viscosity)
			        && (EMS[e].theta[ICE] > 2. * Snowpack::min_ice_content) && (EMS[e].theta[ICE] < 0.6)) {
				prn_msg(__FILE__, __LINE__, "wrn", Mdata.date,
				          "Viscosity=%e out of range! e=%d nE=%d rg=%lf rb=%lf dd=%lf sp=%lf theta_i=%lf theta_w=%lf",
				            eta, e, nE, EMS[e].rg, EMS[e].rb, EMS[e].dd, EMS[e].sp,
				              EMS[e].theta[ICE], EMS[e].theta[WATER]);
			}
			if (eta < SnLaws::smallest_viscosity) {
				if (prn_WRN) //HACK
					prn_msg(__FILE__, __LINE__, "wrn", Mdata.date,
					        "Viscosity=%e reset to SMALLEST_VISCOSITY! e=%d nE=%d", eta, e, nE);
				EMS[e].k[SETTLEMENT] = eta = SnLaws::smallest_viscosity;
			}
		}
		const double Sig0 = SnLaws::compLoadingRateStress(viscosity_model, EMS[e], Mdata.date); // "Sintering" stress
		const double L0 = EMS[e].L;
		double dL;

		if (EMS[e].mk%100 != 3) { //ALL except SH
			double wind_slab=1.;
			const double dz = NDS[nE].z - NDS[e].z;
			const double z_ref_vw = 3.;	// See p. 336 in Groot Zwaaftink et al. (doi: https://doi.org/10.5194/tc-7-333-2013)
			const double vw_ref = Meteo::windspeedProfile(Mdata, z_ref_vw);
			const double dv = vw_ref - Metamorphism::wind_slab_vw;
			if (snow_erosion == "REDEPOSIT") {
				wind_slab = 1.;
			} else {
				if ((EMS[e].theta[WATER] < SnowStation::thresh_moist_snow)
				      && (vw_ref > Metamorphism::wind_slab_vw)
					&& ((dz < Metamorphism::wind_slab_depth) || (e == nE-1))) {
					if (Snowpack::enhanced_wind_slab) { //NOTE tested with Antarctic variant: effects heavily low density snow
						// fits original parameterization at Metamorphism::wind_slab_vw + 0.6 m/s
						wind_slab += 2.7 * Metamorphism::wind_slab_enhance
							         * Optim::pow3(dv) * (1. - dz / (1.25 * Metamorphism::wind_slab_depth));
					} else {
						// original parameterization by Lehning
						wind_slab += Metamorphism::wind_slab_enhance * dv;
					}
				}
			}
			EMS[e].Eps_vDot = wind_slab * (EMS[e].C + Sig0) / eta;
			dL = L0 * sn_dt * EMS[e].Eps_vDot;

			// Make sure settling is not larger than the space that is available (basically settling can at most reduce theta[AIR] to 0).
			// We also leave some room in case all liquid water freezes and thereby expands.
			const double MaxSettlingFactor = (watertransportmodel_snow=="RICHARDSEQUATION") ? (0.9) : (1. - Constants::eps); // An additional maximum settling factor, between 0 and 1. 1: allow maximize possible settling, 0: no settling allowed.
			dL = std::max(dL, std::min(0., -1.*MaxSettlingFactor*L0*(EMS[e].theta[AIR]-((Constants::density_water/Constants::density_ice)-1.)*(EMS[e].theta[WATER]+EMS[e].theta[WATER_PREF]))));

			// Limit dL when the element length drops below minimum_l_element. This element will be merged in WaterTransport::mergingElements later on.
			if ((L0 + dL) < (1.-Constants::eps)*minimum_l_element)
				dL = std::min(0., (1.-Constants::eps)*minimum_l_element - L0);	// Make sure the element length gets smaller than minimum_l_element.
		} else { //SH
			if (NDS[e+1].hoar > 0.006) { // TODO Large initial size, i.e., deposited hoar mass/HOAR_DENSITY_BURIED ??
				if ((Mdata.date.getJulian() - EMS[e].depositionDate.getJulian()) < 21.)
					dL = MM_TO_M(-0.391 * S_TO_D(sn_dt));
				else
					dL = MM_TO_M(-0.0807 * S_TO_D(sn_dt));
			} else {
				dL = MM_TO_M(-0.1107 * S_TO_D(sn_dt));
			}
			EMS[e].Eps_vDot = dL / (L0 * sn_dt);
			if ((L0 + dL) < 0. )
				dL = 0.;
		}

		if (variant == "CALIBRATION") {
			NDS[e].f = (Sig0 - EMS[e].Eps_Dot) / eta; // sigMetamo
			EMS[e].Eps_Dot /= eta;                    // sigReac
			NDS[e].udot = EMS[e].C / eta;          // Deformation due to load alone
			EMS[e].S = EMS[e].CDot / EMS[e].C;     // ratio loadrate to load addLoad to load
		}

		EMS[e].theta[WATER] *= L0 / (L0 + dL);
		EMS[e].theta[WATER_PREF] *= L0 / (L0 + dL);
		EMS[e].theta[ICE]   *= L0 / (L0 + dL);
		EMS[e].theta_i_reservoir   *= L0 / (L0 + dL);
		EMS[e].theta_i_reservoir_cumul   *= L0 / (L0 + dL);
		EMS[e].L0 = EMS[e].L = (L0 + dL);
		NDS[e+1].z = NDS[e].z + EMS[e].L;
		EMS[e].theta[AIR] = 1.0 - EMS[e].theta[WATER] - EMS[e].theta[WATER_PREF] - EMS[e].theta[ICE] - EMS[e].theta[SOIL];
		EMS[e].updDensity();
		Sdata.mass[SurfaceFluxes::MS_SETTLING_DHS] += dL;	// Update snow height change due to settling
		if (EMS[e].Rho <= Constants::eps || EMS[e].theta[AIR] < 0.  ) {
			prn_msg(__FILE__, __LINE__, "err", Date(),
			          "Volume contents: e=%d nE=%d rho=%lf ice=%lf wat=%lf wat_pref=%lf air=%le",
			            e, nE, EMS[e].Rho, EMS[e].theta[ICE], EMS[e].theta[WATER], EMS[e].theta[WATER_PREF], EMS[e].theta[AIR]);
			throw IOException("Runtime Error in compSnowCreep()", AT);
		}
	}
	// Update computed snow depth
	Xdata.cH = NDS[nN-1].z + NDS[nN-1].u;
}

/**
 * @brief Computes the element stiffness matrix and right hand side vector for a fully implicit time integration scheme \n
 * The matrices that must be evaluated are : \n
 * - [Se] = [Ce]/dt + [Ke] :  [Ce] is the element heat capacity matrix and [Ke] is the
 *                            element conductivity matrix.
 * - {Fe} = {Q} - [Ke]*{T0} : {Fe} is the element right-hand side vector containing the element heat flux. \n
 *                            {Q} arises from shortwave radiation -- the other heat fluxes are treated separately
 *                            when determining the meteo parameters.
 * @param Edata
 * @param dt Calculation time step length (s)
 * @param dvdz Wind pumping velocity gradient (s-1)
 * @param T0 Initial nodal temperatures (K)
 * @param Se Element heat capacitity (stiffness) matrix
 * @param Fe Element right hand side vector
 * @param VaporEnhance Vapor transport enhancement factor
 * @return false on error, true if no error occurred
 */
bool Snowpack::sn_ElementKtMatrix(ElementData &Edata, double dt, const double dvdz, double T0[ N_OF_INCIDENCES ], double Se[ N_OF_INCIDENCES ][ N_OF_INCIDENCES ], double Fe[ N_OF_INCIDENCES ], const double VaporEnhance)
{
	if (Edata.L < 0.0) {
		prn_msg(__FILE__, __LINE__, "err", Date(), "Negative length L=%e", Edata.L);
		return false;
	}

	//reset Fe_0 and Fe_1
	Fe[0] = Fe[1] = 0.0;

	// Find the conductivity of the element TODO: check thresholds
	double Keff;    // the effective thermal conductivity
	if (Edata.theta[SOIL] > 0.0) {
		Keff = SnLaws::compSoilThermalConductivity(Edata, dvdz, soil_thermal_conductivity);
	} else if (Edata.theta[ICE] > 0.55 || Edata.theta[ICE] < min_ice_content) {
		// Note: no soil when inside this if-block.
		Keff = Edata.theta[AIR] * Constants::conductivity_air + Edata.theta[ICE] * Constants::conductivity_ice +
		           (Edata.theta[WATER]+Edata.theta[WATER_PREF]) * Constants::conductivity_water;
	} else {
		Keff = SnLaws::compSnowThermalConductivity(Edata, dvdz, !alpine3d); //do not show the warning for Alpine3D
	}

	// mimics effect of vapour transport if liquid water present in snowpack
	Keff *= VaporEnhance;
	Edata.k[TEMPERATURE] = Keff;
	const double k = Keff/Edata.L;   //Conductivity. Divide by the length to save from doing it during the matrix operations

	// Evaluate the stiffness matrix
	Se[0][0] = Se[1][1] = k;
	Se[0][1] = Se[1][0] = -k;
	// Heat the element via short-wave radiation
	if (Edata.sw_abs < 0.0 && !advective_heat) {
		prn_msg(__FILE__, __LINE__, "err", Date(), "NEGATIVE Shortwave Radiation %e", Edata.sw_abs);
		return false;
	}
	Fe[1] += Edata.sw_abs;

	// Add the implicit time integration term to the right hand side
	Fe[0] -= (Se[0][0] * T0[0] + Se[0][1] * T0[1]);
	Fe[1] -= (Se[1][0] * T0[0] + Se[1][1] * T0[1]);

	// Now add the heat capacitity matrix
	Edata.heatCapacity();
	const double c = Edata.c[TEMPERATURE] * Edata.L * Edata.Rho / (6. * dt); //heat capacity
	Se[0][0] += 2. * c;
	Se[1][1] += 2. * c;
	Se[0][1] += c;
	Se[1][0] += c;

	// Add the source/sink term resulting from phase changes
	Fe[1] += Edata.Qph_up * 0.5 * Edata.L;
	Fe[0] += Edata.Qph_down * 0.5 * Edata.L;

	return true;
}

/**
* @brief Update all boundary energy fluxes but solar irradiance \n
* The fluxes are first updated before entering compTemperatureProfile
* and used to impose Neumann boundary conditions when required.
* That way we ensure that these initial fluxes are used for each iteration in the
* semi-explicit solution while they are not altered by the implicit solution.
*
* - qs = alpha*(Tair - Tss) : Sensible heat transfer \n
* 	- alpha is a coefficient based on the famous Monin - Obukhov theory.
*     It is strongly dependent on the wind speed. Ta and Tss are
*     air and surface temperatures (K), respectively
* - ql : Latent heat transfer \n
* 	- eA and eS are the vapor pressures of air and snow, respectively.
*     Includes consideration of soil (one active element).
* - qr = gamma*(Tair - Tss) :  Energy convected by rain \n
* - lw_net = ES*SB*(e*Tair^4 - Tss^4) : Long wave radiation heat transfer \n
* 	- For the implicit solution,this will be treated as a convective
*     boundary condition, similar to the sensible heat exchange.
*     ES = emissivity_snow, SB = stefan-boltzmann constant.
* - qg : geothermal heat flux or heat flux at lower boundary \n
*
* The fluxes are then updated after compTemperatureProfile to be able to compute a correct energy balance
* @param Mdata
* @param Xdata
*/
void Snowpack::updateBoundHeatFluxes(BoundCond& Bdata, SnowStation& Xdata, const CurrentMeteo& Mdata)
{
	// Determine actual height of meteo values above Xdata.SoilNode:
	double actual_height_of_meteo_values;	// Height with reference Xdata.SoilNode
	if(!adjust_height_of_meteo_values) {
		// Case of fixed height above snow surface (e.g., weather model)
		actual_height_of_meteo_values = height_of_meteo_values + Xdata.cH - Xdata.Ground + ( (Xdata.findMarkedReferenceLayer() == Constants::undefined) ? (0.) : (Xdata.findMarkedReferenceLayer())  - Xdata.Ground);
	} else {
		// Case of fixed height above ground surface (e.g., weather station)
		actual_height_of_meteo_values = height_of_meteo_values;
	}

	const double alpha = SnLaws::compSensibleHeatCoefficient(Mdata, Xdata, actual_height_of_meteo_values) * Constants::density_air * Constants::specific_heat_air;
	const double Tair = Mdata.ta;
	const double Tss = Xdata.Ndata[Xdata.getNumberOfNodes()-1].T;

	assert(Tair>=t_crazy_min && Tair<=t_crazy_max);
	assert(Tss>=t_crazy_min && Tss<=t_crazy_max);

	if (forcing == "ATMOS") {
		// For atmospheric forcing
		Bdata.qs = alpha * (Tair - Tss);

		Bdata.ql = SnLaws::compLatentHeat_Rh(soil_evaporation, Mdata, Xdata, actual_height_of_meteo_values);

		if (Xdata.getNumberOfElements() > 0) {
		  	// Limit fluxes in case of explicit treatment of boundary conditions
			const double theta_r = ((watertransportmodel_snow=="RICHARDSEQUATION" && Xdata.getNumberOfElements()>Xdata.SoilNode) || (watertransportmodel_soil=="RICHARDSEQUATION" && Xdata.getNumberOfElements()==Xdata.SoilNode)) ? (PhaseChange::RE_theta_threshold) : (PhaseChange::theta_r);
			const double max_ice = ((watertransportmodel_snow=="RICHARDSEQUATION" && Xdata.getNumberOfElements()>Xdata.SoilNode) || (watertransportmodel_soil=="RICHARDSEQUATION" && Xdata.getNumberOfElements()==Xdata.SoilNode)) ? (ReSolver1d::max_theta_ice * (1. - Constants::eps)) : (1.);
			if (Xdata.Edata[Xdata.getNumberOfElements()-1].theta[WATER] > theta_r + Constants::eps		// Water and ice ...
			    && Xdata.Edata[Xdata.getNumberOfElements()-1].theta[ICE] > Constants::eps			// ... coexisting
			    && Xdata.Edata[Xdata.getNumberOfElements()-1].theta[ICE] < max_ice) {
				Bdata.qs = std::min(350., std::max(-350., Bdata.qs));
				Bdata.ql = std::min(250., std::max(-250., Bdata.ql));
			}
		}
	} else {
		// For mass balance forcing
		Bdata.qs = alpha * (Tair - Tss);
		const double theta_r = ((watertransportmodel_snow=="RICHARDSEQUATION" && Xdata.getNumberOfElements()>Xdata.SoilNode) || (watertransportmodel_soil=="RICHARDSEQUATION" && Xdata.getNumberOfElements()==Xdata.SoilNode)) ? (PhaseChange::RE_theta_r) : (PhaseChange::theta_r);
		if (Mdata.sublim != IOUtils::nodata) {
			if (Xdata.getNumberOfElements() > 0 && Xdata.Edata[Xdata.getNumberOfElements()-1].theta[WATER] > theta_r) {
				// Case of evaporation
				Bdata.ql = (Mdata.sublim * Constants::lh_vaporization) / sn_dt;
			} else {
				// Case of sublimation
				Bdata.ql = (Mdata.sublim * Constants::lh_sublimation) / sn_dt;
			}
		} else {
			Bdata.ql = 0.;
		}
	}

	if (Mdata.psum>0. && Mdata.psum_ph>0.) { //there is some rain
		const double gamma = ((Mdata.psum * Mdata.psum_ph) / sn_dt) * Constants::specific_heat_water;
		Bdata.qr = gamma * (Tair - Tss);
	} else {
		Bdata.qr = 0.;
	}

	const double emmisivity = (Xdata.getNumberOfElements() > Xdata.SoilNode) ? Constants::emissivity_snow : Xdata.SoilEmissivity;

	const double lw_in  = emmisivity * Atmosphere::blkBody_Radiation(Mdata.ea, Tair);
	Bdata.lw_out = emmisivity * Constants::stefan_boltzmann * Optim::pow4(Tss);
	if (Mdata.lw_net == IOUtils::nodata) {
		// Default
		Bdata.lw_net = lw_in - Bdata.lw_out;
	} else {
		// NET_LW provided
		Bdata.lw_net = Mdata.lw_net;
	}

	if (Mdata.geo_heat != IOUtils::nodata) {
		// If geo_heat is provided in CurrentMeteo,  use it.
		Bdata.qg = Mdata.geo_heat;
	} else if (geo_heat != Constants::undefined) {
		// Otherwise check if geo_heat is defined
		Bdata.qg = geo_heat;
	} else {
		Bdata.qg = 0.;
	}
}

/**
 * @brief Imposes Neumann boundary conditions at the surface. \n
 * The fluxes are first updated in updateBoundHeatFluxes. \n
 * This splitting ensures that these initial fluxes are used for each iteration in the
 * semi-explicit solution while they are not altered by the implicit solution.
 * Note that long wave radiation heat transfer is treated as a convection boundary condition
 * for the implicit solution, similar to the sensible heat exchange: \n
 *            lw_net = delta*(e*Ta - T_iter) \n
 * where delta is a function of both Ta and T_iter and is computed by SnLaws::compLWRadCoefficient
 * @param Mdata
 * @param Bdata
 * @param Xdata
 * @param T_snow Initial (snow) surface temperature (K)
 * @param T_iter Iterated (snow) surface temperature (K)
 * @param Se Element stiffness matrix
 * @param Fe Element right hand side vector
 */
void Snowpack::neumannBoundaryConditions(const CurrentMeteo& Mdata, BoundCond& Bdata, const SnowStation& Xdata,
                                         const double& T_snow, const double& T_iter,
                                         double Se[ N_OF_INCIDENCES ][ N_OF_INCIDENCES ],
                                         double Fe[ N_OF_INCIDENCES ])
{
	// First zero out the interiour node contribution
	Se[0][0] = Se[0][1] = Se[1][0] = Se[1][1] = Fe[0] = Fe[1] = 0.0;

	// Special case for MASSBAL forcing, surf_melt is the energy flux.
	if(forcing=="MASSBAL") {
		if (Mdata.surf_melt != IOUtils::nodata) Fe[1] += Mdata.surf_melt * Constants::lh_fusion / sn_dt;
		return;
	}

	// Determine actual height of meteo values above Xdata.SoilNode:
	double actual_height_of_meteo_values;	// Height with reference Xdata.SoilNode
	if(!adjust_height_of_meteo_values) {
		// Case of fixed height above snow surface (e.g., weather model)
		actual_height_of_meteo_values = height_of_meteo_values + Xdata.cH - Xdata.Ground;
	} else {
		// Case of fixed height above ground surface (e.g., weather station)
		actual_height_of_meteo_values = height_of_meteo_values;
	}

	const double T_air = Mdata.ta;
	const size_t nE = Xdata.getNumberOfElements();
	const double T_s = Xdata.Edata[nE-1].Te;

	// Now branch between phase change cases (semi-explicit treatment) and
	// dry snowpack dynamics/ice-free soil dynamics (implicit treatment)
	const double theta_r = ((watertransportmodel_snow=="RICHARDSEQUATION" && Xdata.getNumberOfElements()>Xdata.SoilNode) || (watertransportmodel_soil=="RICHARDSEQUATION" && Xdata.getNumberOfElements()==Xdata.SoilNode)) ? (PhaseChange::RE_theta_threshold) : (PhaseChange::theta_r);
	const double max_ice = ((watertransportmodel_snow=="RICHARDSEQUATION" && Xdata.getNumberOfElements()>Xdata.SoilNode) || (watertransportmodel_soil=="RICHARDSEQUATION" && Xdata.getNumberOfElements()==Xdata.SoilNode)) ? (ReSolver1d::max_theta_ice * (1. - Constants::eps)) : (1.);

	if ((Xdata.Edata[nE-1].theta[WATER] > theta_r + Constants::eps		// Water and ice ...
	     && Xdata.Edata[nE-1].theta[ICE] > Constants::eps			// ... coexisting
	     && Xdata.Edata[nE-1].theta[ICE] < max_ice)
	     && variant != "SEAICE"
	     && (T_iter != T_snow)) {
		// Explicit
		// Now allow a temperature index method if desired by the user
		if ( (temp_index_degree_day > 0.) && (T_air > T_s)) {
			Fe[1] += temp_index_degree_day*(T_air - T_s) + temp_index_swr_factor*(1. - Xdata.Albedo)*Mdata.iswr;
		} else {
			Fe[1] += Bdata.ql + Bdata.lw_net + Bdata.qs + Bdata.qr;
		}
	} else { // Implicit
		// Sensible heat transfer: linear dependence on snow surface temperature
		const double alpha = SnLaws::compSensibleHeatCoefficient(Mdata, Xdata, actual_height_of_meteo_values) * Constants::density_air * Constants::specific_heat_air;
		Se[1][1] += alpha;
		Fe[1] += alpha * T_air;
		// Latent heat transfer: NON-linear dependence on snow surface temperature
		//NOTE: should it not be linearized then?
		Fe[1] += Bdata.ql;
		// Advected rain energy: linear dependence on snow surface temperature
		if (Mdata.psum > 0. && Mdata.psum_ph>0.) { //there is some rain
			const double gamma = ((Mdata.psum * Mdata.psum_ph) / sn_dt) * Constants::specific_heat_water;
			Se[1][1] += gamma;
			Fe[1] += gamma * T_air;
		}

		// Net longwave radiation: NON-linear dependence on snow surface temperature
		const double delta = SnLaws::compLWRadCoefficient( T_iter, T_air, Mdata.ea);
		Se[1][1] += delta;
		Fe[1] += delta * pow( Mdata.ea, 0.25 ) * T_air;

		// Because of the implicit time integration, must subtract this term from the flux ....
		Fe[1] -= Se[1][1] * T_snow;
	} // end else
}

/**
 * @brief Imposes the Neumann boundary conditions at the bottom node. \n
 * Note that this can only be used if you have a deep enough soil,
 * because the heat flux is currently constant. For Ethan, we have had already a
 * version with upper and lower heat flux on a small snow sample and that worked perfectly.
 * @param flux Ground heat flux (W m-2)
 * @param T_snow Initial upper node temperature of bottom element (K)
 * @param Se Element stiffness matrix
 * @param Fe Element right hand side vector
 */
void Snowpack::neumannBoundaryConditionsSoil(const double& flux, const double& T_snow,
                                             double Se[ N_OF_INCIDENCES ][ N_OF_INCIDENCES ],
                                             double Fe[ N_OF_INCIDENCES ])
{
	// First zero out the interiour node contribution
	Se[0][0] = Se[0][1] = Se[1][0] = Se[1][1] = Fe[0] = Fe[1] = 0.0;

	// Use the numerical trick of an assumed temperature difference of 1 K over the boundary
	const double T_pseudo = T_snow - 1.;

	// For the implicit solution, we need to define a pseudo-exchange coefficient
	const double alpha = flux / (T_pseudo - T_snow); // The heat exchange coefficients
	Se[1][1] += alpha;
	Fe[1] += alpha * T_pseudo;

	// Because of the implicit time integration, must subtract this term from the flux ....
	Fe[1] -= Se[1][1] * T_snow;
}

double Snowpack::getParameterizedAlbedo(const SnowStation& Xdata, const CurrentMeteo& Mdata) const
{
	//please keep in mind that the radiation might have been tweaked in Meteo::compRadiation()
	const vector<NodeData>& NDS = Xdata.Ndata;
	const vector<ElementData>& EMS = Xdata.Edata;
	const size_t nN = Xdata.getNumberOfNodes();
	const size_t nE = Xdata.getNumberOfElements();

	double Albedo = Xdata.SoilAlb; //pure soil profile will remain with soil albedo

	// Parameterized albedo (statistical model) including correct treatment of PLASTIC and WATER_LAYER
	if (nE > Xdata.SoilNode) { //there are some non-soil layers
		size_t eAlbedo = nE-1;
		size_t marker = EMS[eAlbedo].mk % 10;

		while ((marker==8 || marker==9) && eAlbedo > Xdata.SoilNode && !Xdata.isGlacier(false)){ //If Water or ice layer (but not glacier), go one layer down
			eAlbedo--;
			marker = EMS[eAlbedo].mk % 10;
		}

		if (eAlbedo > Xdata.SoilNode && (EMS[eAlbedo].theta[SOIL] < Constants::eps2)) { // Snow, or glacier ice
			Albedo = SnLaws::parameterizedSnowAlbedo(snow_albedo, albedo_parameterization, albedo_average_schmucki, albedo_NIED_av, albedo_fixedValue, EMS[eAlbedo], NDS[eAlbedo+1].T, Mdata, Xdata, ageAlbedo);
			if (useCanopyModel && (Xdata.Cdata.height > 3.5)) { //forest floor albedo
				const double age = (forestfloor_alb) ? std::max(0., Mdata.date.getJulian() - Xdata.Edata[eAlbedo].depositionDate.getJulian()) : 0.; // day
				Albedo = (Albedo -.3)* exp(-age/7.) + 0.3;
			}
		} else { // PLASTIC, or soil
			Albedo = Xdata.SoilAlb;
		}
	}

	//enforce albedo range
	if (useCanopyModel && (Xdata.Cdata.height > 3.5)) { //forest floor albedo
		Albedo = std::max(0.05, std::min(0.95, Albedo));
	} else {
		if (research_mode) { // Treatment of "No Snow" on the ground in research mode
			const bool use_hs_meas = enforce_measured_snow_heights && (Xdata.meta.getSlopeAngle() <= Constants::min_slope_angle);
			const double hs = (use_hs_meas)? Xdata.mH - Xdata.Ground : Xdata.cH - Xdata.Ground;
			const bool snow_free_ground = (hs < 0.02) || (NDS[nN-1].T > IOUtils::C_TO_K(3.5)) || ((hs < 0.05) && (NDS[nN-1].T > IOUtils::C_TO_K(1.7)));
			if (snow_free_ground)
				Albedo = Xdata.SoilAlb;
		}

//		if (!alpine3d) //for Alpine3D, the radiation has been differently computed
			Albedo = std::max(Albedo, Mdata.rswr / Constants::solcon);

		if (nE > Xdata.SoilNode) {
			// For snow
			Albedo = std::max(Constants::min_albedo, std::min(Constants::max_albedo, Albedo));
		} else {
			// For soil
			Albedo = std::max(0.05, std::min(0.95, Albedo));
		}
	}

	return Albedo;
}

double Snowpack::getModelAlbedo(const SnowStation& Xdata, CurrentMeteo& Mdata) const
{
	//please keep in mind that the radiation might have been tweaked in Meteo::compRadiation()
	const double pAlbedo = Xdata.pAlbedo;

	// Assign iswr and rswr correct values according to switch value
	if (sw_mode == "INCOMING") { // use incoming SW flux only
		Mdata.rswr = Mdata.iswr * pAlbedo;
	} else if (sw_mode == "REFLECTED") {// use reflected SW flux only
		Mdata.iswr = Mdata.rswr / pAlbedo;
	} else if (sw_mode == "BOTH") { // use measured albedo ...
		// ... while the ground is still snow covered according to HS measurements
		if (Mdata.mAlbedo != Constants::undefined) {
			if ( (!( (Mdata.mAlbedo < 2.*Xdata.SoilAlb) && ((Xdata.cH - Xdata.Ground) > 0.05)) ) && Mdata.mAlbedo <= 0.95)
				return Mdata.mAlbedo; //we have a measured albedo
			else
				Mdata.rswr = Mdata.iswr * pAlbedo;
		} else {
			// When mAlbedo is undefined, either rswr or iswr is undefined. Then, use parameterization of albedo. Note: in Main.cc, the rswr and iswr are brought in agreement when either one is missing. This is crucial!
			Mdata.rswr = Mdata.iswr * pAlbedo;
		}
	} else {
		prn_msg(__FILE__, __LINE__, "err", Mdata.date, "sw_mode = %s not implemented yet!", sw_mode.c_str());
		exit(EXIT_FAILURE);
	}

	return pAlbedo; //we do not have a measured albedo -> use parametrized
}

/**
 * @brief Computes the snow temperatures which are given by the following formula: \n
 * @par
 *             dT            d^2T
 *   rho*c(T)*----  -  k(T)*------   =  Q
 *             dt            dz^2
 * \n
 * with initial and Dirichlet and/or Neumann boundary conditions.
 *
 * T(z,t) = temperature (K);
 * rho = snow density (kg m-3); c = specific heat capacity (J K-1 kg-1); k = heat conductivity (W K-1 m-1); t = time (s);
 * \n
 * Note:  The equations are solved with a fully implicit time-integration scheme and the
 * system of finite element matrices are solved using a sparse matrix solver.
 * @param Xdata Snow profile data
 * @param[in] Mdata Meteorological forcing
 * @param Bdata Boundary conditions
 * @param[in] ThrowAtNoConvergence	If true, throw exception when temperature equation does not converge; if false, function will return false after non convergence and true otherwise.
 * @return true when temperature equation converged, false if it did not.
 */
bool Snowpack::compTemperatureProfile(const CurrentMeteo& Mdata, SnowStation& Xdata, BoundCond& Bdata, const bool& ThrowAtNoConvergence)
{
	int Ie[N_OF_INCIDENCES];                     // Element incidences
	double T0[N_OF_INCIDENCES];                  // Element nodal temperatures at t0
	double TN[N_OF_INCIDENCES];                  // Iterated element nodal temperatures
	double Se[N_OF_INCIDENCES][N_OF_INCIDENCES]; // Element stiffnes matrix
	double Fe[N_OF_INCIDENCES];                  // Element right hand side vector

	double *U=NULL, *dU=NULL, *ddU=NULL;         // Solution vectors

	// Dereference the pointers
	void *Kt = Xdata.Kt;
	vector<NodeData>& NDS = Xdata.Ndata;
	vector<ElementData>& EMS = Xdata.Edata;

	const size_t nN = Xdata.getNumberOfNodes();
	const size_t nE = Xdata.getNumberOfElements();

	double I0 = Mdata.iswr - Mdata.rswr; // Net irradiance perpendicular to slope

	const double theta_r = ((watertransportmodel_snow=="RICHARDSEQUATION" && Xdata.getNumberOfElements()>Xdata.SoilNode) || (watertransportmodel_soil=="RICHARDSEQUATION" && Xdata.getNumberOfElements()==Xdata.SoilNode)) ? (PhaseChange::RE_theta_threshold) : (PhaseChange::theta_r);
	if ( (temp_index_degree_day > 0.) && (nE > 0) && (EMS[nE-1].theta[WATER] > theta_r + Constants::eps)		// Water and ice ...
	   && (EMS[nE-1].theta[ICE] > Constants::eps) && (Mdata.ta > EMS[nE-1].Te))
		I0 = 0.;
	if (I0 < 0.) {
		prn_msg(__FILE__, __LINE__, "err", Mdata.date, " iswr:%lf  rswr:%lf  Albedo:%lf", Mdata.iswr, Mdata.rswr, Xdata.Albedo);
		exit(EXIT_FAILURE);
	}

	if (surfaceCode == DIRICHLET_BC || forcing=="MASSBAL") {
		I0 = 0.; // no shortwave radiation absorption within snowpack with MASSBAL forcing
	}

	// ABSORPTION OF SOLAR RADIATION WITHIN THE SNOWPACK
	// Simple treatment of radiation absorption in snow: Beer-Lambert extinction (single or multiband).
	try {
		SnLaws::compShortWaveAbsorption(sw_absorption_scheme, Xdata, I0);
	} catch(const exception&){
		prn_msg(__FILE__, __LINE__, "err", Mdata.date, "Runtime error in compTemperatureProfile");
		throw;
	}

	// TREAT AN ASSUMED ADVECTIVE HEAT SOURCE
	// Simple treatment of constant heating rate between two depths.
	if(advective_heat) {
		SnLaws::compAdvectiveHeat(Xdata, Mdata.adv_heat, heat_begin, heat_end);
	}

	// Take care of uppermost soil element
	if ((nE > Xdata.SoilNode+1) && (EMS[Xdata.SoilNode].sw_abs > EMS[Xdata.SoilNode+1].sw_abs)) {
		EMS[nE-1].sw_abs += (EMS[Xdata.SoilNode].sw_abs - EMS[Xdata.SoilNode+1].sw_abs);
		EMS[Xdata.SoilNode].sw_abs = EMS[Xdata.SoilNode+1].sw_abs;
	}

	// Set bare ground surface temperature with no soil and return
	if (nN == 1) {
		if ((Mdata.ts0 > Constants::meltfreeze_tk) && ((Mdata.ts0 - Mdata.ta) > 10.))
			NDS[0].T = (Mdata.ts0 + Mdata.ta) / 2.;
		else
			NDS[0].T = (Mdata.ts0 == IOUtils::nodata) ? (Mdata.ta) : (Mdata.ts0);
		return true;
	}

	if (Kt != NULL)
		ds_Solve(ReleaseMatrixData, (SD_MATRIX_DATA*)Kt, 0);
	ds_Initialize(static_cast<int>(nN), (SD_MATRIX_DATA**)&Kt);
	/*
	 * Define the structure of the matrix, i.e. its connectivity. For each element
	 * we compute the element incidences and pass the incidences to the solver.
	 * The solver assumes that the element incidences build a crique, i.e. the
	 * equations specified by the incidence set are all connected to each other.
	 * Initialize element data.
	*/
	for (int e = 0; e < static_cast<int>(nE); e++) {
		int Nodes[2] = {e, e+1};
		ds_DefineConnectivity( (SD_MATRIX_DATA*)Kt, 2, Nodes , 1, 0 );
	}

	/*
	 * Perform the symbolic factorization. By specifying the element incidences, we
	 * have simply declared which coefficients of the global matrix are not zero.
	 * However, when we factorize the matrix in a LU form there is some fill-in.
	 * Coefficients that were zero prior to start the factorization process will
	 * have a value different from zero thereafter. At this step the solver compute
	 * exactly how many memory is required to solve the problem and allocate this
	 * memory in order to store the numerical matrix. Then reallocate all the
	 * solution vectors.
	*/
	ds_Solve(SymbolicFactorize, (SD_MATRIX_DATA*)Kt, 0);

	// Make sure that these vectors are always available for use ....
	errno=0;
	U=(double *) realloc(U, nN*sizeof(double));
	if (errno != 0 || U==NULL) {
		free(U);
		prn_msg(__FILE__, __LINE__, "err", Date(), "%s (allocating  solution vector U)", strerror(errno));
		throw IOException("Runtime error in compTemperatureProfile", AT);
	}
	dU=(double *) realloc(dU, nN*sizeof(double));
	if (errno != 0 || dU==NULL) {
		free(U); free(dU);
		prn_msg(__FILE__, __LINE__, "err", Date(), "%s (allocating  solution vector dU)", strerror(errno));
		throw IOException("Runtime error in compTemperatureProfile", AT);
	}
	ddU=(double *) realloc(ddU, nN*sizeof(double));
	if (errno != 0 || ddU==NULL) {
		free(U); free(dU); free(ddU);
		prn_msg(__FILE__, __LINE__, "err", Date(), "%s (allocating  solution vector ddU)", strerror(errno));
		throw IOException("Runtime error in compTemperatureProfile", AT);
	}

	// Make sure that the global data structures know where the pointers are for the next integration step after the reallocation ....
	Xdata.Kt = Kt;

	// Set the temperature at the snowpack base to the prescribed value.
	// This only in case the soil_flux is not used.
	if (!(soil_flux)) {
		if ((EMS[0].theta[ICE] >= min_ice_content)) {
			// NOTE if there is water and ice in the base element, then the base temperature MUST be meltfreeze_tk
			if ((EMS[0].theta[WATER] > SnowStation::thresh_moist_snow)) {
				NDS[0].T = EMS[0].meltfreeze_tk;
			} else if (!useSoilLayers) {
				// To avoid temperatures above freezing while snow covered
				NDS[0].T = std::min(Mdata.ts0, EMS[0].meltfreeze_tk);
			} else {
				NDS[0].T = Mdata.ts0;
			}
		} else {
			NDS[0].T = Mdata.ts0;
		}
	}
	// Now treat sea ice variant, in which ocean heat flux is used already at this point to build or destroy sea ice based on the net energy balance, so just set the temperature of the lowest node to melting.
	if (variant == "SEAICE") {
		NDS[0].T = SeaIce::calculateMeltingTemperature(Xdata.Seaice->OceanSalinity);
	}

	// Copy Temperature at time0 into First Iteration
	for (size_t n = 0; n < nN; n++) {
		if(n==nN-1 && coupled_phase_changes && surfaceCode != DIRICHLET_BC) {
			//Correct the upper node, as it may have been forced to melting temperature for assessing the energy balance
			U[n] = NDS[n].T = 2. * Xdata.Edata[n-1].Te - NDS[n-1].T;
		} else {
			U[n] = NDS[n].T;
		}

		dU[n] = 0.0;
		ddU[n] = 0.0;
		if (!(U[n] > t_crazy_min && U[n] < t_crazy_max)) {
			if (alpine3d) {
				const double Tnode_orig = U[n];
				const double T_mean_down = (n>=1)? 0.5*(NDS[n].T+NDS[n-1].T) : IOUtils::nodata;
				const double T_mean_up = (n<(nN-1))? 0.5*(NDS[n].T+NDS[n+1].T) : IOUtils::nodata;
				if (T_mean_down>t_crazy_min && T_mean_down<t_crazy_max) U[n] = T_mean_down;
				else if (T_mean_up>t_crazy_min && T_mean_up<t_crazy_max) U[n] = T_mean_up;
				if (U[n] <= t_crazy_min) U[n] = .5*( IOUtils::C_TO_K(0.) + t_crazy_min); //too cold -> reset to avg(Tmin, 0C)
				if (U[n] >= t_crazy_max) U[n] = .5*( IOUtils::C_TO_K(0.) + t_crazy_max); //too hot -> reset to avg(Tmax, 0C)

				prn_msg(__FILE__, __LINE__, "err", Mdata.date, "Temperature out of bound at beginning of iteration for node %d / %d (soil node=%d)! Reset from %.2lf to %.2lf", n, nN, Xdata.SoilNode, Tnode_orig, U[n]);
				for(size_t ii=0; ii<nE; ++ii) {
					std::cout << "   " << ii << "\t" << U[ii] << " " << EMS[ii].Te << " " << U[ii+1] << " " << " " << EMS[ii].L << " " << EMS[ii].Rho << "\n";
					if (ii==Xdata.SoilNode)
						std::cout << "---- end soil ----\n";
				}
			} else {
				prn_msg(__FILE__, __LINE__, "err", Mdata.date, "Temperature out of bound at beginning of iteration!");
				prn_msg(__FILE__, __LINE__, "msg", Date(), "At node n=%d (nN=%d, SoilNode=%d): T=%.2lf", n, nN, Xdata.SoilNode, U[n]);

				free(U); free(dU); free(ddU);
				throw IOException("Runtime error in compTemperatureProfile", AT);
			}
		}
	}

	// Set the iteration counters, as well as the phase change boolean values
	unsigned int iteration = 0;   // iteration counter (not really required)
	bool NotConverged = true;     // true if iteration did not converge
	// Set the default solution routine convergence parameters
	unsigned int MaxItnTemp = 40; // maximum 40 iterations for temperature field
	double ControlTemp = 0.01;    // solution convergence to within 0.01 degC
	// Determine the displacement depth d_pump and the wind pumping speed at the surface
	const double d_pump = SnLaws::compWindPumpingDisplacement(Xdata);
	double v_pump = (nE > Xdata.SoilNode || SnLaws::wind_pump_soil)? SnLaws::compWindPumpingVelocity(Mdata, d_pump) : 0.0;

	// The temperature equation was found to show slow convergence with only 1 or 2 elements left.
	// Likely, the reason is that the LW-radiation is only approximated as linear, but in reality it is not. When only 1 or 2 elements
	// are left, their temperature gets very sensitive to energy input and during the iterations, the temperature gets out of the
	// validity range for the linearization. Therefore, we increase the MaxItnTemp for these cases:
	if (nN==3) MaxItnTemp = 200;
	if (nN==2) MaxItnTemp = 400;
	if (nN==1 || coupled_phase_changes) MaxItnTemp = 2000;

	for(size_t e = nE; e -->0; ) Xdata.Edata[e].Qph_up = Xdata.Edata[e].Qph_down = 0.;	// Reset the energy flux to the adjecent nodes due to phase changes in the element
	std::vector<double> dth_i_up(nE, 0.);							// Initialize theta[ICE] change due to phase changes at the upper adjacent node
	std::vector<double> dth_i_down(nE, 0.);							// Initialize theta[ICE] change due to phase changes at the lower adjacent node

	// IMPLICIT INTEGRATION LOOP
	bool TempEqConverged = true;	// Return value of this function compTemperatureProfile(...)
	do {
		iteration++;
		// Reset the matrix data and zero out all the increment vectors
		ds_Solve(ResetMatrixData, (SD_MATRIX_DATA*)Kt, 0);
		for (size_t n = 0; n < nN; n++) {
			ddU[n] = dU[n];
			dU[n] = 0.;
		}

		// Assemble matrix
		const double theta_rn = ((watertransportmodel_snow=="RICHARDSEQUATION" && Xdata.getNumberOfElements()>Xdata.SoilNode) || (watertransportmodel_soil=="RICHARDSEQUATION" && Xdata.getNumberOfElements()==Xdata.SoilNode)) ? (PhaseChange::RE_theta_r) : (PhaseChange::theta_r);
		double maxd = 0.;		// Tracks max. change in ice contents in domain (convergence criterion)
		for(size_t e = nE; e -->0; ) {
			if(coupled_phase_changes) {
				// Initialize the change in ice contents due to phase changes based on the energy source/sink terms at the adjacent nodes
				dth_i_up[e] = Xdata.Edata[e].Qph_up / ((Constants::density_ice * Constants::lh_fusion) / sn_dt);
				dth_i_down[e] = Xdata.Edata[e].Qph_down / ((Constants::density_ice * Constants::lh_fusion) / sn_dt);
				Xdata.Edata[e].Qph_up = Xdata.Edata[e].Qph_down = 0.;

				// Calculate the melting/freezing associated with the current temperature state
				const double max_ice = ReSolver1d::max_theta_ice;
				const double A = (Xdata.Edata[e].c[TEMPERATURE] * Xdata.Edata[e].Rho) / ( Constants::density_ice * Constants::lh_fusion );
				const double dth_i_up_in = dth_i_up[e];
				const double dth_i_down_in = dth_i_down[e];

				if (Xdata.Seaice != NULL) {
					// For sea ice, balance the meltfreeze_tk with assuming thermal equilibrium with the brine:
					// (1): Xdata.Edata[e].meltfreeze_tk = Xdata.Edata[e].meltfreeze_tk = -SeaIce::mu * BrineSal_new + Constants::meltfreeze_tk;
					// (2): BrineSal_new = (Xdata.Edata[e].salinity /  (Xdata.Edata[e].theta[WATER] + deltaTheta));
					// (3): deltaTheta = A * (0.5 * (U[e+1] + U[e]) - Xdata.Edata[e].meltfreeze_tk) * (Constants::density_water / Constants::density_ice);
					// Balancing equations (1), (2) and (3) derived using wxmaxima:
					// T=-m*s/(th+(A*(u-T)))+c
					// solve(%i1,T);
					// With:
					// T = Xdata.Edata[e].meltfreeze_tk
					// m = SeaIce::mu
					// s = Xdata.Edata[e].salinity
					// th = tmp_Theta
					// A = A * f
					// u = tmp_T
					// c = Constants::meltfreeze_tk
					const double f = Constants::density_ice / Constants::density_water;
					const double tmp_T = 0.5 * (U[e+1] + U[e]);
					const double tmp_Theta = Xdata.Edata[e].theta[WATER] - 0.5 * (dth_i_up[e] + dth_i_down[e]) * f;
					Xdata.Edata[e].meltfreeze_tk = -1. * (sqrt(A * f * A * f * tmp_T * tmp_T + (2. * A * f * tmp_Theta - 2. * A * f * A * f * Constants::meltfreeze_tk) * tmp_T + tmp_Theta * tmp_Theta - 2. * A * f * Constants::meltfreeze_tk * tmp_Theta + 4. * A * f * SeaIce::mu * Xdata.Edata[e].salinity + A * f * A * f * Constants::meltfreeze_tk * Constants::meltfreeze_tk) - A * f * tmp_T - tmp_Theta - A * f * Constants::meltfreeze_tk) / (2. * A * f);
				}

				dth_i_up[e] += A * (Xdata.Edata[e].meltfreeze_tk - U[e+1]);	// change in volumetric ice content in upper half of element
				dth_i_down[e] += A * (Xdata.Edata[e].meltfreeze_tk - U[e]);	// change in volumetric ice content in lower half of element

				// This approach is not stable, may introduce oscillations such that the temperature equation doesn't converge
				const double dth_i_sum = 0.5 * (dth_i_up[e] + dth_i_down[e]);	// Net phase change effect on ice content in element
				//if(dth_i_sum != 0.) {	// Element has phase changes
				if(dth_i_up[e] != 0. || dth_i_down[e] != 0.) {
					double dth_i_lim = dth_i_sum;
					if(dth_i_lim < 0.) {
						// Melt: Only available ice can melt
						dth_i_lim = std::max(-Xdata.Edata[e].theta[ICE], dth_i_lim);
					} else {
						// Freeze: Only available liquid water can freeze, and not more than max_ice
						dth_i_lim = std::min(std::max(0., std::min(max_ice - Xdata.Edata[e].theta[ICE], (Xdata.Edata[e].theta[WATER] - theta_rn) * (Constants::density_water / Constants::density_ice))), dth_i_lim);
					}
					// Correct volumetric changes in upper and lower half of element proportional to limits
					dth_i_down[e] = dth_i_up[e] = dth_i_lim;
				}

				// Track max. abs. change in ice contents
				maxd = std::max(maxd, fabs(dth_i_up[e] - dth_i_up_in));
				maxd = std::max(maxd, fabs(dth_i_down[e] - dth_i_down_in));

				// Recalculate phase change energy
				Xdata.Edata[e].Qph_up = (dth_i_up[e] * Constants::density_ice * Constants::lh_fusion) / sn_dt;
				Xdata.Edata[e].Qph_down = (dth_i_down[e] * Constants::density_ice * Constants::lh_fusion) / sn_dt;

				if (Xdata.Seaice != NULL) {
					// Adjust melting/freezing point assuming thermal quilibrium in the brine pockets
					const double ThetaWater_new = (Xdata.Edata[e].theta[WATER] - 0.5 * (dth_i_up[e] + dth_i_down[e]) * (Constants::density_ice / Constants::density_water));
					const double BrineSal_new = (ThetaWater_new == 0.) ? (0.) : (Xdata.Edata[e].salinity / ThetaWater_new);
					Xdata.Edata[e].meltfreeze_tk = -SeaIce::mu * BrineSal_new + Constants::meltfreeze_tk;
				}
			}
			EL_INCID( static_cast<int>(e), Ie );
			EL_TEMP( Ie, T0, TN, NDS, U );
			// Update the wind pumping velocity gradient
			const double dvdz = SnLaws::compWindGradientSnow(EMS[e], v_pump);
			// Update the water vapor transport enhancement factor
			const double VaporEnhance = std::max(1., SnLaws::compEnhanceWaterVaporTransportSnow(Xdata, e));
			// Now fill the matrix
			if (!sn_ElementKtMatrix(EMS[e], sn_dt, dvdz, T0, Se, Fe, VaporEnhance)) {
				prn_msg(__FILE__, __LINE__, "msg+", Mdata.date, "Error in sn_ElementKtMatrix @ element %d:", e);
				for (size_t n = 0; n < nN; n++)
					fprintf(stdout, "U[%u]=%g K\n", (unsigned int)n, U[n]);
				free(U); free(dU); free(ddU);
				throw IOException("Runtime error in compTemperatureProfile", AT);
			}
			ds_AssembleMatrix( (SD_MATRIX_DATA*)Kt, 2, Ie, 2,  (double*) Se );
			EL_RGT_ASSEM( dU, Ie, Fe );
		}

		/*
		 * The top element is special in that it handles the entire meteo conditions
		 * Several terms must be added to the global stiffness matrix Kt and flux
		 * right-hand side vector dU. Note:  Shortwave radiation --- since it is a body
		 * or volumetric force --- is computed in sn_ElementKtMatrix().
		 */

		if (surfaceCode == NEUMANN_BC) {
			EL_INCID(static_cast<int>(nE-1), Ie);
			EL_TEMP(Ie, T0, TN, NDS, U);
			neumannBoundaryConditions(Mdata, Bdata, Xdata, T0[1], TN[1], Se, Fe);
			ds_AssembleMatrix( (SD_MATRIX_DATA*)Kt, 2, Ie, 2,  (double*) Se );
			EL_RGT_ASSEM( dU, Ie, Fe );
		}

		double Big = Constants::big;	// big number for DIRICHLET boundary conditions)
		if (surfaceCode == DIRICHLET_BC) {
			// Dirichlet BC at surface: prescribed temperature value
			// NOTE Insert Big at this location to hold the temperature constant at the prescribed value.
			Ie[0] = static_cast<int>(nE);
			ds_AssembleMatrix((SD_MATRIX_DATA*) Kt, 1, Ie, 1, &Big);
		}
		// Bottom node
		if (soil_flux && variant != "SEAICE") {
			// Neumann BC at bottom: The lower boundary is now a heat flux -- put the heat flux in dU[0]
			EL_INCID(0, Ie);
			EL_TEMP(Ie, T0, TN, NDS, U);
			neumannBoundaryConditionsSoil(Bdata.qg, T0[1], Se, Fe);
			ds_AssembleMatrix((SD_MATRIX_DATA*)Kt, 2, Ie, 2, (double*) Se);
			EL_RGT_ASSEM(dU, Ie, Fe);
		} else if ((Xdata.getNumberOfElements() < 3) && (Xdata.Edata[0].theta[WATER] >= 0.9 * Xdata.Edata[0].res_wat_cont)) {
			dU[0] = 0.;
		} else {
			// Dirichlet BC at bottom: prescribed temperature value
			// NOTE Insert Big at this location to hold the temperature constant at the prescribed value.
			Ie[0] = 0;
			ds_AssembleMatrix((SD_MATRIX_DATA*) Kt, 1, Ie, 1, &Big);
		}

		/*
		 * Solve the linear system of equation. The te_F vector is used first as right-
		 * hand-side vector for the linear system. The solver stores in this vector
		 * the solution of the system of equations, the new temperature.
		 * It will throw an exception whenever the linear solver failed
		 */
		if (!ds_Solve(ComputeSolution, (SD_MATRIX_DATA*) Kt, dU)) {
			  prn_msg(__FILE__, __LINE__, "err", Mdata.date,
			  "Linear solver failed to solve for dU on the %d-th iteration.",
			  iteration);
			  throw IOException("Runtime error in compTemperatureProfile", AT);
		}
		// Update the solution vectors and check for convergence
		for (size_t n = 0; n < nN; n++)
			ddU[n] = dU[n] - ddU[n];
		double MaxTDiff = fabs(ddU[0]);  // maximum temperature difference for convergence
		for (size_t n = 1; n < nN; n++) {
			const double TDiff = fabs(ddU[n]); // temperature difference for convergence check
			if (TDiff > MaxTDiff)
				MaxTDiff = TDiff;
		}
		/*
		 * This is to increase the number of iterations for a phase changing uppermost element.
		 * Otherwise we would violate energy conservation because the implicit scheme
		 * leads to an adaptation of surface fluxes to the iterated surface temperature.
		 * In reality, the surface temperature will not change and therefore the fluxes
		 * must be constant. This means that the fluxes must be treated explicitely
		 * (see neumannBoundaryConditions)
		 */
		if (U[nE] + ddU[nE] > EMS[nE-1].meltfreeze_tk || EMS[nE-1].theta[WATER] > 0.) {
			ControlTemp = (variant == "SEAICE") ? (0.0001) : (0.007);
			MaxItnTemp = std::max(MaxItnTemp, (unsigned)200); // NOTE originally 100;
		}
		if(coupled_phase_changes) {
			// With new phase change, we want at least one iteration extra, to account for possible phase changes,
			// and we want an additional constraint of maximum change in phase change amount
			NotConverged = (MaxTDiff > ControlTemp || iteration == 1 || maxd > ((variant == "SEAICE") ? (1.E-4) : (0.0001)));
		} else {
			NotConverged = (MaxTDiff > ControlTemp);
		}
		if (iteration > MaxItnTemp) {
			if (ThrowAtNoConvergence) {
				prn_msg(__FILE__, __LINE__, "err", Mdata.date,
				        "Temperature did not converge (azi=%.0lf, slope=%.0lf)!",
				        Xdata.meta.getAzimuth(), Xdata.meta.getSlopeAngle());
				prn_msg(__FILE__, __LINE__, "msg", Date(),
				        "%d iterations > MaxItnTemp=%d; ControlTemp=%.4lf; nN=%d; sn_dt=%f",
				        iteration, MaxItnTemp, ControlTemp, nN, sn_dt);
				for (size_t n = 0; n < nN; n++) {
					if (n > 0)
						prn_msg(__FILE__, __LINE__, "msg-", Date(),
						        "U[%03d]:%6.1lf K, ddU:%8.4lf K;  NDS.T(t-1)=%6.1lf K; EMS[n-1].th_w(t-1)=%.5lf",
						        n, U[n], ddU[n], NDS[n].T, EMS[n-1].theta[WATER]);
					else
						prn_msg(__FILE__, __LINE__, "msg-", Date(),
						        "U[%03d]:%6.1lf K, ddU:%8.4lf K;  NDS.T(t-1)=%6.1lf K;",
						        n, U[n], ddU[n], NDS[n].T);
				}
				prn_msg(__FILE__, __LINE__, "msg", Date(),
				        "Latent: %lf  Sensible: %lf  Rain: %lf  NetLong:%lf  NetShort: %lf",
				        Bdata.ql, Bdata.qs, Bdata.qr, Bdata.lw_net, I0);
				if (!alpine3d) {
					free(U); free(dU); free(ddU);
					throw IOException("Runtime error in compTemperatureProfile", AT);
				} else {
					TempEqConverged = true;		// Set return value of function
					NotConverged = false;		// Ensure we leave the do...while loop
				}
			} else {
				TempEqConverged = false;	// Set return value of function
				NotConverged = false;		// Ensure we leave the do...while loop
			}
		}
		for (size_t n = 0; n < nN; n++) {
			U[n] += ddU[ n ];
			// If the solver converged, but we are seeing crazy nodes, and the function is not requested to throw at no convergence
			// we set the flag TempEqConverged to false, such that the solver can try with a smaller time step
			if ( ! ((U[n] > t_crazy_min) && (U[n] < t_crazy_max)) ) {
				if ( !NotConverged && !ThrowAtNoConvergence ) TempEqConverged = false;
			}
		}
	} while ( NotConverged ); // end Convergence Loop

	if (TempEqConverged) {
		size_t crazy = 0;
		bool prn_date = true;
		for (size_t n = 0; n < nN; n++) {
			if ((U[n] > t_crazy_min) && (U[n] < t_crazy_max)) {
				NDS[n].T = U[n];
			} else { // Correct for - hopefully transient - crazy temperatures!
				NDS[n].T = 0.5*(U[n] + NDS[n].T);
				if (!alpine3d) { //reduce number of warnings for Alpine3D
					if (!crazy && (nN > Xdata.SoilNode + 3)) {
						prn_msg(__FILE__, __LINE__, "wrn", Mdata.date, "Crazy temperature(s)!");
						prn_msg(__FILE__, __LINE__, "msg-", Date(),
						        "T <= %5.1lf OR T >= %5.1lf; nN=%d; cH=%6.3lf m; azi=%.0lf, slope=%.0lf",
						        t_crazy_min, t_crazy_max, nN, Xdata.cH,
						        Xdata.meta.getAzimuth(), Xdata.meta.getSlopeAngle());
						prn_date = false;
					}
					if (n < Xdata.SoilNode) {
						if (n == 0) {
							prn_msg(__FILE__, __LINE__, "msg-", Mdata.date,
							        "Bottom SOIL node %3d: U(t)=%6.1lf  NDS.T(t-1)=%6.1lf K", n, U[n], NDS[n].T);
							prn_date = false;
						} else {
							prn_msg(__FILE__, __LINE__, "msg-", Date(),
							        "SOIL node %3d: U(t)=%6.1lf  NDS.T(t-1)=%6.1lf K; EMS[n-1].th_w(t-1)=%.5lf",
							        n, U[n], NDS[n].T, EMS[n-1].theta[WATER]);
						}
					} else if (Xdata.SoilNode > 0) {
							prn_msg(__FILE__, __LINE__, "msg-", Date(),
							        "GROUND surface node %3d: U(t)=%6.1lf  NDS.T(t-1)=%6.1lf", n, U[n], NDS[n].T);
					} else if (nN > Xdata.SoilNode + 3) {
						if (n == 0) {
							prn_msg(__FILE__, __LINE__, "msg-", Mdata.date,
							        "Bottom SNOW node %3d: U(t)=%6.1lf  NDS.T(t-1)=%6.1lf", n, U[n], NDS[n].T);
							prn_date = false;
						} else {
							prn_msg(__FILE__, __LINE__, "msg-", Date(),
							        "SNOW node %3d: U(t)=%6.1lf  NDS.T(t-1)=%6.1lf EMS[n-1].th_w(t-1)=%.5lf",
							        n, U[n], NDS[n].T, EMS[n-1].theta[WATER]);
						}
					}
				}
				crazy++;
			}
		}
		if (crazy > Xdata.SoilNode + 3) {
			if (prn_date)
				prn_msg(__FILE__, __LINE__, "wrn", Mdata.date,
				        "%d crazy node(s) from total %d! azi=%.0lf, slope=%.0lf",
				        crazy, nN, Xdata.meta.getAzimuth(), Xdata.meta.getSlopeAngle());
			else
				prn_msg(__FILE__, __LINE__, "msg-", Date(),
				        "%d crazy node(s) from total %d! azi=%.0lf, slope=%.0lf",
				        crazy, nN, Xdata.meta.getAzimuth(), Xdata.meta.getSlopeAngle());
			prn_msg(__FILE__, __LINE__, "msg-", Date(),
			        "Latent: %lf  Sensible: %lf  Rain: %lf  NetLong:%lf  NetShort: %lf",
			        Bdata.ql, Bdata.qs, Bdata.qr, Bdata.lw_net, I0);
		}

		for (size_t e = 0; e < nE; e++) {
			EMS[e].Te = (NDS[e].T + NDS[e+1].T) / 2.0;
			EMS[e].heatCapacity();
			EMS[e].gradT = (NDS[e+1].T - NDS[e].T) / EMS[e].L;
		}
	}
	free(U); free(dU); free(ddU);
	if (coupled_phase_changes) {
		// Ensure that when top element consists of ice, its upper node does not exceed melting temperature
		// This is to have consistent surface energy balance calculation and for having good looking output
		if (nE > 0 && Xdata.Edata[nE-1].theta[ICE] > Constants::eps) NDS[nE].T=std::min(Xdata.Edata[nE-1].meltfreeze_tk, NDS[nE].T);
	}

	return TempEqConverged;
}

/**
 * @brief Set the microstructure parameters for the current element according to the type of precipitation meteor.
 * @param Mdata Meteorological data
 * @param is_surface_hoar is this layer a layer of surface hoar?
 * @param EMS Element to set
 */
void Snowpack::setHydrometeorMicrostructure(const CurrentMeteo& Mdata, const bool& is_surface_hoar, ElementData &elem)
{
	const double TA = IOUtils::K_TO_C(Mdata.ta);
	const double RH = Mdata.rh*100.;
	const double logit = 49.6 + 0.857*Mdata.vw - 0.547*RH;
	const double value = exp(logit)/(1.+exp(logit));

	// Distinguish between Graupel and New Snow
	if (value > 1.0) { // Graupel
		elem.mk = 4;
		elem.dd = 0.;
		elem.sp = 1.;
		elem.rg = 0.6;
		elem.rb = 0.2;
		// Because density and volumetric contents are already defined, redo it here
		elem.Rho = 110.;
		elem.theta[ICE] = elem.Rho / Constants::density_ice;  // ice content
		elem.theta_i_reservoir = 0.0;
		elem.theta_i_reservoir_cumul = 0.0;
		elem.theta[AIR] = 1. - elem.theta[ICE];  // void content
	} else { // no Graupel
		elem.mk = Snowpack::new_snow_marker;
		if (SnLaws::jordy_new_snow && (Mdata.vw > 2.9)
			&& ((hn_density_parameterization == "LEHNING_NEW") || (hn_density_parameterization == "LEHNING_OLD"))) {
			elem.dd = std::max(0.5, std::min(1.0, Optim::pow2(1.87 - 0.04*Mdata.vw)) );
			elem.sp = new_snow_sp;
			static const double alpha = 0.9, beta = 0.015, gamma = -0.0062;
			static const double delta = -0.117, eta=0.0011, phi=-0.0034;
			elem.rg = std::min(0.5*new_snow_grain_size, std::max(0.15*new_snow_grain_size,
				alpha + beta*TA + gamma*RH + delta*Mdata.vw
				+ eta*RH*Mdata.vw + phi*TA*Mdata.vw));
			elem.rb = 0.4*elem.rg;
		} else {
			elem.dd = new_snow_dd;
			elem.sp = new_snow_sp;
			// Adapt dd and sp for blowing snow
			if ((Mdata.vw > 5.) && ((variant == "ANTARCTICA" || variant == "POLAR" || variant == "SEAICE")
			|| (!SnLaws::jordy_new_snow && ((hn_density_parameterization == "BELLAIRE")
			|| (hn_density_parameterization == "LEHNING_NEW"))))) {
				elem.dd = new_snow_dd_wind;
				elem.sp = new_snow_sp_wind;
			} else if (vw_dendricity && ((hn_density_parameterization == "BELLAIRE")
				|| (hn_density_parameterization == "ZWART"))) {
				const double vw = std::max(0.05, Mdata.vw);
				elem.dd = (1. - pow(vw/10., 1.57));
				elem.dd = std::max(0.2, elem.dd);
			}
			if (Snowpack::hydrometeor) { // empirical
				static const double alpha=1.4, beta=-0.08, gamma=-0.15;
				static const double delta=-0.02;
				elem.rg = 0.5*(alpha + beta*TA + gamma*Mdata.vw + delta*TA*Mdata.vw);
				elem.rb = 0.25*elem.rg;
			} else {
				elem.rg = new_snow_grain_size/2.;
				elem.rb = new_snow_bond_size/2.;
				if (((Mdata.vw_avg >= SnLaws::event_wind_lowlim) && (Mdata.rh_avg >= rh_lowlim))) {
					elem.rb = std::min(bond_factor_rh*elem.rb, Metamorphism::max_grain_bond_ratio*elem.rg);
				}
			}
		}
	} // end no Graupel

	if(is_surface_hoar) { //surface hoar
		elem.mk = 3;
		elem.dd = 0.;
		elem.sp = 0.;
		elem.rg = std::max(new_snow_grain_size/2., 0.5*M_TO_MM(elem.L0)); //Note: L0 > hoar_min_size_buried/hoar_density_buried
		elem.rb = elem.rg/3.;
	}

	elem.opticalEquivalentGrainSize();
	elem.metamo = 0.;
	elem.soot_ppmv= soot_ppmv;
}

void Snowpack::fillNewSnowElement(const CurrentMeteo& Mdata, const double& length, const double& density,
                                  const bool& is_surface_hoar, const unsigned short& number_of_solutes, ElementData &elem)
{
	//basic parameters
	elem.depositionDate = Mdata.date;
	elem.Te = t_surf;
	elem.L0 = elem.L = length;
	elem.Rho = density;
	assert(elem.Rho>=0. || elem.Rho==IOUtils::nodata); //we want positive density
	elem.M = elem.L0*elem.Rho; // Mass
	assert(elem.M>=0.); //mass must be positive

	// Volumetric components
	elem.theta[SOIL]  = 0.0;
	elem.theta[ICE]   = elem.Rho/Constants::density_ice;
	elem.theta_i_reservoir = 0.0;
	elem.theta_i_reservoir_cumul = 0.0;
	elem.theta[WATER] = 0.0;
	elem.theta[WATER_PREF] = 0.0;
	elem.theta[AIR]   = 1. - elem.theta[ICE];
	for (unsigned short ii = 0; ii < number_of_solutes; ii++) {
		elem.conc[ICE][ii]   = Mdata.conc[ii]*Constants::density_ice/Constants::density_water;
		elem.conc[WATER][ii] = Mdata.conc[ii];
		elem.conc[AIR][ii]   = 0.0;
		elem.conc[SOIL][ii]  = 0.0;
	}

	// Coordination number based on Bob's empirical function
	elem.N3 = Metamorphism::getCoordinationNumberN3(elem.Rho);

	// Constitutive Parameters
	elem.k[TEMPERATURE] = elem.k[SEEPAGE] = elem.k[SETTLEMENT]= 0.0;
	elem.heatCapacity();
	elem.c[SEEPAGE] = elem.c[SETTLEMENT]= 0.0;
	elem.soil[SOIL_RHO] = elem.soil[SOIL_K] = elem.soil[SOIL_C] = 0.0;
	elem.snowResidualWaterContent();

	// Phase change variables:
	elem.sw_abs = 0.0; //initial short wave radiation
	elem.dth_w=0.0; // change of water content
	elem.Qmf=0.0;   // change of energy due to phase changes
	// Total element strain (GREEN'S strains -- TOTAL LAGRANGIAN FORMULATION.
	elem.E = elem.dEps = elem.Eps = elem.Eps_e = elem.Eps_v = 0.0;
	elem.Eps_Dot = elem.Eps_vDot=0.0; // Total Strain Rate (Simply E/sn_dt)
	elem.S=0.0; // Total Element Stress
	elem.CDot = 0.; // loadRate

	//new snow micro-structure
	setHydrometeorMicrostructure(Mdata, is_surface_hoar, elem);
	elem.snowType(); // Snow classification

	//Initialise the Stability Index for ml_st_CheckStability routine
	elem.S_dr = INIT_STABILITY;
	elem.hard = IOUtils::nodata;

	elem.h = Constants::undefined;	//Pressure head not initialized yet

	//Initial snow salinity
	if (variant == "SEAICE" ) {
		elem.salinity = SeaIce::InitSnowSalinity;
		const double BrineSal_new = (elem.theta[WATER] == 0.) ? (0.) : (elem.salinity / elem.theta[WATER]);
		elem.meltfreeze_tk = -SeaIce::mu * BrineSal_new + Constants::meltfreeze_tk;
	} else {
		elem.meltfreeze_tk = Constants::meltfreeze_tk;
	}
}

/**
 * @brief Introduce new snow elements as technical snow
 * @details When there is natural snow as well as man-made snow,
 * the whole snow fall will have the properties of man-made snow.
 * @param Mdata Meteorological data
 * @param Xdata Snow cover data
 * @param cumu_precip cumulated amount of precipitation (kg m-2)
 */
void Snowpack::compTechnicalSnow(const CurrentMeteo& Mdata, SnowStation& Xdata, double& cumu_precip)
{
	const size_t nOldN = Xdata.getNumberOfNodes(); //Old number of nodes
	const size_t nOldE = Xdata.getNumberOfElements(); //Old number of elements
	const double cos_sl = Xdata.cos_sl; //slope cosinus

 	double Tw, rho_hn, delta_cH, theta_w;
	TechSnow::productionPpt(Mdata, cumu_precip, Tw, rho_hn, delta_cH, theta_w);

	// Now determine whether the increase in snow depth is large enough.
	double hn = 0.; //new snow amount
	if ( (delta_cH >= height_new_elem * cos_sl) ) {
		cumu_precip = 0.0; // we use the mass through delta_cH
		hn = delta_cH;
	}
	if (hn > Snowpack::snowfall_warning)
				prn_msg(__FILE__, __LINE__, "wrn", Mdata.date,
				          "Large snowfall! hn=%.3f cm (azi=%.0f, slope=%.0f)",
				            M_TO_CM(hn), Xdata.meta.getAzimuth(), Xdata.meta.getSlopeAngle());

	const size_t nAddE = (size_t)(hn / (height_new_elem*cos_sl));

	if (nAddE < 1) return;

	Xdata.Albedo = Constants::max_albedo;

	const size_t nNewN = nOldN + nAddE;
	const size_t nNewE = nOldE + nAddE;
	Xdata.resize(nNewE);
	vector<NodeData>& NDS = Xdata.Ndata;
	vector<ElementData>& EMS = Xdata.Edata;

	// Fill the nodal data
	if (!useSoilLayers && (nOldN-1 == Xdata.SoilNode)) // New snow on bare ground w/o soil
		NDS[nOldN-1].T = Tw;	// 0.5*(t_surf + Mdata.ta);
	const double Ln = (hn / (double)nAddE);               // New snow element length
	double z0 = NDS[nOldN-1].z + NDS[nOldN-1].u + Ln; // Position of lowest new node
	for (size_t n = nOldN; n < nNewN; n++) { //loop over the nodes
			NDS[n].T = Tw;                  // t_surf Temperature of the new node
			NDS[n].z = z0;                      // New nodal position
			NDS[n].u = 0.0;                     // Initial displacement is 0
			NDS[n].hoar = 0.0;                  // The new snow surface hoar is set to zero
			NDS[n].udot = 0.0;                  // Settlement rate is also 0
			NDS[n].f = 0.0;                     // Unbalanced forces are 0
			NDS[n].S_n = INIT_STABILITY;
			NDS[n].S_s = INIT_STABILITY;
			z0 += Ln;
	}

	// Fill the element data
	for (size_t e = nOldE; e < nNewE; e++) { //loop over the elements
				const double length = (NDS[e+1].z + NDS[e+1].u) - (NDS[e].z + NDS[e].u);
				fillNewSnowElement(Mdata, length, rho_hn, false, Xdata.number_of_solutes, EMS[e]);

				// Now give specific properties for technical snow, consider liquid water
				// Assume that the user does not specify unreasonably high liquid water contents.
				// This depends also on the density of the solid fraction - print a warning if it looks bad
				EMS[e].theta[WATER] += theta_w;

				if ( (EMS[e].theta[WATER] + EMS[e].theta[ICE]) > 0.7)
					prn_msg(__FILE__, __LINE__, "wrn", Mdata.date,
				          "Too much liquid water specified or density too high! Dry density =%.3f kg m-3  Water Content = %.3f %", rho_hn, theta_w);

				EMS[e].theta[AIR] = 1.0 - EMS[e].theta[WATER] - EMS[e].theta[WATER_PREF] - EMS[e].theta[ICE] - EMS[e].theta[SOIL];

				if (EMS[e].theta[AIR] < 0.) {
					prn_msg(__FILE__, __LINE__, "err", Mdata.date, "Error in technical snow input - no void fraction left");
					throw IOException("Runtime error in runSnowpackModel", AT);
					}

				// To satisfy the energy balance, we should trigger an explicit treatment of the top boundary condition of the energy equation
				// when new snow falls on top of wet snow or melting soil. This can be done by putting a tiny amount of liquid water in the new snow layers.
				// Note that we use the same branching condition as in the function Snowpack::neumannBoundaryConditions(...)
				const double theta_r = ((watertransportmodel_snow=="RICHARDSEQUATION" && Xdata.getNumberOfElements()>Xdata.SoilNode) || (watertransportmodel_soil=="RICHARDSEQUATION" && Xdata.getNumberOfElements()==Xdata.SoilNode)) ? (PhaseChange::RE_theta_threshold) : (PhaseChange::theta_r);
				if(nOldE > 0 && EMS[nOldE-1].theta[WATER] > theta_r + Constants::eps && EMS[nOldE-1].theta[ICE] > Constants::eps) {
					EMS[e].theta[WATER]+=(2.*Constants::eps);
					EMS[e].theta[ICE]-=(2.*Constants::eps)*(Constants::density_water/Constants::density_ice);
					EMS[e].theta[AIR]+=((Constants::density_water/Constants::density_ice)-1.)*(2.*Constants::eps);
				}

				Xdata.ColdContent += EMS[e].coldContent(); //update cold content

				// Now adjust default new element values to technical snow (mk = 6)
				EMS[e].mk = 6;
				EMS[e].dd = 0.;
				EMS[e].sp = 1.;
				EMS[e].rg = 0.2; // Have to adapt after some tests
				EMS[e].rb = EMS[e].rg/3.;

			}   // End elements

	// Finally, update the computed snowpack height
	Xdata.cH = NDS[nNewN-1].z + NDS[nNewN-1].u;
	Xdata.ErosionLevel = nNewE-1;

}

/**
 * @brief Determines whether new snow elements are added on top of the snowpack
 * - If enforce_measured_snow_heights=0 (research mode), the new snow height corresponding to the cumulated
 *   new snow water equivalent cumu_precip must be greater than HEIGHT_NEW_ELEM to allow adding elements.
 * - In case of virtual slopes, uses new snow depth and density from either flat field or luv slope
 * - The first thing is to compute the height of each element in the snow layer. For now,
 *   instead of trying to find an optimal number of elements, we will define the number of new
 *   elements as a constant nNnew. The constant is related to HEIGHT_NEW_ELEM, which is set in
 *   qr_ReadParameter(). The smaller HEIGHT_NEW_ELEM, the more elements we will use.
 * @param Mdata Meteorological data
 * @param Xdata Snow cover data
 * @param cumu_precip cumulated amount of precipitation (kg m-2)
 */
void Snowpack::compSnowFall(const CurrentMeteo& Mdata, SnowStation& Xdata, double& cumu_precip,
                            SurfaceFluxes& Sdata)
{
	if (Mdata.psum_tech!=Constants::undefined && Mdata.psum_tech > 0.) {
		compTechnicalSnow(Mdata, Xdata, cumu_precip);
		return;
	}

	bool add_element = false;
	double delta_cH = 0.; // Actual enforced snow depth
	double hn = 0.; //new snow amount

	//Threshold for detection of the first snow fall on soil/canopy (grass/snow detection)
	static const double TSS_threshold24=-1.5;			//deg Celcius of 24 hour average TSS
	static const double TSS_threshold12_smallHSincrease=-0.5;	//deg Celcius of 12 hour average TSS in case of low rate of change of HS
	static const double TSS_threshold12_largeHSincrease=3.0;	//deg Celcius of 12 hour average TSS in case of high rate of change of HS
	static const double HS_threshold_smallincrease=0.005;		//low rate of change of HS (m/hour)
	static const double HS_threshold_largeincrease=0.010;		//high rate of change of HS (m/hour)
	static const double HS_threshold_verylargeincrease=0.015;	//very high rate of change of HS (m/hour)
	static const double ThresholdSmallCanopy=1.;			//Set the threshold for the canopy height. Below this threshold, the canopy is considered to be small and snow will fall on top (like grass, or small bushes). Above this threshold, snow will fall through (like in forests). When the canopy is small, the measured snow height will be assigned to the canopy height in case of no snow pack on the ground.

	const size_t nOldN = Xdata.getNumberOfNodes(); //Old number of nodes
	const size_t nOldE = Xdata.getNumberOfElements(); //Old number of elements
	const double cos_sl = Xdata.cos_sl; //slope cosinus

	double rho_hn = SnLaws::compNewSnowDensity(hn_density, hn_density_parameterization, hn_density_fixedValue,
                                               Mdata, Xdata, t_surf, variant);

	if ((Sdata.cRho_hn < 0.) && (rho_hn != Constants::undefined))
		Sdata.cRho_hn = -rho_hn;

	if (!enforce_measured_snow_heights) { // PSUM driven
		if (Mdata.psum>0. && Mdata.psum_ph<1.) { //there is some snow
			const double precip_snow = Mdata.psum * (1. -  Mdata.psum_ph);
			const double precip_rain = Mdata.psum * Mdata.psum_ph;
			if ((cumu_precip > 0.) && (rho_hn != Constants::undefined)) {
				// This is now very important to make sure that the rain fraction will not accumulate
				// Note that cumu_precip will always be considered snowfall, as we substract all rainfall amounts
				cumu_precip -= precip_rain;
				if ((hn_density == "MEASURED") || ((hn_density == "FIXED") && (rho_hn > SnLaws::max_hn_density))) {
					// Make sure that a new element is timely added in the above cases
					// TODO check whether needed in both cases
					if (((meteo_step_length / sn_dt) * (precip_snow)) <= cumu_precip || forcing == "MASSBAL" || force_add_snowfall) {
						delta_cH = (cumu_precip / rho_hn);
						add_element = true;
					}
				} else if ((cumu_precip / rho_hn) > height_new_elem*cos_sl || force_add_snowfall) {
					delta_cH = (cumu_precip / rho_hn);
					if (hn_density == "EVENT") { // TODO check whether needed
						add_element = true;
					}
				}
			} else
				return;
		} else {
			// This is now very important to make sure that rain will not accumulate
			cumu_precip -= Mdata.psum; //if there is no precip, this does nothing
			return;
		}
	} else { // HS driven, correct for a possible offset in measured snow height provided by a marked reference layer
		delta_cH = Xdata.mH - Xdata.cH + ( (Xdata.findMarkedReferenceLayer() == Constants::undefined) ? (0.) : (Xdata.findMarkedReferenceLayer() - Xdata.Ground) );
	}
	if (rho_hn == Constants::undefined)
		return;

	// Let's check for the solid precipitation thresholds:
	// -> check relative humidity as well as difference between air and snow surface temperatures,
	//    that is, no new snow during cloud free conditions!
	const double meltfreeze_tk = (nOldE>0)? Xdata.Edata[nOldE-1].meltfreeze_tk : Constants::meltfreeze_tk;
	const double dtempAirSnow = (change_bc && !meas_tss)? Mdata.ta - meltfreeze_tk : Mdata.ta - t_surf; //we use t_surf only if meas_tss & change_bc

	const bool snow_fall = (((((Mdata.rh > thresh_rh) && (Mdata.psum_ph<1.) && (dtempAirSnow < thresh_dtempAirSnow))
                               || !enforce_measured_snow_heights || (Xdata.hn > 0.)) && (forcing=="ATMOS")) || ((Mdata.psum_ph<1.) && (forcing=="MASSBAL")));

	// In addition, let's check whether the ground is already snowed in or cold enough to build up a snowpack
	bool snowed_in = false;
	if (!enforce_measured_snow_heights || !detect_grass) {
		snowed_in = true;
	} else {
		snowed_in = ((Xdata.getNumberOfNodes() > Xdata.SoilNode+1)
		            || (detect_grass &&
		                (((Mdata.tss_a24h < IOUtils::C_TO_K(TSS_threshold24))
		                    && (Mdata.hs_rate > HS_threshold_smallincrease))
		                 || ((Mdata.tss_a12h < IOUtils::C_TO_K(TSS_threshold12_smallHSincrease))
		                    && (Mdata.hs_rate > HS_threshold_smallincrease))
		                 || ((Mdata.tss_a12h < IOUtils::C_TO_K(TSS_threshold12_largeHSincrease))
		                    && (Mdata.hs_rate > HS_threshold_largeincrease))
		                 )
		               )
		            || (Mdata.hs_rate > HS_threshold_verylargeincrease)
		);
	}
	if (variant == "SEAICE" && nOldE == 0) {
		// Ignore snow fall on open ocean
		snowed_in = false;
	}

	// Go ahead if there is a snow fall AND the ground is or can be snowed in.
	if (snow_fall && snowed_in) {
		// Now check if we have some canopy left below the snow. Then we reduce the canopy with the new snow height.
		// This is to simulate the gradual sinking of the canopy under the weight of snow.
		// We also adjust Xdata.mH to have it reflect deposited snow but not the canopy.
		// This can only be done when SNOWPACK is snow height driven and there is a canopy.
		if ((enforce_measured_snow_heights)
			   && (Xdata.Cdata.height > 0.)
			   && ((Xdata.Cdata.height < ThresholdSmallCanopy) || (useCanopyModel == false))
			   && (Mdata.hs != mio::IOUtils::nodata)
			   && (Xdata.mH != Constants::undefined)
			   && (Xdata.meta.getSlopeAngle() < Constants::min_slope_angle)) {
			/* The third clause above limits the issue to small canopies only, to prevent problems
			 *   with Alpine3D simulations in forests. This prerequisite is only checked for when useCanopyModel
			 *    is true. If useCanopyModel is false, we can safely assume all snow to fall on top of canopy.
			 * The fourth clause is an important one. When hs is not available, the old Xdata.mH is kept, which
			 *    has already been adjusted in the previous time step, so then skip this part.
			 * The fifth clause makes sure only flat field is treated this way, and not the slopes.
			 *
			 *  Now reduce the Canopy height with the additional snow height. This makes the Canopy work
			 *   like a spring. When increase in Xdata.mh is 3 cm and the canopy height is 10 cm, the snow pack is
			 *   assumed to be 6cm in thickness. When the enforced snow depth Xdata.mH equals
			 *   the canopy height, the canopy is reduced to 0, and everything measured is assumed to be snow.
			 * To do this, check if there is an increase AND check if a new snow element will be created!
			 *   If you don't do this, the canopy will be reduced for small increases that do not produce a snow layer.
			 * Then, in the next time step, the canopy height is reduced even more, even without increase in snow
			 *   depth.
			 */
			if (Xdata.cH < (Xdata.mH - (Xdata.Cdata.height - (Xdata.mH - (Xdata.cH + Xdata.Cdata.height))))) {
				Xdata.Cdata.height -= (Xdata.mH - (Xdata.cH + Xdata.Cdata.height));
				// The above if-statement looks awkward, but it is just
				//   (Xdata.cH < (Xdata.mH - (height_new_elem * cos_sl))
				//   combined with the new value for Xdata.mH, given the change in Xdata.Cdata.height.
			} else {
				// If the increase is not large enough to start build up a snowpack yet,
				//   assign Xdata.mH to Canopy height (as if snow_fall and snowed_in would have been false).
				if (Xdata.getNumberOfNodes() == Xdata.SoilNode+1) {
					Xdata.Cdata.height = Xdata.mH - Xdata.Ground;
				}
			}
			if (Xdata.Cdata.height < 0.)    // Make sure canopy height doesn't get negative
				Xdata.Cdata.height = 0.;
			Xdata.mH -= Xdata.Cdata.height; // Adjust Xdata.mH to represent the "true" enforced snow depth
			if (Xdata.mH < Xdata.Ground)    //   and make sure it doesn't get negative
				Xdata.mH = Xdata.Ground;
			delta_cH = Xdata.mH - Xdata.cH + ( (Xdata.findMarkedReferenceLayer() == Constants::undefined) ? (0.) : (Xdata.findMarkedReferenceLayer() - Xdata.Ground) );
		}

		// Now determine whether the increase in snow depth is large enough.
		// NOTE On virtual slopes use new snow depth and density from either flat field or luv slope
		if ((delta_cH >= height_new_elem * cos_sl) || (Xdata.hn > 0.) || add_element || (force_add_snowfall && delta_cH > Constants::eps)) {
			cumu_precip = 0.0; // we use the mass through delta_cH
			//double hn = 0.; //new snow amount

			if (!alpine3d && Xdata.hn > 0. && Xdata.meta.getSlopeAngle() > Constants::min_slope_angle) {
				hn = Xdata.hn;
				rho_hn = Xdata.rho_hn;
			} else { // in case of flat field or PERP_TO_SLOPE
				hn = delta_cH;
				// Store new snow depth and density
				Xdata.hn = hn;
				Xdata.rho_hn = rho_hn;
			}
			if (hn > Snowpack::snowfall_warning)
				prn_msg(__FILE__, __LINE__, "wrn", Mdata.date,
				          "Large snowfall! hn=%.3f cm (azi=%.0f, slope=%.0f)",
				            M_TO_CM(hn), Xdata.meta.getAzimuth(), Xdata.meta.getSlopeAngle());

			size_t nAddE = (size_t)(hn / (height_new_elem*cos_sl));

			if (nAddE < 1) {
				// Always add snow on virtual slope (as there is no storage variable available) and some other cases
<<<<<<< HEAD
				if ((!alpine3d || force_add_snowfall) && ((Xdata.meta.getSlopeAngle() > Constants::min_slope_angle)
				                      || add_element || (force_add_snowfall && delta_cH > Constants::eps))) { //no virtual slopes in Alpine3D
=======
				if ((!alpine3d && Xdata.meta.getSlopeAngle() > Constants::min_slope_angle)
				                      || add_element || (force_add_snowfall && delta_cH > Constants::eps)) { //no virtual slopes in Alpine3D
>>>>>>> fd5b6460
					nAddE = 1;
				} else {
					Xdata.hn = 0.;
					Xdata.rho_hn = Constants::undefined;
					return;
				}
			}

			// Check whether surface hoar could be buried
			size_t nHoarE;
			double hoar = Xdata.Ndata[nOldN-1].hoar;
			if (nOldE > 0 && Xdata.Edata[nOldE-1].theta[SOIL] < Constants::eps2) {
				// W.E. of surface hoar must be larger than a threshold to be buried
				if (hoar > 1.5*MM_TO_M(hoar_min_size_buried)*hoar_density_surf) {
					nHoarE = 1;
				} else if (!(change_bc && meas_tss) /*Flux BC (NEUMANN) typically produce less SH*/
				               && (hoar > MM_TO_M(hoar_min_size_buried)*hoar_density_surf)) {
					nHoarE = 1;
				} else {
					nHoarE = 0;
				}
			} else { // Add surface hoar on ground to first new snow element(s)
				nHoarE = 0;
				hn += hoar/rho_hn;
				Xdata.Ndata[nOldN-1].hoar = 0.;
			}

			Xdata.Albedo = Constants::max_albedo;

			const size_t nNewN = nOldN + nAddE + nHoarE;
			const size_t nNewE = nOldE + nAddE + nHoarE;
			Xdata.resize(nNewE);
			vector<NodeData>& NDS = Xdata.Ndata;
			vector<ElementData>& EMS = Xdata.Edata;
			Sdata.mass[SurfaceFluxes::MS_SNOW_DHS] += hn;

			// Create hoar layer
			if (nHoarE > 0) {
				// Since mass of hoar was already added to element below, substract....
				// Make sure you don't try to extract more than is there
				hoar = std::max(0.,std::min(EMS[nOldE-1].M - 0.1,hoar));
				const double L0 = EMS[nOldE-1].L;
				const double dL = -hoar/(EMS[nOldE-1].Rho);
				EMS[nOldE-1].L0 = EMS[nOldE-1].L = L0 + dL;

				EMS[nOldE-1].E = EMS[nOldE-1].Eps = EMS[nOldE-1].dEps = EMS[nOldE-1].Eps_e = EMS[nOldE-1].Eps_v = EMS[nOldE-1].S = 0.0;
				const double Theta0 = EMS[nOldE-1].theta[ICE];
				EMS[nOldE-1].theta[ICE] *= L0/EMS[nOldE-1].L;
				EMS[nOldE-1].theta[ICE] += -hoar/(Constants::density_ice*EMS[nOldE-1].L);
				EMS[nOldE-1].theta[ICE] = std::max(EMS[nOldE-1].theta[ICE],0.);
				EMS[nOldE-1].theta_i_reservoir = 0.0;
				EMS[nOldE-1].theta_i_reservoir_cumul = 0.0;
				EMS[nOldE-1].theta[WATER] *= L0/EMS[nOldE-1].L;
				EMS[nOldE-1].theta[WATER_PREF] *= L0/EMS[nOldE-1].L;
				for (unsigned int ii = 0; ii < Xdata.number_of_solutes; ii++)
					EMS[nOldE-1].conc[ICE][ii] *= L0*Theta0/(EMS[nOldE-1].theta[ICE]*EMS[nOldE-1].L);
				EMS[nOldE-1].M -= hoar;
				assert(EMS[nOldE-1].M>=0.); //the mass must be positive
				EMS[nOldE-1].theta[AIR] = std::max(0., 1.0 - EMS[nOldE-1].theta[WATER] - EMS[nOldE-1].theta[WATER_PREF]
				                                - EMS[nOldE-1].theta[ICE] - EMS[nOldE-1].theta[SOIL]);
				EMS[nOldE-1].updDensity();
				assert(EMS[nOldE-1].Rho>=0. || EMS[nOldE-1].Rho==IOUtils::nodata); //we want positive density
				// Take care of old surface node
				NDS[nOldN-1].z += dL + NDS[nOldN-1].u;
				NDS[nOldN-1].u = 0.0;
				NDS[nOldN-1].hoar = 0.0;
				// Now fill nodal data for upper hoar node
				NDS[nOldN].T = t_surf;              // The temperature of the new node
				// The new nodal position;
				NDS[nOldN].z = NDS[nOldN-1].z + NDS[nOldN-1].u + hoar/hoar_density_buried;
				NDS[nOldN].u = 0.0;                 // Initial displacement is 0
				NDS[nOldN].hoar = hoar / hoar_density_buried;         // Surface hoar initial size
				NDS[nOldN].udot = 0.0;               // Settlement rate is also 0
				NDS[nOldN].f = 0.0;                 // Unbalanced forces is 0
				NDS[nOldN].S_n = INIT_STABILITY;
				NDS[nOldN].S_s = INIT_STABILITY;
			} else { // Make sure top node surface hoar mass is removed
				NDS[nOldN-1].hoar = 0.0;
			}

			// Fill the nodal data
			if (!useSoilLayers && (nOldN-1 == Xdata.SoilNode)) // New snow on bare ground w/o soil
				NDS[nOldN-1].T = 0.5*(t_surf + Mdata.ta);
			const double Ln = (hn / (double)nAddE);               // New snow element length
			double z0 = NDS[nOldN-1+nHoarE].z + NDS[nOldN-1+nHoarE].u + Ln; // Position of lowest new node
			for (size_t n = nOldN+nHoarE; n < nNewN; n++) { //loop over the nodes
				NDS[n].T = t_surf;                  // Temperature of the new node
				NDS[n].z = z0;                      // New nodal position
				NDS[n].u = 0.0;                     // Initial displacement is 0
				NDS[n].hoar = 0.0;                  // The new snow surface hoar is set to zero
				NDS[n].udot = 0.0;                  // Settlement rate is also 0
				NDS[n].f = 0.0;                     // Unbalanced forces are 0
				NDS[n].S_n = INIT_STABILITY;
				NDS[n].S_s = INIT_STABILITY;
				z0 += Ln;
			}

			// Fill the element data
			for (size_t e = nOldE; e < nNewE; e++) { //loop over the elements
				const bool is_surface_hoar = (nHoarE && (e == nOldE));
				const double length = (NDS[e+1].z + NDS[e+1].u) - (NDS[e].z + NDS[e].u);
				const double density = (is_surface_hoar)? hoar_density_buried : rho_hn;
				fillNewSnowElement(Mdata, length, density, is_surface_hoar, Xdata.number_of_solutes, EMS[e]);
				// To satisfy the energy balance, we should trigger an explicit treatment of the top boundary condition of the energy equation
				// when new snow falls on top of wet snow or melting soil. This can be done by putting a tiny amount of liquid water in the new snow layers.
				// Note that we use the same branching condition as in the function Snowpack::neumannBoundaryConditions(...)
				const double theta_r = ((watertransportmodel_snow=="RICHARDSEQUATION" && Xdata.getNumberOfElements()>Xdata.SoilNode) || (watertransportmodel_soil=="RICHARDSEQUATION" && Xdata.getNumberOfElements()==Xdata.SoilNode)) ? (PhaseChange::RE_theta_threshold) : (PhaseChange::theta_r);
				if(nOldE > 0 && EMS[nOldE-1].theta[WATER] > theta_r + Constants::eps && EMS[nOldE-1].theta[ICE] > Constants::eps) {
					EMS[e].theta[WATER]+=(2.*Constants::eps);
					EMS[e].theta[ICE]-=(2.*Constants::eps)*(Constants::density_water/Constants::density_ice);
					EMS[e].theta[AIR]+=((Constants::density_water/Constants::density_ice)-1.)*(2.*Constants::eps);
				}
				Xdata.ColdContent += EMS[e].coldContent(); //update cold content
			}   // End elements

			// Finally, update the computed snowpack height
			Xdata.cH = NDS[nNewN-1].z + NDS[nNewN-1].u;
			Xdata.ErosionLevel = nNewE-1;
		}
	} else { // No snowfall
		if (detect_grass && ((Xdata.Cdata.height < ThresholdSmallCanopy) || (useCanopyModel == false))) {
			// Set canopy height to enforced snow depth if there is no snowpack yet
			//   but only for small canopies, to prevent problems with Alpine3D simulations in forests.
			// This prerequisite is only checked for when useCanopyModel is true.
			// If useCanopyModel is false, we can safely assume all snow to fall on top of canopy.
			if ((Xdata.getNumberOfNodes() == Xdata.SoilNode+1) && (Xdata.mH != Constants::undefined)) {
				Xdata.Cdata.height = Xdata.mH - Xdata.Ground;
				// Because there is no snow cover, enforced snow depth is effectively equal to Xdata.Ground.
				Xdata.mH = Xdata.Ground;
			} else {
				if(Mdata.hs != mio::IOUtils::nodata) {
					// If we have a snowpack, but didn't match the criteria for snow fall, make sure Xdata.mH
					// only represents the "true" snow height, to stay consistent and for use in other parts of SNOWPACK.
					Xdata.mH -= Xdata.Cdata.height;
					if (Xdata.mH < Xdata.Ground)
						Xdata.mH = Xdata.Ground;
				}
			}
		}
	}
}

/**
 * @brief Add snow layers that originate from wind-transported snow being deposited, using the event-driven deposition scheme.
 * @param Mdata Meteorological data (pass by value, since we modify it)
 * @param Xdata Snow cover data
 * @param redeposit_mass cumulated amount of snow deposition (kg m-2)
 */
void Snowpack::RedepositSnow(CurrentMeteo Mdata, SnowStation& Xdata, SurfaceFluxes& Sdata, double redeposit_mass)
{
	// Backup settings we are going to override:
	const bool tmp_force_add_snowfall = force_add_snowfall;
	const std::string tmp_hn_density = hn_density;
	const std::string tmp_variant = variant;
	const bool tmp_enforce_measured_snow_heights = enforce_measured_snow_heights;
	const double tmp_Xdata_hn = Xdata.hn;
	const double tmp_Xdata_rho_hn = Xdata.rho_hn;
	const mio::Date tmp_MdataDate = Mdata.date;
	// Deposition mode settings:
	double tmp_psum = redeposit_mass;
	force_add_snowfall = true;
	hn_density = "EVENT";
	variant = "POLAR";		// Ensure that the ANTARCTICA wind speed limits are *not* used.
	enforce_measured_snow_heights = false;
	Mdata.psum = redeposit_mass; Mdata.psum_ph = 0.;
	if (Mdata.vw_avg == mio::IOUtils::nodata) Mdata.vw_avg = Mdata.vw;
	if (Mdata.rh_avg == mio::IOUtils::nodata) Mdata.rh_avg = Mdata.rh;
	Xdata.hn = 0.;
	if (Xdata.ErosionAge != Constants::undefined && redeposit_keep_age) {
		mio::Date EnforcedDepositionDate(Xdata.ErosionAge, Mdata.date.getTimeZone());
		Mdata.date = EnforcedDepositionDate;
	}
	// Add eroded snow:
	compSnowFall(Mdata, Xdata, tmp_psum, Sdata);
	// Set back original settings:
	force_add_snowfall = tmp_force_add_snowfall;
	hn_density = tmp_hn_density;
	variant = tmp_variant;
	enforce_measured_snow_heights = tmp_enforce_measured_snow_heights;
	Mdata.date = tmp_MdataDate;
	// Calculate new snow density (weighted average) and total snowfall (snowfall + redeposited snow)
	Xdata.hn_redeposit = Xdata.hn;
	Xdata.rho_hn_redeposit = Xdata.rho_hn;
	if ((tmp_Xdata_hn + Xdata.hn) > 0.) {
		Xdata.rho_hn = ((tmp_Xdata_hn * tmp_Xdata_rho_hn) + (Xdata.hn * Xdata.rho_hn)) / (tmp_Xdata_hn + Xdata.hn);
	}
	Xdata.hn += tmp_Xdata_hn;
}

/**
 * @brief The near future (s. below) has arrived on Wednesday Feb. 6, when it was finally snowing
 * in Davos and Sergey, Michael and Perry were working furiously on SNOWPACK again. Michael
 * prepared the coupling of the model to the energy balance model of Olivia and his own snow
 * drift model. He found it therefore necessary to move the time loop into the Main.c frame.
 * He also cleaned the data structure handling, i.e. made sure that all variables are handed
 * to the subroutines and that there is no longer a global referencing. In the meantime, Perry
 * and Sergey prepared the introduction of a vapor transport equation. While Sergey was sad
 * that his family had to go back, Perry was exchanging a lot of wet kisses with his new women
 * probably causing some of his confusion about vapor and heat transport.
 * Driving routine for the 1d-snowpack model.  The main program will probably be replaced
 * in future -- or, at least modified.  For now, it is responsible for several tasks:
 * -# In the next step the program enters the time-integration, or, time-stepping loop.
 *    Moreover, we find the solution at TimeN = Time0 + sn_dt.  For now, we will assume
 *    that sn_dt = 15min and Time0 = 0.0.  These restrictions can be later relaxed.
 *    The program must then "check" three modules before finding the temperature distribution
 *    and creep deformations, these are:
 *    -#   Determine the METEO parameters at time TimeN. (The METEO parameters include
 *             air temperature, relative humidity, short wave radiation, incoming longwave
 *             radiation, etc. as well as the ground temperature)
 *             >>>>>> METEO MODULE <<<<<<<
 *             Change: ML, 06.02.02: Mdata needs to be handed to the function
 *    -#   Determine if a SNOWFALL event as occcured. (This implies that the dynamically
 *             allocated data structures must be reallocated and the new material defined.
 *             The mesh connectivies (sn_NewMesh=TRUE) must be rebuilt for the numerical
 *             solution and the energy exchanges at the top surface initialized.)
 *             >>>>>> SNOWFALL MODULE <<<<<<<
 *    -#   Determine if SNOWDRIFT is occuring. Note that SNOWFALL distributes mass
 *             equally at ALL EXPOSITIONS.  SNOWDRIFT can occur in conjunction WITH SNOWFALL
 *             or WITHOUT SNOWFALL.  Mass is redistributed between the expositions. (Again,
 *             the internal data structures must be reinitialized.)
 *             >>>>>> SNOWDRIFT MODULE <<<<<<<
 * -# The phase change module can generate water; this water is moved downwards by the
 *    WATER TRANSPORT module.  At present, a simple, mass conserving scheme is employed to move
 *    the water; when the water content is greater than the residual water content then the excess
 *    water is moved to the next element.  If the element reaches the bottom of the snowpack
 *    water is removed -- this is called MELTWATER RUNOFF.  Also, elements which do not contain
 *    any ice are removed from the finite element mesh.
 * -# In the next step the TEMPERATURE distribution within the snowpack at each exposition
 *    is found.  If SNOWFALL and SNOWDRIFT has occured then the finite element matrices must
 *    be rebuilt.  >>>>> TEMPERATURE MODULE  <<<<<<<<
 * -# If the computed temperatures are above zero degrees then PHASECHANGES are occuring.
 *    This means that the volumetric contents of the elements must be updated. >>>>>> PHASE CHANGE MODULE <<<<<
 * -# In the next step the CREEPING deformations and 1d state of stress within the snowpack
 * at each exposition are found.  If SNOWFALL and SNOWDRIFT has occured then the finite
 * element matrices (connectivities) must be rebuilt.  >>>>CREEP MODULE<<<<<
 * @param Mdata The Meteorological forcing is now passed by copy so changes won't propagate to the caller
 * @param Xdata
 * @param cumu_precip Variable to store amount of precipitation (kg m-2)
 * @param Bdata
 * @param Sdata
 */
void Snowpack::runSnowpackModel(CurrentMeteo& Mdata, SnowStation& Xdata, double& cumu_precip,
                                BoundCond& Bdata, SurfaceFluxes& Sdata)
{
	// HACK -> couldn't the following objects be created once in init ?? (with only a reset method ??)
	WaterTransport watertransport(cfg);
	VapourTransport vapourtransport(cfg);
	Metamorphism metamorphism(cfg);
	SnowDrift snowdrift(cfg);
	PhaseChange phasechange(cfg);
	if (Xdata.Seaice != NULL) Xdata.Seaice->ConfigSeaIce(cfg);

	// ADJUST_HEIGHT_OF_METEO_VALUE is checked at each call to allow different
	// cfg values for different pixels in Alpine3D
	cfg.getValue("ADJUST_HEIGHT_OF_METEO_VALUES", "SnowpackAdvanced", adjust_height_of_meteo_values);


	try {
		//since precipitation phase is a little less intuitive than other, measured parameters, make sure it is provided
		if (Mdata.psum_ph==IOUtils::nodata)
			throw NoDataException("Missing precipitation phase", AT);

		// Set and adjust boundary conditions
		surfaceCode = NEUMANN_BC;
		double meltfreeze_tk = (Xdata.getNumberOfElements()>0)? Xdata.Edata[Xdata.getNumberOfElements()-1].meltfreeze_tk : Constants::meltfreeze_tk;
		t_surf = std::min(meltfreeze_tk, Xdata.Ndata[Xdata.getNumberOfNodes()-1].T);
		if (forcing == "MASSBAL") {
			if(!(Mdata.surf_melt>0.)) {
				// always use Dirichlet boundary conditions with massbal forcing, when no melt is going on
				surfaceCode = DIRICHLET_BC;
			} else {
				// in case melting is going on, top node is at melting conditions and we prescribe prescribed melt as Neumann boundary condition
				t_surf = Xdata.Ndata[Xdata.getNumberOfNodes()-1].T = (Xdata.getNumberOfElements()>0) ? (Xdata.Edata[Xdata.getNumberOfElements()-1].meltfreeze_tk) : (Constants::meltfreeze_tk);
			}
		} else if ((change_bc && meas_tss) && ((Mdata.tss < IOUtils::C_TO_K(thresh_change_bc)) && Mdata.tss != IOUtils::nodata)) {
			surfaceCode = DIRICHLET_BC;
		}
		if (surfaceCode == DIRICHLET_BC) {
			t_surf = Mdata.tss;
			Xdata.Ndata[Xdata.getNumberOfNodes()-1].T = t_surf;
		}

		// If there is DEPOSITING of snow:
		if (Mdata.snowdrift > 0. && snow_erosion == "REDEPOSIT") {
			RedepositSnow(Mdata, Xdata, Sdata, Mdata.snowdrift);
			Mdata.snowdrift = 0.;
		}

		// If it is SNOWING, find out how much, prepare for new FEM data. If raining, cumu_precip is set back to 0
		const double tmp_Xdata_hn = Xdata.hn;		// Store initial hn
		const double tmp_Xdata_rho_hn = Xdata.rho_hn;	// Store initial rho_hn
		if (alpine3d || !(Xdata.meta.getSlopeAngle() > Constants::min_slope_angle)) Xdata.hn = 0.;	// Virtual slopes receive precipitation via Xdata.hn
		compSnowFall(Mdata, Xdata, cumu_precip, Sdata);
		if (Xdata.hn > 0.) {
			// If new snow was added, recalculate rho_hn as a weighted average
			Xdata.rho_hn = ((tmp_Xdata_hn * tmp_Xdata_rho_hn) + (Xdata.hn * Xdata.rho_hn)) / (tmp_Xdata_hn + Xdata.hn);
		} else {
			// Otherwise keep previous rho_hn
			Xdata.rho_hn = tmp_Xdata_rho_hn;
		}
		Xdata.hn += tmp_Xdata_hn;

		// Check to see if snow is DRIFTING, compute a simple snowdrift index and erode layers if
		// neccessary. Note that also the very important friction velocity is computed in this
		// routine and later used to compute the Meteo Heat Fluxes
		if (forcing=="ATMOS") {
<<<<<<< HEAD
			if (!alpine3d || (snow_erosion == "REDEPOSIT")) { //HACK: we need to set to 0 the external drift
				double tmp = 0.;
				const double eroded = snowdrift.compSnowDrift(Mdata, Xdata, Sdata, tmp);
				if (eroded > 0.) {
					// Backup settings we are going to override:
					const bool tmp_force_add_snowfall = force_add_snowfall;
					const std::string tmp_hn_density = hn_density;
					const std::string tmp_variant = variant;
					const bool tmp_enforce_measured_snow_heights = enforce_measured_snow_heights;
					const double tmp_Xdata_hn = Xdata.hn;
					const double tmp_Xdata_rho_hn = Xdata.rho_hn;
					// Deposition mode settings:
					double tmp_psum = eroded;
					force_add_snowfall = true;
					hn_density = "EVENT";
					variant = "POLAR";		// Ensure that the ANTARCTICA wind speed limits are *not* used.
					enforce_measured_snow_heights = false;
					Mdata.psum = eroded; Mdata.psum_ph = 0.;
					if (Mdata.vw_avg == mio::IOUtils::nodata) Mdata.vw_avg = Mdata.vw;
					if (Mdata.rh_avg == mio::IOUtils::nodata) Mdata.rh_avg = Mdata.rh;
					Xdata.hn = 0.;
					// Add eroded snow:
					compSnowFall(Mdata, Xdata, tmp_psum, Sdata);
					// Set back original settings:
					force_add_snowfall = tmp_force_add_snowfall;
					hn_density = tmp_hn_density;
					variant = tmp_variant;
					enforce_measured_snow_heights = tmp_enforce_measured_snow_heights;
					// Calculate new snow density (weighted average) and total snowfall (snowfall + redeposited snow)
					Xdata.hn_redeposit = Xdata.hn;
					Xdata.rho_hn_redeposit = Xdata.rho_hn;
					Xdata.rho_hn = ((tmp_Xdata_hn * tmp_Xdata_rho_hn) + (Xdata.hn * Xdata.rho_hn)) / (tmp_Xdata_hn + Xdata.hn);
					Xdata.hn += tmp_Xdata_hn;
				}
			} else {
				snowdrift.compSnowDrift(Mdata, Xdata, Sdata, cumu_precip);
=======
			double tmp = 0.;
			if (alpine3d && cumu_precip < 0.) { //HACK: we need to set to 0 the external drift
				// With alpine3d, negative cumu_precip becomes forced_massErode
				tmp = cumu_precip;
				cumu_precip = 0.;
>>>>>>> fd5b6460
			}
			snowdrift.compSnowDrift(Mdata, Xdata, Sdata, tmp);
			if (Xdata.ErosionMass > 0. && snow_erosion == "REDEPOSIT" && !alpine3d) RedepositSnow(Mdata, Xdata, Sdata, Xdata.ErosionMass);
		} else { // MASSBAL forcing
			snowdrift.compSnowDrift(Mdata, Xdata, Sdata, Mdata.snowdrift); //  Mdata.snowdrift is always <= 0. (positive values are in Mdata.psum)
		}

		if (Xdata.Seaice != NULL) {
			// Reinitialize and compute the initial meteo heat fluxes
			Bdata.reset();
			updateBoundHeatFluxes(Bdata, Xdata, Mdata);
			// Run sea ice module
			Xdata.Seaice->runSeaIceModule(Xdata, Mdata, Bdata, sn_dt);
			// Remesh when necessary
			Xdata.splitElements(2. * comb_thresh_l, comb_thresh_l);
		}

		const double sn_dt_bcu = sn_dt;			// Store original SNOWPACK time step
		const double psum_bcu = Mdata.psum;		// Store original psum value
		const double psum_ph_bcu = Mdata.psum_ph;	// Store original psum_ph value
		const double sublim_bcu = Mdata.sublim;		// Store original sublim value
		const double surf_melt_bcu = Mdata.surf_melt;	// Store original sublim value
		int ii = 0;				// Counter for sub-timesteps to match one SNOWPACK time step
		bool LastTimeStep = false;		// Flag to indicate if it is the last sub-time step
		double p_dt = 0.;			// Cumulative progress of time steps
		if ((Mdata.psi_s >= 0. || t_surf > Mdata.ta) && atm_stability_model != Meteo::NEUTRAL && allow_adaptive_timestepping == true && sn_dt > 60.) {
			// To reduce oscillations in TSS, reduce the time step prematurely when atmospheric stability is unstable.
			if (Mdata.psum != mio::IOUtils::nodata) Mdata.psum /= sn_dt;					// psum is precipitation per time step, so first express it as rate with the old time step (necessary for rain only)...
			if (forcing=="MASSBAL" && Mdata.sublim != mio::IOUtils::nodata)		Mdata.sublim /= sn_dt;		// scale the mass balance components like the precipiation
			if (forcing=="MASSBAL" && Mdata.surf_melt != mio::IOUtils::nodata)	Mdata.surf_melt /= sn_dt;	// scale the mass balance components like the precipiation

			sn_dt = 60.;

			if (Mdata.psum != mio::IOUtils::nodata) Mdata.psum *= sn_dt;					// ... then express psum again as precipitation per time step with the new time step
			if (forcing=="MASSBAL" && Mdata.sublim != mio::IOUtils::nodata)		Mdata.sublim *= sn_dt;		// scale the mass balance components like the precipiation
			if (forcing=="MASSBAL" && Mdata.surf_melt != mio::IOUtils::nodata)	Mdata.surf_melt *= sn_dt;	// scale the mass balance components like the precipiation
		}

		Meteo meteo(cfg);
		do {
			// After the first sub-time step, update Meteo object to reflect on the new stability state
<<<<<<< HEAD
			if (ii >= 1) M.compMeteo(Mdata, Xdata, false);
=======
			if (ii >= 1){
				// ADJUST_HEIGHT_OF_WIND_VALUE is checked at each call to allow different
				// cfg values for different pixels in Alpine3D
				cfg.getValue("ADJUST_HEIGHT_OF_WIND_VALUE", "SnowpackAdvanced", adjust_height_of_wind_value);
				meteo.compMeteo(Mdata, Xdata, false, adjust_height_of_wind_value);
			}
>>>>>>> fd5b6460
			// Reinitialize and compute the initial meteo heat fluxes
			Bdata.reset();
			updateBoundHeatFluxes(Bdata, Xdata, Mdata);

			// set the snow albedo
			Xdata.pAlbedo = getParameterizedAlbedo(Xdata, Mdata);
			Xdata.Albedo = getModelAlbedo(Xdata, Mdata); //either parametrized or measured

			// Compute the temperature profile in the snowpack and soil, if present
			for (size_t e = 0; e < Xdata.getNumberOfElements(); e++) Xdata.Edata[e].Qph_up = Xdata.Edata[e].Qph_down = 0.;
			if (compTemperatureProfile(Mdata, Xdata, Bdata, (sn_dt < min_allowed_sn_dt))) {
				// Entered after convergence
				ii++;						// Update time step counter
				p_dt += sn_dt;					// Update progress variable
				if (p_dt > sn_dt_bcu-Constants::eps) {		// Check if it is the last sub-time step
					LastTimeStep = true;
				}

				// Good HACK (according to Charles, qui persiste et signe;-)... like a good hunter and a bad one...
				// If you switched from DIRICHLET to NEUMANN boundary conditions, correct
				//   for a possibly erroneous surface energy balance. The latter can be due e.g. to a lack
				//   of data on nebulosity leading to a clear sky assumption for incoming long wave.
				if ((change_bc && meas_tss) && (surfaceCode == NEUMANN_BC) && forcing != "MASSBAL"
						&& (Xdata.Ndata[Xdata.getNumberOfNodes()-1].T < mio::IOUtils::C_TO_K(thresh_change_bc))) {
					surfaceCode = DIRICHLET_BC;
					meltfreeze_tk = (Xdata.getNumberOfElements()>0)? Xdata.Edata[Xdata.getNumberOfElements()-1].meltfreeze_tk : Constants::meltfreeze_tk;
					Xdata.Ndata[Xdata.getNumberOfNodes()-1].T = std::min(Mdata.tss, meltfreeze_tk); /*C_TO_K(thresh_change_bc/2.);*/
					// update the snow albedo
					Xdata.pAlbedo = getParameterizedAlbedo(Xdata, Mdata);
					Xdata.Albedo = getModelAlbedo(Xdata, Mdata); //either parametrized or measured
					for (size_t e = 0; e < Xdata.getNumberOfElements(); e++) Xdata.Edata[e].Qph_up = Xdata.Edata[e].Qph_down = 0.;
					compTemperatureProfile(Mdata, Xdata, Bdata, true);	// Now, throw on non-convergence
				}
				if (LastTimeStep) Sdata.compSnowSoilHeatFlux(Xdata);

				// Inialize PhaseChange at the first sub-time step
				if (ii == 1) phasechange.initialize(Xdata);

				// See if any SUBSURFACE phase changes are occuring due to updated temperature profile
				if(!coupled_phase_changes) {
					if (!alpine3d)
						phasechange.compPhaseChange(Xdata, Mdata.date, true, ((Mdata.surf_melt != IOUtils::nodata) ? (Mdata.surf_melt) : (0.)));
					else
						phasechange.compPhaseChange(Xdata, Mdata.date, false, ((Mdata.surf_melt != IOUtils::nodata) ? (Mdata.surf_melt) : (0.)));
				} else {
					const double theta_r = ((watertransportmodel_snow=="RICHARDSEQUATION" && Xdata.getNumberOfElements()>Xdata.SoilNode) || (watertransportmodel_soil=="RICHARDSEQUATION" && Xdata.getNumberOfElements()==Xdata.SoilNode)) ? (PhaseChange::RE_theta_r) : (PhaseChange::theta_r);
					const double max_ice = ReSolver1d::max_theta_ice;
					for (size_t e = 0; e < Xdata.getNumberOfElements(); e++) {
						// Net ice contents change:
						double dth_i = 0.5 * (Xdata.Edata[e].Qph_up + Xdata.Edata[e].Qph_down) / ((Constants::density_ice * Constants::lh_fusion) / sn_dt);
						// Limit to all ice melts:
						dth_i = (dth_i<0.)?(std::max(-Xdata.Edata[e].theta[ICE], dth_i)):(dth_i);
						// Limit to all liquid water freezes:
						dth_i = (dth_i>0.)?(std::min(std::max(0., std::min(max_ice - Xdata.Edata[e].theta[ICE], (Xdata.Edata[e].theta[WATER] - theta_r) * (Constants::density_water / Constants::density_ice))), dth_i)):(dth_i);
						// Apply phase change:
						Xdata.Edata[e].dth_w -= dth_i * Constants::density_ice / Constants::density_water;
						Xdata.Edata[e].Qmf += (dth_i * Constants::density_ice * Constants::lh_fusion) / sn_dt_bcu; // (W m-3)
						Xdata.Edata[e].theta[ICE] += dth_i;
						Xdata.Edata[e].theta[WATER] -= dth_i*Constants::density_ice/Constants::density_water;
						Xdata.Edata[e].theta[AIR] = 1. - Xdata.Edata[e].theta[WATER] - Xdata.Edata[e].theta[WATER_PREF] - Xdata.Edata[e].theta[ICE] - Xdata.Edata[e].theta[SOIL];
						Xdata.Edata[e].updDensity();
						Xdata.Edata[e].heatCapacity();
						Xdata.Edata[e].Qph_up = Xdata.Edata[e].Qph_down = 0.;

						if (Xdata.Seaice != NULL) {
							// Adjust melting/freezing point assuming thermal quilibrium in the brine pockets
							const double BrineSal_new = (Xdata.Edata[e].theta[WATER] == 0.) ? (0.) : (Xdata.Edata[e].salinity / Xdata.Edata[e].theta[WATER]);
							Xdata.Edata[e].meltfreeze_tk = -SeaIce::mu * BrineSal_new + Constants::meltfreeze_tk;
						}
					}
				}

				// Compute the final heat fluxes at the last sub-time step
				if (LastTimeStep) Sdata.ql += Bdata.ql; // Bad;-) HACK, needed because latent heat ql is not (yet)
								        // linearized w/ respect to Tss and thus remains unchanged
								        // throughout the temperature iterations!!!
				updateBoundHeatFluxes(Bdata, Xdata, Mdata);

				// Make sure the sub-time steps match exactly one SNOWPACK time step
				if (p_dt + sn_dt > sn_dt_bcu) {
					sn_dt = sn_dt_bcu - p_dt;
				}
			} else {
				// Entered after non-convergence
				if (sn_dt == sn_dt_bcu) std::cout << "[i] [" << Mdata.date.toString(Date::ISO) << "] : using adaptive timestepping\n"; // First time warning

				if (Mdata.psum != mio::IOUtils::nodata) Mdata.psum /= sn_dt;					// psum is precipitation per time step, so first express it as rate with the old time step (necessary for rain only)...
				if (forcing=="MASSBAL" && Mdata.sublim != mio::IOUtils::nodata)		Mdata.sublim /= sn_dt;		// scale the mass balance components like the precipiation
				if (forcing=="MASSBAL" && Mdata.surf_melt != mio::IOUtils::nodata)	Mdata.surf_melt /= sn_dt;	// scale the mass balance components like the precipiation

				sn_dt /= 2.;							// No convergence, half the time step
				if (Mdata.psum != mio::IOUtils::nodata) Mdata.psum *= sn_dt;					// ... then express psum again as precipitation per time step with the new time step
				if (forcing=="MASSBAL" && Mdata.sublim != mio::IOUtils::nodata)		Mdata.sublim *= sn_dt;		// scale the mass balance components like the precipiation
				if (forcing=="MASSBAL" && Mdata.surf_melt != mio::IOUtils::nodata)	Mdata.surf_melt *= sn_dt;	// scale the mass balance components like the precipiation

				std::cout << "                            --> time step temporarily reduced to: " << sn_dt << "\n";
			}
		}
		while (LastTimeStep == false);

		sn_dt = sn_dt_bcu;			// Set back SNOWPACK time step to orginal value
		Mdata.psum = psum_bcu;			// Set back psum to original value
		Mdata.psum_ph = psum_ph_bcu;		// Set back psum_ph to original value
		Mdata.sublim = sublim_bcu;		// Set back sublim to original value
		Mdata.surf_melt = surf_melt_bcu;	// Set back surf_melt to original value

		// Compute change of internal energy during last time step (J m-2)
		Xdata.compSnowpackInternalEnergyChange(sn_dt);
		Xdata.compSoilInternalEnergyChange(sn_dt);

		// The water transport routines must be placed here, otherwise the temperature
		// and creep solution routines will not pick up the new mesh boolean.
		double ql = Bdata.ql;	// Variable to keep track of how latent heat is used
		watertransport.compTransportMass(Mdata, Xdata, Sdata, ql);
		vapourtransport.compTransportMass(Mdata, ql, Xdata, Sdata);

		// See if any SUBSURFACE phase changes are occuring due to updated water content (infiltrating rain/melt water in cold snow layers)
		if(!coupled_phase_changes) {
			if(!alpine3d)
				phasechange.compPhaseChange(Xdata, Mdata.date, true);
			else
				phasechange.compPhaseChange(Xdata, Mdata.date, false);

			// Finalize PhaseChange
			phasechange.finalize(Sdata, Xdata, Mdata.date);
		}

		// Compute change of internal energy during last time step (J m-2)
		Xdata.compSnowpackInternalEnergyChange(sn_dt);
		Xdata.compSoilInternalEnergyChange(sn_dt);

		// Find the settlement of the snowpack.
		// HACK This routine was formerly placed here because the settlement solution MUST ALWAYS follow
		// computeSnowTemperatures where the vectors U, dU and dUU are allocated.
		compSnowCreep(Mdata, Xdata, Sdata);

	} catch(const exception&) {
		prn_msg(__FILE__, __LINE__, "err", Mdata.date, "Snowpack computation not completed");
		throw;
	}

	metamorphism.runMetamorphismModel(Mdata, Xdata);

	if (combine_elements) {
		// Check for combining elements
		Xdata.combineElements(SnowStation::number_top_elements, reduce_n_elements, 1, comb_thresh_l);
		// Check for splitting elements
		if (reduce_n_elements > 0) {
			Xdata.splitElements(-1., comb_thresh_l);
		}
		if (variant == "SEAICE") {
			//Xdata.splitElementsSmoothDomain();
		}
	}

	if (max_simulated_hs > 0.) {
		Xdata.CheckMaxSimHS(max_simulated_hs);
	}
}

void Snowpack::snowPreparation(const mio::Date& currentDate, SnowStation& Xdata) const
{
	if (techsnow.prepare(currentDate))
		techsnow.preparation(Xdata);
}<|MERGE_RESOLUTION|>--- conflicted
+++ resolved
@@ -1802,13 +1802,8 @@
 
 			if (nAddE < 1) {
 				// Always add snow on virtual slope (as there is no storage variable available) and some other cases
-<<<<<<< HEAD
-				if ((!alpine3d || force_add_snowfall) && ((Xdata.meta.getSlopeAngle() > Constants::min_slope_angle)
-				                      || add_element || (force_add_snowfall && delta_cH > Constants::eps))) { //no virtual slopes in Alpine3D
-=======
 				if ((!alpine3d && Xdata.meta.getSlopeAngle() > Constants::min_slope_angle)
 				                      || add_element || (force_add_snowfall && delta_cH > Constants::eps)) { //no virtual slopes in Alpine3D
->>>>>>> fd5b6460
 					nAddE = 1;
 				} else {
 					Xdata.hn = 0.;
@@ -2115,50 +2110,11 @@
 		// neccessary. Note that also the very important friction velocity is computed in this
 		// routine and later used to compute the Meteo Heat Fluxes
 		if (forcing=="ATMOS") {
-<<<<<<< HEAD
-			if (!alpine3d || (snow_erosion == "REDEPOSIT")) { //HACK: we need to set to 0 the external drift
-				double tmp = 0.;
-				const double eroded = snowdrift.compSnowDrift(Mdata, Xdata, Sdata, tmp);
-				if (eroded > 0.) {
-					// Backup settings we are going to override:
-					const bool tmp_force_add_snowfall = force_add_snowfall;
-					const std::string tmp_hn_density = hn_density;
-					const std::string tmp_variant = variant;
-					const bool tmp_enforce_measured_snow_heights = enforce_measured_snow_heights;
-					const double tmp_Xdata_hn = Xdata.hn;
-					const double tmp_Xdata_rho_hn = Xdata.rho_hn;
-					// Deposition mode settings:
-					double tmp_psum = eroded;
-					force_add_snowfall = true;
-					hn_density = "EVENT";
-					variant = "POLAR";		// Ensure that the ANTARCTICA wind speed limits are *not* used.
-					enforce_measured_snow_heights = false;
-					Mdata.psum = eroded; Mdata.psum_ph = 0.;
-					if (Mdata.vw_avg == mio::IOUtils::nodata) Mdata.vw_avg = Mdata.vw;
-					if (Mdata.rh_avg == mio::IOUtils::nodata) Mdata.rh_avg = Mdata.rh;
-					Xdata.hn = 0.;
-					// Add eroded snow:
-					compSnowFall(Mdata, Xdata, tmp_psum, Sdata);
-					// Set back original settings:
-					force_add_snowfall = tmp_force_add_snowfall;
-					hn_density = tmp_hn_density;
-					variant = tmp_variant;
-					enforce_measured_snow_heights = tmp_enforce_measured_snow_heights;
-					// Calculate new snow density (weighted average) and total snowfall (snowfall + redeposited snow)
-					Xdata.hn_redeposit = Xdata.hn;
-					Xdata.rho_hn_redeposit = Xdata.rho_hn;
-					Xdata.rho_hn = ((tmp_Xdata_hn * tmp_Xdata_rho_hn) + (Xdata.hn * Xdata.rho_hn)) / (tmp_Xdata_hn + Xdata.hn);
-					Xdata.hn += tmp_Xdata_hn;
-				}
-			} else {
-				snowdrift.compSnowDrift(Mdata, Xdata, Sdata, cumu_precip);
-=======
 			double tmp = 0.;
 			if (alpine3d && cumu_precip < 0.) { //HACK: we need to set to 0 the external drift
 				// With alpine3d, negative cumu_precip becomes forced_massErode
 				tmp = cumu_precip;
 				cumu_precip = 0.;
->>>>>>> fd5b6460
 			}
 			snowdrift.compSnowDrift(Mdata, Xdata, Sdata, tmp);
 			if (Xdata.ErosionMass > 0. && snow_erosion == "REDEPOSIT" && !alpine3d) RedepositSnow(Mdata, Xdata, Sdata, Xdata.ErosionMass);
@@ -2200,16 +2156,12 @@
 		Meteo meteo(cfg);
 		do {
 			// After the first sub-time step, update Meteo object to reflect on the new stability state
-<<<<<<< HEAD
-			if (ii >= 1) M.compMeteo(Mdata, Xdata, false);
-=======
 			if (ii >= 1){
 				// ADJUST_HEIGHT_OF_WIND_VALUE is checked at each call to allow different
 				// cfg values for different pixels in Alpine3D
 				cfg.getValue("ADJUST_HEIGHT_OF_WIND_VALUE", "SnowpackAdvanced", adjust_height_of_wind_value);
 				meteo.compMeteo(Mdata, Xdata, false, adjust_height_of_wind_value);
 			}
->>>>>>> fd5b6460
 			// Reinitialize and compute the initial meteo heat fluxes
 			Bdata.reset();
 			updateBoundHeatFluxes(Bdata, Xdata, Mdata);
