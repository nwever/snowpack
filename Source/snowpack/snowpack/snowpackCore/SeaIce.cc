--- conflicted
+++ resolved
@@ -64,11 +64,7 @@
  ************************************************************/
 
 SeaIce::SeaIce():
-<<<<<<< HEAD
-	SeaLevel(0.), ForcedSeaLevel(IOUtils::nodata), FreeBoard (0.), IceSurface(0.), IceSurfaceNode(0), OceanHeatFlux(0.), OceanSalinity(SeaIce::InitOceanSalinity), OceanBufferLayerDepth(-1.), BottomSalFlux(0.), TopSalFlux(0.), TotalFloodingBucket(0.), check_initial_conditions(false), salinityprofile(SINUSSAL) {}
-=======
-	SeaLevel(0.), ForcedSeaLevel(IOUtils::nodata), FreeBoard (0.), IceSurface(0.), IceSurfaceNode(0), OceanHeatFlux(0.), BottomSalFlux(0.), TopSalFlux(0.), check_initial_conditions(false), salinityprofile(SINUSSAL) {}
->>>>>>> c46dfb77
+	SeaLevel(0.), ForcedSeaLevel(IOUtils::nodata), FreeBoard (0.), IceSurface(0.), IceSurfaceNode(0), OceanHeatFlux(0.), OceanSalinity(SeaIce::InitOceanSalinity), OceanBufferLayerDepth(-1.), BottomSalFlux(0.), TopSalFlux(0.), check_initial_conditions(false), salinityprofile(SINUSSAL) {}
 
 SeaIce& SeaIce::operator=(const SeaIce& source) {
 	if(this != &source) {
@@ -320,14 +316,9 @@
 		const double dth_w = std::max(0., Xdata.Edata[iN].theta[AIR] * (Constants::density_ice / Constants::density_water) - Xdata.Edata[iN].theta[WATER] * (Constants::density_water / Constants::density_ice - 1.));
 		Xdata.Edata[iN].theta[WATER] += dth_w;
 		Xdata.Edata[iN].theta[AIR] -= dth_w;
-<<<<<<< HEAD
 		Xdata.Edata[iN].salinity += OceanSalinity * dth_w;
 		Xdata.Edata[iN].salinity = std::min(OceanSalinity, Xdata.Edata[iN].salinity);
-=======
-		Xdata.Edata[iN].salinity += SeaIce::OceanSalinity * dth_w;
-		Xdata.Edata[iN].salinity = std::min(SeaIce::OceanSalinity, Xdata.Edata[iN].salinity);
 		Sdata.mass[SurfaceFluxes::MS_FLOODING]-=Xdata.Edata[iN].Rho * Xdata.Edata[iN].L;
->>>>>>> c46dfb77
 		Xdata.Edata[iN].updDensity();
 		Sdata.mass[SurfaceFluxes::MS_FLOODING]+=Xdata.Edata[iN].Rho * Xdata.Edata[iN].L;
 		Xdata.Edata[iN].M = Xdata.Edata[iN].Rho * Xdata.Edata[iN].L;
@@ -492,10 +483,6 @@
 	if ( dM > 0 ) {
 		// dM > 0: mass gain
 		if ( nE == 0 || EMS[Xdata.SoilNode].Rho < ice_threshold ) {
-<<<<<<< HEAD
-			const double dH = dM / SeaIceDensity;								// Total height to be added
-			const size_t nAddE = size_t(1); //std::max(size_t(1), (size_t)(dH / (height_new_seaice_elem*Xdata.cos_sl)));	// Number of elements
-=======
 
 			double newTheta_ice=ReSolver1d::max_theta_ice; //changed
 			double newTheta_water=(1. - ReSolver1d::max_theta_ice) * (Constants::density_ice/Constants::density_water);//changed
@@ -506,8 +493,7 @@
 
 			const double dH = dM / newDensity;	//changed							// Total height to be added
 			//const double dH = dM / SeaIceDensity;								// Total height to be added
-			const size_t nAddE = 1;										// Number of elements
->>>>>>> c46dfb77
+			const size_t nAddE = size_t(1); //std::max(size_t(1), (size_t)(dH / (height_new_seaice_elem*Xdata.cos_sl)));	// Number of elements										// Number of elements
 			const double dL = (dH / double(nAddE));								// Height of each individual layer
 			for ( size_t j = 0; j < nAddE; j++ ) {
 				dz += dL;
@@ -534,14 +520,9 @@
 				EMS[Xdata.SoilNode].theta[AIR] = 1.0 - EMS[Xdata.SoilNode].theta[WATER] - EMS[Xdata.SoilNode].theta[WATER_PREF] - EMS[Xdata.SoilNode].theta[ICE] - EMS[Xdata.SoilNode].theta[SOIL];
 				EMS[Xdata.SoilNode].salinity = newSalinity;//OceanSalinity * EMS[Xdata.SoilNode].theta[WATER];	//changed
 				EMS[Xdata.SoilNode].updDensity();
-<<<<<<< HEAD
-				EMS[Xdata.SoilNode].M = dM / double(nAddE);
-				dMass += EMS[Xdata.SoilNode].M;
-=======
 				Sdata.mass[SurfaceFluxes::MS_ICEBASE_MELTING_FREEZING]+=dM/nAddE;//EMS[Xdata.SoilNode].Rho*EMS[Xdata.SoilNode].L; //////////////////////
 				//EMS[Xdata.SoilNode].M = dM / nAddE;
 
->>>>>>> c46dfb77
 
 				for (unsigned short ii = 0; ii < Xdata.number_of_solutes; ii++) {
 					EMS[Xdata.SoilNode].conc[ICE][ii]   = Mdata.conc[ii]*Constants::density_ice/Constants::density_water;
@@ -617,36 +598,25 @@
 
 		while (dM < 0. && nE > 0) {
 			if(EMS[Xdata.SoilNode].theta[ICE] * Constants::density_ice * EMS[Xdata.SoilNode].L + dM > Constants::eps2) {
-<<<<<<< HEAD
 				const double mass_in = EMS[Xdata.SoilNode].M;
 				const double dL = dM / (EMS[Xdata.SoilNode].theta[ICE] * Constants::density_ice);
-=======
-				// (3) original from nander in which the  mass is conserved and the ice and water voluumetric are not changing................
-				const double dL = dM / EMS[Xdata.SoilNode].Rho;
-
->>>>>>> c46dfb77
+
 				// Reduce element length
 				EMS[Xdata.SoilNode].L0 = EMS[Xdata.SoilNode].L = EMS[Xdata.SoilNode].L + dL;
 				EMS[Xdata.SoilNode].updDensity();
 				BottomSalFlux += EMS[Xdata.SoilNode].salinity * dL;
 				dz += dL;
-<<<<<<< HEAD
 				const double mass_out = EMS[Xdata.SoilNode].M;
 				dMass += (mass_out - mass_in);
-=======
 				Sdata.mass[SurfaceFluxes::MS_ICEBASE_MELTING_FREEZING]+=dM;
->>>>>>> c46dfb77
 				dM = 0.;
 
 
 			} else {
 				// Remove element
 				dM += EMS[Xdata.SoilNode].theta[ICE] * Constants::density_ice * EMS[Xdata.SoilNode].L;
-<<<<<<< HEAD
 				dMass -= EMS[Xdata.SoilNode].M;
-=======
 				Sdata.mass[SurfaceFluxes::MS_ICEBASE_MELTING_FREEZING]-=EMS[Xdata.SoilNode].Rho*EMS[Xdata.SoilNode].L;
->>>>>>> c46dfb77
 				dz += -EMS[Xdata.SoilNode].L;
 				// TODO: put mass in SNOWPACK runoff!
 				// Add salinity to BottomSalFlux
