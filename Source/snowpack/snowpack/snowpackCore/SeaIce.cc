--- conflicted
+++ resolved
@@ -484,21 +484,8 @@
 		// dM > 0: mass gain
 		if ( nE == 0 || EMS[Xdata.SoilNode].Rho < ice_threshold ) {
 
-<<<<<<< HEAD
-			double newTheta_ice=ReSolver1d::max_theta_ice; //changed
-			double newTheta_water=(1. - ReSolver1d::max_theta_ice) * (Constants::density_ice/Constants::density_water);//changed
-			double newSalinity=OceanSalinity * newTheta_water; //changed bulk salinity
-			double newDensity=newTheta_ice*Constants::density_ice+
-							  newTheta_water*Constants::density_water+
-							  newSalinity * SeaIce::betaS;//changed
-
-			const double dH = dM / newDensity;	//changed							// Total height to be added
-			//const double dH = dM / SeaIceDensity;								// Total height to be added
-			const size_t nAddE = size_t(1); //std::max(size_t(1), (size_t)(dH / (height_new_seaice_elem*Xdata.cos_sl)));	// Number of elements										// Number of elements
-=======
 			const double dH = dM / SeaIceDensity;								// Total height to be added. Note that dM represents the amount of ice resulting from the phase changes from the energy balance at the bottom of the ice.
 			const size_t nAddE = 1;										// Number of elements
->>>>>>> 500aa27a
 			const double dL = (dH / double(nAddE));								// Height of each individual layer
 			for ( size_t j = 0; j < nAddE; j++ ) {
 				dz += dL;
@@ -601,12 +588,7 @@
 
 		while (dM < 0. && nE > 0) {
 			if(EMS[Xdata.SoilNode].theta[ICE] * Constants::density_ice * EMS[Xdata.SoilNode].L + dM > Constants::eps2) {
-<<<<<<< HEAD
 				const double mass_in = EMS[Xdata.SoilNode].M;
-				const double dL = dM / (EMS[Xdata.SoilNode].theta[ICE] * Constants::density_ice);
-
-=======
->>>>>>> 500aa27a
 				// Reduce element length
 				const double dL = dM / (EMS[Xdata.SoilNode].theta[ICE] * Constants::density_ice);
 				EMS[Xdata.SoilNode].L0 = EMS[Xdata.SoilNode].L = EMS[Xdata.SoilNode].L + dL;
