--- conflicted
+++ resolved
@@ -838,15 +838,10 @@
 		fout << "CanopyDirectThroughfall= " << setprecision(2) << static_cast<double>(1.) << "\n";
 	}
 	// Additional parameters
-<<<<<<< HEAD
 #ifndef SNOWPACK_CORE
-	fout << "WindScalingFactor= " << Xdata.WindScalingFactor << "\n";
-=======
->>>>>>> 62a3a9b4
 	fout << "ErosionLevel= " << Xdata.ErosionLevel << "\n";
 	fout << "TimeCountDeltaHS= " << Xdata.TimeCountDeltaHS << "\n";
 #else
-	fout << "WindScalingFactor= " << static_cast<double>(1.) << "\n";
 	fout << "ErosionLevel= " << Xdata.ErosionLevel << "\n";
 	fout << "TimeCountDeltaHS= " << static_cast<double>(0.) << "\n";
 #endif
