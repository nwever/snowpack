--- conflicted
+++ resolved
@@ -1114,9 +1114,7 @@
 		for (size_t e = Xdata.SoilNode; e < nE; e++)
 			fout << "," << std::fixed << std::setprecision(1) << 1.e6*EMS[e].Eps_vDot;
 	}
-<<<<<<< HEAD
 #ifndef SNOWPACK_CORE
-=======
 	// 0524: ice reservoir content by volume (%)
 	if(enable_ice_reservoir) {
 		fout << "\n0524," << nE + Noffset;
@@ -1131,7 +1129,6 @@
 		for (size_t e = 0; e < nE; e++)
 			fout << "," << std::fixed << std::setprecision(3) << 100.*EMS[e].theta_i_reservoir_cumul;
 	}
->>>>>>> b98846d4
 	// 0530: position (cm) and minimum stability indices
 	fout << "\n0530,8";
 	fout << "," << std::fixed << +Xdata.S_class1 << "," << +Xdata.S_class2; //force printing type char as numerica value
