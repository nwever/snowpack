--- conflicted
+++ resolved
@@ -2522,11 +2522,8 @@
 		fout << "\n0540,nElems,bulk salinity (g/kg)";
 		fout << "\n0541,nElems,brine salinity (g/kg)";
 	}
-<<<<<<< HEAD
+	if (useRichardsEq && Xdata.meta.getSlopeAngle() > 0.) fout << "\n0560,nElems,potential_lateral_flow_rate_(kg/m3)";
 #ifndef SNOWPACK_CORE
-=======
-	if (useRichardsEq && Xdata.meta.getSlopeAngle() > 0.) fout << "\n0560,nElems,potential_lateral_flow_rate_(kg/m3)";
->>>>>>> e757da4f
 	fout << "\n0601,nElems,snow shear strength (kPa)";
 #endif
 	fout << "\n0602,nElems,grain size difference (mm)";
