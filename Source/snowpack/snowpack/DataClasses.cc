/*
 *  SNOWPACK stand-alone
 *
 *  Copyright WSL Institute for Snow and Avalanche Research SLF, DAVOS, SWITZERLAND
*/
/*  This file is part of Snowpack.
    Snowpack is free software: you can redistribute it and/or modify
    it under the terms of the GNU General Public License as published by
    the Free Software Foundation, either version 3 of the License, or
    (at your option) any later version.

    Snowpack is distributed in the hope that it will be useful,
    but WITHOUT ANY WARRANTY; without even the implied warranty of
    MERCHANTABILITY or FITNESS FOR A PARTICULAR PURPOSE.  See the
    GNU General Public License for more details.

    You should have received a copy of the GNU General Public License
    along with Snowpack.  If not, see <http://www.gnu.org/licenses/>.
*/
/**
 * @file DataClasses.cc
 * @version 11.03
 * @brief This module contains the definitions of data classes
 */

#include <snowpack/DataClasses.h>
#include <snowpack/Utils.h>
#include <snowpack/snowpackCore/Canopy.h>
#include <snowpack/snowpackCore/Metamorphism.h>
#include <snowpack/snowpackCore/Solver.h>
#include <snowpack/Laws_sn.h>
#include <snowpack/snowpackCore/Aggregate.h>

#include <cstdio>
#include <fstream>
#include <sstream>
#include <assert.h>

using namespace mio;
using namespace std;

/// Number of top elements left untouched by the join functions
const size_t SnowStation::number_top_elements = 5;
unsigned short SnowStation::number_of_solutes = 0;

/// Snow elements with a LWC above this threshold are considered at least to be moist
const double SnowStation::thresh_moist_snow = 0.003;
const double SnowStation::thresh_moist_soil = 0.0001;

/// The default ratio between height_new_elem and comb_thresh_l, in case comb_thresh_l is not explicitly defined.
const double SnowStation::comb_thresh_l_ratio = 0.75;

/// Volumetric ice content (1), i.e., about 46 kg m-3
const double SnowStation::comb_thresh_ice = 0.05;
const double SnowStation::comb_thresh_water = 0.01; ///< Water content (1)
const double SnowStation::comb_thresh_dd = 0.2;     ///< Dendricity (1)
const double SnowStation::comb_thresh_sp = 0.05;    ///< Sphericity (1)
const double SnowStation::comb_thresh_rg = 0.125;   ///< Grain radius (mm)

RunInfo::RunInfo()
            : version(SN_VERSION), version_num( getNumericVersion(SN_VERSION) ), computation_date(getRunDate()),
              compilation_date(getCompilationDate()), user(IOUtils::getLogName()), hostname(IOUtils::getHostName()) {}

RunInfo::RunInfo(const RunInfo& orig)
            : version(orig.version), version_num(orig.version_num), computation_date(orig.computation_date),
              compilation_date(orig.compilation_date), user(orig.user), hostname(orig.hostname) {}

double RunInfo::getNumericVersion(std::string version_str)
{
	//remove any '-' used for formatting the date
	version_str.erase(std::remove_if(version_str.begin(), version_str.end(), [] (char c) { return c=='-'; }), version_str.end());
	//keep only the first '.' and remove the other ones, if any
	const size_t pos = version_str.find('.');
	version_str.erase(std::remove_if(version_str.begin()+pos+1, version_str.end(), [] (char c) { return c=='.'; }), version_str.end());
	return atof( version_str.c_str() );
}

mio::Date RunInfo::getRunDate()
{
	Date localdate;
	localdate.setFromSys();
	return localdate;
}

std::string RunInfo::getCompilationDate()
{
	std::stringstream ss;
	ss << __DATE__ << ", " << __TIME__;
	return ss.str();
}

void ZwischenData::reset()
{
	hoar24.resize(48, 0.0);
	drift24.resize(48, 0.0);
	hn3.resize(144, 0.0);
	hn24.resize(144, 0.0);
}

std::ostream& operator<<(std::ostream& os, const ZwischenData& data)
{
	const size_t s_hoar24 = data.hoar24.size();
	os.write(reinterpret_cast<const char*>(&s_hoar24), sizeof(size_t));
	os.write(reinterpret_cast<const char*>(&data.hoar24[0]), static_cast<streamsize>(s_hoar24*sizeof(data.hoar24[0])));
	os.write(reinterpret_cast<const char*>(&data.drift24[0]), static_cast<streamsize>(s_hoar24*sizeof(data.drift24[0])));

	const size_t s_hn3 = data.hn3.size();
	os.write(reinterpret_cast<const char*>(&s_hn3), sizeof(size_t));
	os.write(reinterpret_cast<const char*>(&data.hn3[0]), static_cast<streamsize>(s_hn3*sizeof(data.hn3[0])));
	os.write(reinterpret_cast<const char*>(&data.hn24[0]), static_cast<streamsize>(s_hn3*sizeof(data.hn24[0])));
	return os;
}

std::istream& operator>>(std::istream& is, ZwischenData& data)
{
	size_t s_hoar24, s_hn3;
	is.read(reinterpret_cast<char*>(&s_hoar24), sizeof(size_t));
	data.hoar24.resize(s_hoar24);
	data.drift24.resize(s_hoar24);
	is.read(reinterpret_cast<char*>(&data.hoar24[0]), static_cast<streamsize>(s_hoar24*sizeof(data.hoar24[0])));
	is.read(reinterpret_cast<char*>(&data.drift24[0]), static_cast<streamsize>(s_hoar24*sizeof(data.drift24[0])));

	is.read(reinterpret_cast<char*>(&s_hn3), sizeof(size_t));
	data.hn3.resize(s_hn3);
	data.hn24.resize(s_hn3);
	is.read(reinterpret_cast<char*>(&data.hn3[0]), static_cast<streamsize>(s_hn3*sizeof(data.hn3[0])));
	is.read(reinterpret_cast<char*>(&data.hn24[0]), static_cast<streamsize>(s_hn3*sizeof(data.hn24[0])));
	return is;
}

SnowProfileLayer::SnowProfileLayer()
                  : profileDate(), stationname(), loc_for_snow(0), loc_for_wind(0),
                    depositionDate(), height(0.), rho(0.), T(0.), gradT(0.), v_strain_rate(0.),
                    theta_i(0.), theta_w(0.), theta_a(0.),
                    grain_size(0.), bond_size(0.), dendricity(0.), sphericity(0.), ogs(0.),
                    coordin_num(0.), marker(0), type(0), hard(IOUtils::nodata) {}

/**
 * @brief Generates a snow profile layer from element and upper node data
 * @param dateOfProfile
 * @param Edata
 * @param Ndata
 */
void SnowProfileLayer::generateLayer(const ElementData& Edata, const NodeData& Ndata)
{
	depositionDate = Edata.depositionDate;
	height = M_TO_CM(Ndata.z + Ndata.u);
	T = IOUtils::K_TO_C(Ndata.T);
	gradT = Edata.gradT;
	rho = Edata.Rho;
	theta_i = Edata.theta[ICE];
	theta_w = Edata.theta[WATER];
	theta_a = Edata.theta[AIR];
	grain_size = 2. * Edata.rg;
	bond_size = 2. * Edata.rb;
	dendricity = Edata.dd;
	sphericity = Edata.sp;
	ogs = Edata.ogs; // in mm
	coordin_num = Edata.N3;
	marker = static_cast<unsigned short int>( Edata.mk%100 );
	type = Edata.type;
	v_strain_rate = fabs(Edata.Eps_vDot);
	hard = Edata.hard;
}

/**
 * @brief Generates a surface hoar layer from top element and node data
 * @param dateOfProfile
 * @param Edata
 * @param Ndata
 */
void SnowProfileLayer::generateLayer(const ElementData& Edata, const NodeData& Ndata, const mio::Date& dateOfProfile, const double hoar_density_surf)
{
	const double hoar_size = Ndata.hoar/hoar_density_surf; // (m)

	depositionDate = dateOfProfile;
	height = M_TO_CM(Ndata.z + Ndata.u) + M_TO_CM(hoar_size);
	rho = hoar_density_surf;
	T = IOUtils::K_TO_C(Ndata.T + (2./3.)*hoar_size*Edata.gradT);
	gradT = Edata.gradT;
	v_strain_rate = 0.;
	theta_i = hoar_density_surf/Constants::density_ice;
	theta_w = 0.;
	theta_a = 1. - theta_i;
	grain_size = M_TO_MM(hoar_size);
	bond_size = grain_size/3.;
	dendricity = 0.;
	sphericity = 0.;
	ogs = std::min(4.e-1, grain_size); // in mm, see opticalEquivalentGrainSize();
	coordin_num = 2.;
	marker = 3;
	type = 660;
	hard = 1;
}

/**
 * @brief Generates a snow profile from snow station data (1 element = 1 layer)
 * @param dateOfProfile
 * @param Xdata
 * @param hoar_density_surf
 * @param hoar_min_size_surf
 */
std::vector<SnowProfileLayer> SnowProfileLayer::generateProfile(const mio::Date& dateOfProfile, const SnowStation& Xdata, const double hoar_density_surf, const double hoar_min_size_surf)
{
	const size_t nE = Xdata.getNumberOfElements();
	const vector<NodeData>& NDS = Xdata.Ndata;
	const vector<ElementData>& EMS = Xdata.Edata;
	const double cos_sl = Xdata.cos_sl;
	const bool surf_hoar = (NDS[nE].hoar > (hoar_density_surf * MM_TO_M(hoar_min_size_surf)));

	// Generate the profile data from the element data (1 layer = 1 element)
	unsigned char snowloc = 0;
	string mystation = Xdata.meta.getStationID();
	if (isdigit(mystation[mystation.length()-1])) {
		snowloc = static_cast<unsigned char>( mystation[mystation.length()-1] - '0' ); //trick to convert the number as char to a number
		if (mystation.length() > 2)
			mystation = mystation.substr(0, mystation.length()-1);
	}

	const size_t nL = surf_hoar? (nE+1 - Xdata.SoilNode) : (nE - Xdata.SoilNode);
	std::vector<SnowProfileLayer> Pdata(nL);

	for(size_t ll=0, e=Xdata.SoilNode; ll<nL; ll++, e++) { // We dump only snow layers
		// Write profile meta data
		Pdata[ll].profileDate = dateOfProfile;
		Pdata[ll].stationname = mystation;
		Pdata[ll].loc_for_snow = snowloc;
		Pdata[ll].loc_for_wind = 1;

		// Write snow layer data
		if (e < nE) {
			Pdata[ll].generateLayer(EMS[e], NDS[e+1]);
		} else { // add a SH layer
			Pdata[ll].generateLayer(EMS[nE-1], NDS[nE], dateOfProfile, hoar_density_surf);
		}
		Pdata[ll].height = (Pdata[ll].height - Xdata.Ground)/cos_sl;
	}

	return Pdata;
}

/**
 * @brief Determines the averaged quantities of the current layer with another layer
 * @param Lp1 Thickness (weight) of layer Pdata
 * @param Lp0 Thickness (weight) of current layer
 * @param profile_layer to average with
 */
void SnowProfileLayer::average(const double& Lp0, const double& Lp1, const SnowProfileLayer& profile_layer)
{
	const double layerThickness = Lp0 + Lp1;

	height += Lp1;
	if (Lp1 > Lp0) {
		depositionDate = profile_layer.depositionDate;
	}
	rho         = (Lp1*profile_layer.rho + Lp0*rho) / layerThickness;
	T           = profile_layer.T;
	gradT       = (Lp1*profile_layer.gradT + Lp0*gradT) / layerThickness;
	v_strain_rate = (Lp1*profile_layer.v_strain_rate + Lp0*v_strain_rate) / layerThickness;
	theta_w     = (Lp1*profile_layer.theta_w + Lp0*theta_w) / layerThickness;
	theta_i     = (Lp1*profile_layer.theta_i + Lp0*theta_i) / layerThickness;
	dendricity  = (Lp1*profile_layer.dendricity + Lp0*dendricity) / layerThickness;
	sphericity  = (Lp1*profile_layer.sphericity + Lp0*sphericity) / layerThickness;
	coordin_num = (Lp1*profile_layer.coordin_num + Lp0*coordin_num) / layerThickness;
	grain_size  = (Lp1*profile_layer.grain_size + Lp0*grain_size) / layerThickness;
	ogs         = (Lp1*profile_layer.ogs + Lp0*ogs) / layerThickness;
	bond_size   = (Lp1*profile_layer.bond_size + Lp0*bond_size) / layerThickness;
	hard        = (Lp1*profile_layer.hard + Lp0*hard) / layerThickness;
	marker      = std::max(profile_layer.marker, marker);
}

const std::string BoundCond::toString() const
{
	std::ostringstream os;
	os << "<BoundCond>\n";
	os << "\tlw_out=" << lw_out << " lw_net=" << lw_net << "\n";
	os << "\tQsensible=" << qs << " Qlatent=" << ql << " Qrain=" << qr << " Qgeo=" << qg << "\n";
	os <<"</BoundCond>\n";
	return os.str();
}

void BoundCond::reset()
{
	lw_out = 0.;   ///< outgoing longwave radiation
	lw_net = 0.;   ///< net longwave radiation
	qs = 0.;       ///< sensible heat
	ql = 0.;       ///< latent heat
	qr = 0.;       ///< rain energy
	qg = 0.;       ///< heat flux at lower boundary
}

SurfaceFluxes::SurfaceFluxes()
  : lw_in(0.), lw_out(0.), lw_net(0.), qs(0.), ql(0.), hoar(0.), qr(0.), qg(0.), qg0(0.), sw_hor(0.),
    sw_in(0.), sw_out(0.), qw(0.), sw_dir(0.), sw_diff(0.), pAlbedo(0.), mAlbedo(0.), dIntEnergy(0.), dIntEnergySoil(0.), meltFreezeEnergy(0.), meltFreezeEnergySoil(0.),
    meltMass(0.), refreezeMass(0.),
    drift(0.), mass(N_MASS_CHANGES, 0.), load(SnowStation::number_of_solutes), dhs_corr(0.), cRho_hn(Constants::undefined), mRho_hn(Constants::undefined) {}

void SurfaceFluxes::reset(const bool& cumsum_mass)
{
	if (cumsum_mass) { // Do not reset cumulated mass balance
		lw_in   = 0.;
		lw_out  = 0.;
		lw_net  = 0.;
		qs      = 0.;
		ql      = 0.;
		qr      = 0.;
		qg      = 0.;
		qg0     = 0.;
		sw_hor  = 0.;
		sw_in   = 0.;
		sw_out  = 0.;
		qw      = 0.;
		sw_dir  = 0.;
		sw_diff = 0.;
		pAlbedo = 0.;
		mAlbedo = 0.;
		dIntEnergy = 0.;
		dIntEnergySoil = 0.;
		meltFreezeEnergy = 0.;
		meltFreezeEnergySoil = 0.;
		meltMass = 0;
		refreezeMass = 0;
		mass[MS_HNW] = 0.;
		mass[MS_RAIN] = 0.;
	} else {
		*this = SurfaceFluxes(); //reset everything
	}
}

/**
* @brief Compute ground heat flux at soil/snow boundary
* @param Xdata
*/
void SurfaceFluxes::compSnowSoilHeatFlux(const SnowStation& Xdata) {
	if (Xdata.SoilNode > 0) { // with soil
		const ElementData& E_snow = Xdata.Edata[Xdata.SoilNode];
		const ElementData& E_soil = Xdata.Edata[Xdata.SoilNode-1];

		if (Xdata.getNumberOfElements()-1 < Xdata.SoilNode) { // with soil but no snow
			qg0 += -E_soil.k[TEMPERATURE] * E_soil.gradT;
		} else { // with soil & snow
			qg0 += ( ( -E_snow.k[TEMPERATURE] * E_snow.gradT ) + ( -E_soil.k[TEMPERATURE] * E_soil.gradT ) ) / 2.;
			// Take care of energy flow between snow and soil in case of shortwave absorption by the soil:
			qg0 -= E_soil.sw_abs;
		}

	} else if (Xdata.getNumberOfElements() > 0) { // without soil but with snow
		if ((Xdata.getNumberOfElements() < 3) && (Xdata.Edata[0].theta[WATER] >= 0.9 * Xdata.Edata[0].res_wat_cont)) {
			qg0 += 0.;
		} else {
			qg0 += -Xdata.Edata[0].k[TEMPERATURE] * Xdata.Edata[0].gradT;
		}
	} else { // neither soil nor snow
		qg0 = Constants::undefined;
	}
}

/**
 * @brief Assign surface data from SnowStation and BoundCond to SurfaceFluxes.
 * @param Bdata
 * @param Xdata
 * @param Mdata
 */
void SurfaceFluxes::collectSurfaceFluxes(const BoundCond& Bdata,
                                         SnowStation& Xdata, const CurrentMeteo& Mdata)
{
	// 1) Short wave fluxes and Albedo.
	//     Depending on settings (sw_mode) and conditions,
	//     sw_in and sw_out may differ slightly from the original input
	sw_in  += Mdata.iswr;
	sw_out += Mdata.rswr;
	qw     += Mdata.iswr - Mdata.rswr;

	pAlbedo += Xdata.pAlbedo;
	if (Mdata.mAlbedo != Constants::undefined && mAlbedo != Constants::undefined)
		mAlbedo += Mdata.mAlbedo;
	else
		mAlbedo = Constants::undefined;

	// 2) Long wave fluxes.
	lw_out += Bdata.lw_out;
	lw_net += Bdata.lw_net;
	if (Mdata.lw_net == IOUtils::nodata) {
		// Default
		lw_in  +=  Atmosphere::blkBody_Radiation(Mdata.ea, Mdata.ta);
	} else {
		// NET_LW provided
		lw_in  +=  Bdata.lw_net + Bdata.lw_out;
	}

	// 3) Turbulent fluxes.
	qs += Bdata.qs;
	//ql += Bdata.ql; //HACK needed because latent heat ql not linearized w/ respect to Tss!!!
	qr += Bdata.qr;

	// 4) Ground heat fluxes
	//    The ground heat flux at soil/snow boundary is computed after compTemperatureProfile
	qg += Bdata.qg;

	// 5) Change of internal energy
	if (Xdata.getNumberOfElements() > Xdata.SoilNode) {
		dIntEnergy += Xdata.dIntEnergy;
		meltFreezeEnergy += Xdata.meltFreezeEnergy;
	}
	if(Xdata.SoilNode>0) {
		dIntEnergySoil += Xdata.dIntEnergySoil;
		// Now take care of the source and sink terms:
		dIntEnergySoil += (mass[MS_SOIL_RUNOFF] * Constants::specific_heat_water * (Xdata.Edata[0].Te - Constants::meltfreeze_tk));
		if (Xdata.SoilNode <  Xdata.getNumberOfElements()) {
			dIntEnergySoil -= mass[MS_SNOWPACK_RUNOFF] * Constants::specific_heat_water * (Xdata.Edata[Xdata.SoilNode].Te - Constants::meltfreeze_tk);
		}
		if (Xdata.SoilNode == Xdata.getNumberOfElements()) {
			//Note: at this stage, MS_RAIN is still in kg/m^2! In Main.cc, it is recalculated to kg/m^2/h if PRECIP_RATES==TRUE.
			dIntEnergySoil -= (mass[MS_RAIN] + mass[MS_EVAPORATION] + mass[MS_SUBLIMATION]) * Constants::specific_heat_water * (Xdata.Edata[Xdata.SoilNode-1].Te - Constants::meltfreeze_tk);
		}
		meltFreezeEnergySoil += Xdata.meltFreezeEnergySoil;
	}

	// 6) Collect total masses of snowpack
	mass[MS_TOTALMASS] = mass[MS_SWE] = mass[MS_WATER] = mass[MS_WATER_SOIL]=  mass[MS_ICE_SOIL]= 0.;
	Xdata.compSnowpackMasses();
	mass[MS_TOTALMASS] = Xdata.mass_sum;
	mass[MS_SWE] = Xdata.swe;
	mass[MS_WATER] = Xdata.lwc_sum;
	mass[MS_WATER_SOIL] = Xdata.lwc_sum_soil;
	mass[MS_ICE_SOIL] = Xdata.swc_sum_soil;

	// 7) Melt and refreeze mass
	meltMass += Xdata.meltMassTot;
	refreezeMass += Xdata.refreezeMassTot;
}

/**
 * @brief If multiple surface fluxes have been summed over multiple time steps, the
 * fluxes then need to be averaged by the number of steps. The albedos are also
 * averaged in this method.
 * @param factor Averaging factor (for example, 1/Nsteps)
 */
void SurfaceFluxes::multiplyFluxes(const double& factor)
{
	lw_in *= factor;
	lw_out *= factor;
	lw_net *= factor;
	qs *= factor;
	ql *= factor;
	qr *= factor;
	qg *= factor;
	qg0 *= factor;
	sw_hor *= factor;
	sw_in *= factor;
	sw_out *= factor;
	qw *= factor;
	sw_dir *= factor;
	sw_diff *= factor;
	if (pAlbedo != Constants::undefined)
		pAlbedo *= factor;
	if (mAlbedo != Constants::undefined)
		mAlbedo *= factor;
}

std::ostream& operator<<(std::ostream& os, const SurfaceFluxes& data)
{
	os.write(reinterpret_cast<const char*>(&data.lw_in), sizeof(data.lw_in));
	os.write(reinterpret_cast<const char*>(&data.lw_out), sizeof(data.lw_out));
	os.write(reinterpret_cast<const char*>(&data.lw_net), sizeof(data.lw_net));
	os.write(reinterpret_cast<const char*>(&data.qs), sizeof(data.qs));
	os.write(reinterpret_cast<const char*>(&data.ql), sizeof(data.ql));
	os.write(reinterpret_cast<const char*>(&data.hoar), sizeof(data.hoar));
	os.write(reinterpret_cast<const char*>(&data.qr), sizeof(data.qr));
	os.write(reinterpret_cast<const char*>(&data.qg), sizeof(data.qg));
	os.write(reinterpret_cast<const char*>(&data.qg0), sizeof(data.qg0));
	os.write(reinterpret_cast<const char*>(&data.sw_hor), sizeof(data.sw_hor));
	os.write(reinterpret_cast<const char*>(&data.sw_in), sizeof(data.sw_in));
	os.write(reinterpret_cast<const char*>(&data.sw_out), sizeof(data.sw_out));
	os.write(reinterpret_cast<const char*>(&data.qw), sizeof(data.qw));
	os.write(reinterpret_cast<const char*>(&data.sw_dir), sizeof(data.sw_dir));
	os.write(reinterpret_cast<const char*>(&data.sw_diff), sizeof(data.sw_diff));
	os.write(reinterpret_cast<const char*>(&data.pAlbedo), sizeof(data.pAlbedo));
	os.write(reinterpret_cast<const char*>(&data.mAlbedo), sizeof(data.mAlbedo));
	os.write(reinterpret_cast<const char*>(&data.dIntEnergy), sizeof(data.dIntEnergy));
	os.write(reinterpret_cast<const char*>(&data.dIntEnergySoil), sizeof(data.dIntEnergySoil));
	os.write(reinterpret_cast<const char*>(&data.meltFreezeEnergy), sizeof(data.meltFreezeEnergy));
	os.write(reinterpret_cast<const char*>(&data.meltFreezeEnergySoil), sizeof(data.meltFreezeEnergySoil));
	os.write(reinterpret_cast<const char*>(&data.meltMass), sizeof(data.meltMass));
	os.write(reinterpret_cast<const char*>(&data.refreezeMass), sizeof(data.refreezeMass));

	os.write(reinterpret_cast<const char*>(&data.drift), sizeof(data.drift));

	const size_t s_mass = data.mass.size();
	os.write(reinterpret_cast<const char*>(&s_mass), sizeof(size_t));
	os.write(reinterpret_cast<const char*>(&data.mass[0]), static_cast<streamsize>(s_mass*sizeof(data.mass[0])));

	const size_t s_load = data.load.size();
	os.write(reinterpret_cast<const char*>(&s_load), sizeof(size_t));
	os.write(reinterpret_cast<const char*>(&data.load[0]), static_cast<streamsize>(s_load*sizeof(data.load[0])));

	os.write(reinterpret_cast<const char*>(&data.dhs_corr), sizeof(data.dhs_corr));
	os.write(reinterpret_cast<const char*>(&data.cRho_hn), sizeof(data.cRho_hn));
	os.write(reinterpret_cast<const char*>(&data.mRho_hn), sizeof(data.mRho_hn));
	return os;
}

std::istream& operator>>(std::istream& is, SurfaceFluxes& data)
{
	is.read(reinterpret_cast<char*>(&data.lw_in), sizeof(data.lw_in));
	is.read(reinterpret_cast<char*>(&data.lw_out), sizeof(data.lw_out));
	is.read(reinterpret_cast<char*>(&data.lw_net), sizeof(data.lw_net));
	is.read(reinterpret_cast<char*>(&data.qs), sizeof(data.qs));
	is.read(reinterpret_cast<char*>(&data.ql), sizeof(data.ql));
	is.read(reinterpret_cast<char*>(&data.hoar), sizeof(data.hoar));
	is.read(reinterpret_cast<char*>(&data.qr), sizeof(data.qr));
	is.read(reinterpret_cast<char*>(&data.qg), sizeof(data.qg));
	is.read(reinterpret_cast<char*>(&data.qg0), sizeof(data.qg0));
	is.read(reinterpret_cast<char*>(&data.sw_hor), sizeof(data.sw_hor));
	is.read(reinterpret_cast<char*>(&data.sw_in), sizeof(data.sw_in));
	is.read(reinterpret_cast<char*>(&data.sw_out), sizeof(data.sw_out));
	is.read(reinterpret_cast<char*>(&data.qw), sizeof(data.qw));
	is.read(reinterpret_cast<char*>(&data.sw_dir), sizeof(data.sw_dir));
	is.read(reinterpret_cast<char*>(&data.sw_diff), sizeof(data.sw_diff));
	is.read(reinterpret_cast<char*>(&data.pAlbedo), sizeof(data.pAlbedo));
	is.read(reinterpret_cast<char*>(&data.mAlbedo), sizeof(data.mAlbedo));
	is.read(reinterpret_cast<char*>(&data.dIntEnergy), sizeof(data.dIntEnergy));
	is.read(reinterpret_cast<char*>(&data.dIntEnergySoil), sizeof(data.dIntEnergySoil));
	is.read(reinterpret_cast<char*>(&data.meltFreezeEnergy), sizeof(data.meltFreezeEnergy));
	is.read(reinterpret_cast<char*>(&data.meltFreezeEnergySoil), sizeof(data.meltFreezeEnergySoil));
	is.read(reinterpret_cast<char*>(&data.meltMass), sizeof(data.meltMass));
	is.read(reinterpret_cast<char*>(&data.refreezeMass), sizeof(data.refreezeMass));

	is.read(reinterpret_cast<char*>(&data.drift), sizeof(data.drift));

	size_t s_mass;
	is.read(reinterpret_cast<char*>(&s_mass), sizeof(size_t));
	data.mass.resize(s_mass);
	is.read(reinterpret_cast<char*>(&data.mass[0]), static_cast<streamsize>(s_mass*sizeof(data.mass[0])));

	size_t s_load;
	is.read(reinterpret_cast<char*>(&s_load), sizeof(size_t));
	data.load.resize(s_load);
	is.read(reinterpret_cast<char*>(&data.load[0]), static_cast<streamsize>(s_load*sizeof(data.load[0])));

	is.read(reinterpret_cast<char*>(&data.dhs_corr), sizeof(data.dhs_corr));
	is.read(reinterpret_cast<char*>(&data.cRho_hn), sizeof(data.cRho_hn));
	is.read(reinterpret_cast<char*>(&data.mRho_hn), sizeof(data.mRho_hn));
	return is;
}



/**
 * @brief Initialize all the CData elements value with values by default or
 *with values read from the SNO file.
 *This function is called in SnowStation::initialize, whch is called by XXX in the main().
 * @param SSdata soil data SN_SNOWSOIL_DATA& SSdata created in the main.
 * @param useCanopyModel set to true if the canopy model is used
 * @param isAlpine3D set to true when calling from Alpine3D in order to prevent the generation of warnings
 * @author Adrien Michel
 */

void CanopyData::initialize(const SN_SNOWSOIL_DATA& SSdata, const bool useCanopyModel, const bool isAlpine3D){

	int_cap_snow = SSdata.Canopy_int_cap_snow; //iMax in Gouttevin,2015
	if(useCanopyModel && (int_cap_snow < 0.0 || int_cap_snow == mio::IOUtils::nodata ))
	{
		if(!isAlpine3D){
			std::stringstream msg;
			msg << "Value provided for CanopySnowIntCapacity(" << int_cap_snow << ") in soil file is not valid, the default value of 5.9 sill be used.";
			prn_msg(__FILE__, __LINE__, "wrn", Date(),msg.str().c_str());
		}
		int_cap_snow = 5.9;
	}

	/// Specific interception capacity for rain (I_LAI) (mm/LAI)
	int_cap_rain = 0.3;
	/** Coef in interception function, see (Pomeroy et al,1998) where a value of 0.7 was
	 * found to be appropriate for hourly time-step, but smaller time steps require smaller
	 * values, 0.5 was found reasoanble by using the SnowMIP2 data (2007-12-09)
	*/
	interception_timecoef = 0.5;

	/// RADIATION BALANCE
	can_alb_dry = SSdata.Canopy_alb_dry;  // Albedo of dry canopy (calibr: 0.09, Alptal)
	if(useCanopyModel &&  (can_alb_dry < 0.0 || can_alb_dry> 1.0 || can_alb_dry == mio::IOUtils::nodata )) {
		if(!isAlpine3D){
			std::stringstream msg;
			msg << "Value provided for CanopyAlbedoDry (" << can_alb_dry << ") in soil file is not valid, the default value of 0.11 will be used.";
			prn_msg(__FILE__, __LINE__, "wrn", Date(),msg.str().c_str());
		}
		can_alb_dry = 0.11;
	}

	can_alb_wet = SSdata.Canopy_alb_wet;  // Albedo of wet canopy (calibr: 0.09, Alptal)
	if(useCanopyModel &&  (can_alb_wet < 0.0 || can_alb_wet > 1.0 ||  can_alb_wet == mio::IOUtils::nodata )) {
		if(!isAlpine3D){
			std::stringstream msg;
			msg << "Value provided for CanopyAlbedoWet (" << can_alb_wet << ") in soil file is not valid, the default value of 0.11 will be used.";
			prn_msg(__FILE__, __LINE__, "wrn", Date(),msg.str().c_str());
		}
		can_alb_wet = 0.11;
	}

	can_alb_snow = SSdata.Canopy_alb_snow;  // Albedo of snow covered albedo (calibr: 0.35, Alptal)
	if(useCanopyModel &&  (can_alb_snow < 0.0 || can_alb_snow > 1.0 || can_alb_snow == mio::IOUtils::nodata )) {
		if(!isAlpine3D){
			std::stringstream msg;
			msg << "Value provided for CanopyAlbedoSnow (" << can_alb_snow << ") in soil file is not valid, the default value of 0.35 will be used.";
			prn_msg(__FILE__, __LINE__, "wrn", Date(),msg.str().c_str());
		}
		can_alb_snow = 0.35;
	}

	krnt_lai = .75;       // Radiation transmissivity parameter, in the range 0.4-0.8 if the true LAI is used; higher if optical LAI is used.
	// (calibrated on Alptal)
	can_diameter = SSdata.Canopy_diameter;  // average canopy (tree) diameter [m], parameter in the new radiation transfer model
	if(!isAlpine3D && useCanopyModel &&  (can_diameter < 0.0 || can_diameter == mio::IOUtils::nodata )) {
		if(!isAlpine3D){
			std::stringstream msg;
			msg << "Value provided for CanopyDiameter (" << can_diameter << ") in soil file is not valid, the default value of 1.0 will be used.";
			prn_msg(__FILE__, __LINE__, "wrn", Date(),msg.str().c_str());
		}
		can_diameter = 1.0;
	}

	// ENERGY BALANCE
	// parameters for HeatMass and 2layercanopy
	biomass_heat_capacity = 2800.;	// from Linroth et al., 2013 (J Kg-1 K-1)
	biomass_density = 900.;		// from Linroth et al., 2013 (Kg m-3)

	lai_frac_top_default = SSdata.Canopy_lai_frac_top_default;	// fraction of total LAI that is attributed to the uppermost layer. Here calibrated for Alptal.
	if(!isAlpine3D && useCanopyModel &&  (lai_frac_top_default < 0.0 || lai_frac_top_default > 1.0 || lai_frac_top_default == mio::IOUtils::nodata )) {
		if(!isAlpine3D){
			std::stringstream msg;
			msg << "Value provided for CanopyFracLAIUpperLayer (" << lai_frac_top_default << ") in soil file is not valid, the default value of 0.5 will be used.";
			prn_msg(__FILE__, __LINE__, "wrn", Date(),msg.str().c_str());
		}
		lai_frac_top_default = 0.5;
	}

	trunk_frac_height = 0.2;  // (optional) fraction of total tree height occupied by trunks,
	// used to calculate direct solar insolation of trunks.
	trunkalb = 0.09;  // trunk albedo
	et = 1.;  // trunk emissivity
	///  TURBULENT HEAT EXCHANGE
	/// Stab. corr. aerodyn. resist. above and below canopy: 0=off and 1=on (Monin-Obukhov formulation)
	canopy_stabilitycorrection = true;
	/// Ratio between canopy height and roughness length
	roughmom_to_canopyheight_ratio = 0.10;
	/// As above for displacement height
	displ_to_canopyheight_ratio = 0.6667;
	/**
	* Fractional increase of aerodynamic resistance for evaporation of intercepted snow.
	* - 10.0 from Koivusalo and Kokkonen (2002)
	* - 8.0 calibration with Alptal data
	*/
	raincrease_snow = 10.0;

	/// @brief Maximum allowed canopy temperature change (K hr-1)
	canopytemp_maxchange_perhour = 7.0;
	/// @brief (~=1, but Not allowed to be exactly 1)
	roughheat_to_roughmom_ratio = 0.9999;
	/// @brief minimum heat exchange (Wm-2K-1) at zero wind
	can_ch0 = 3.;
	/// @brief 1+CAN_RS_MULT = maximum factor to increase Cdata->rs below canopy
	can_rs_mult = 3.0;
	/// @brief TRANSPIRATION
	/// @brief Minimum canopy surface resistance, 500 (sm-1) is for needle leaf treas van den Hurk et al (2000) *75% Gustafsson et al (2003)
	rsmin = 375.0;
	/**
	 * @brief gd (Pa-1) parameter for canopy surface resistance response to vapour pressure:
	 * - 0.0003 = trees (needle or broadleafs)
	 * - 0=crops, grass, tundra etc
	 */
	f3_gd = 0.0003;
	/// @brief Root depth, determining the soil layers influenced by root water uptake
	rootdepth = 1.0;
	/// @brief Wilting point, defined as a fraction of water content at field capacity (-)
	wp_fraction = 0.17;
	/// @brief Wilting point pressure head, when using Richards equation for soil.
	h_wilt = -1.55E6;
	//@}

	// INITIALIZE CANOPY DATA
	// State variable
	temp = 273.15; // temperature (K)
	storage = 0.0; // intercepted water (kg m-2 or mm Water Equivalent)
	ec = 1.0; ///< longwave emissivity (1)
// parameters
	lai = SSdata.Canopy_LAI;
	if(useCanopyModel && (lai < 0.0 || lai == mio::IOUtils::nodata )) {
		std::stringstream msg;
		msg << "Value provided for LAI (" << lai << ") in soil file is not valid.";
		throw UnknownValueException(msg.str(), AT);
	}

	z0m = height*0.1;
	z0h = z0m*0.1;
	zdispl = height*0.66;

	height = SSdata.Canopy_Height;
	if(useCanopyModel && (height < 0.0 || height == mio::IOUtils::nodata )) {
		std::stringstream msg;
		msg << "Value provided for height (" << height << ") in soil file is not ialid.";
		throw UnknownValueException(msg.str(), AT);
	}

	direct_throughfall = SSdata.Canopy_Direct_Throughfall;
	if(useCanopyModel && (direct_throughfall < 0.0 || direct_throughfall >1.0 || direct_throughfall == mio::IOUtils::nodata )) {
		std::stringstream msg;
		msg << "Value provided for direct throughfall (" << direct_throughfall << ") in soil file is not valid.";
		throw UnknownValueException(msg.str(), AT);
	}

	sigf= 1.-exp(-krnt_lai * (lai));; ///< radiation transmissivity (1)

	// aerodynamic resistances
	ra = 0.; ///< from canopy air to reference height
	rc = 0.; ///< from canopy to canopy air
	rs = 0.; ///< from subsurface to canpopy air
	rstransp = 0.; //< stomatal surface resistance for transpiration
	// Averaged variables
	canopyalb = can_alb_dry; ///< canopy albedo [-]
	totalalb=0; ///< total albedo above canopy and snow/soil surface [-]
	wetfraction = 0.; ///< fraction of canopy covered by interception [-]
	intcapacity = 0.; ///< maximum interception storage [mm]
	// Radiations
	rswrac = 0.; ///< upward shortwave above canopy
	iswrac = 0.; ///< downward shortwave radiation above canopy
	rswrbc = 0.; ///< upward shortwave below canopy
	iswrbc = 0.; ///< downward shortwave radiation below canopy
	ilwrac = 0.; ///< downward longwave radiation ABOVE canopy
	rlwrac = 0.; ///< upward longwave radiation ABOVE canopy
	ilwrbc = 0.; ///< downward longwave radiation BELOW canopy
	rlwrbc = 0.; ///< upward longwave radiation BELOW canopy
	rsnet = 0.; ///< net shortwave radiation
	rlnet = 0.; ///< net longwave radiation
	// Turbulent fluxes
	sensible = 0.;
	latent = 0.;
	latentcorr = 0.;
	// Evap fluxes
	transp = 0.;
	intevap = 0.;
	// Mass fluxes
	interception = 0.;
	throughfall = 0.;
	snowunload = 0.;

	snowfac = 0.; ///< snowfall above canopy
	rainfac = 0.; ///< rainfall above canopy
	liquidfraction = 0.;
	sigftrunk = 0.; ///< radiation interception cross section for trunk layer ()
	Ttrunk = 273.15; // trunk temperature (K)
	CondFluxCanop = 0.; ///< biomass heat storage flux towards Canopy (if 1L) towards Leaves (if 2L). (>0 towards canopy)
	CondFluxTrunks = 0.; ///< biomass heat storage flux towards Trunks (if 2L)
	LWnet_Trunks = 0.; ///< net LW to trunks (>0 towards trunks)
	SWnet_Trunks= 0.; ///< net SW to trunks (>0 towards trunks)
	QStrunks = 0.; ///< sensible heat flux from trunks (>0 if heat lost from trunk)
	forestfloor_alb = 0.; ///< albedo of the forest floor
	BasalArea = SSdata.Canopy_BasalArea; ///< basal area of trees on the stand
	if(useCanopyModel && (BasalArea < 0.0 || BasalArea == mio::IOUtils::nodata )) {
		if(!isAlpine3D) {
			std::stringstream msg;
			msg << "Value provided for CanopyBasalArea (" << BasalArea << ") in soil file is not valid, the default value of 	0.004 will be used.";
			prn_msg(__FILE__, __LINE__, "wrn", Date(),msg.str().c_str());
		}
		BasalArea=0.004;
	}

	HMLeaves=3.*4190.; ///< Leaves heat mass (J K-1 /m2 ground surface)
	HMTrunks=30.*4190.; ///< Trunks heat mass (J K-1 /m2 ground surface)
}

void CanopyData::reset(const bool& cumsum_mass)
{
	if (cumsum_mass) { // Do not reset cumulated mass balance
		// radiation
		rswrac=0.;
		iswrac=0.;
		rswrbc=0.;
		iswrbc=0.;
		ilwrac=0.;
		rlwrac=0.;
		ilwrbc=0.;
		rlwrbc=0.;
		rsnet=0.;
		rlnet=0.;
		// turbulent heat fluxes
		sensible=0.0;
		latent=0.0;
		latentcorr=0.0;
		// 2layer canopy model
		CondFluxCanop = 0.;
		CondFluxTrunks = 0.;
		QStrunks = 0.;
		LWnet_Trunks = 0.;
		SWnet_Trunks = 0.;
		forestfloor_alb = 0.;
		// auxiliaries
		canopyalb=0.0;
		totalalb=0.0;
		intcapacity=0.0;
	} else {
		initializeSurfaceExchangeData();
	}
}

/**
 * @brief If multiple fluxes have been summed over multiple time steps, the
 * fluxes then need to be averaged by the number of steps. The albedos are also
 * averaged in this method.
 * @param factor Averaging factor (for example, 1/Nsteps)
 */
void CanopyData::multiplyFluxes(const double& factor)
{
	rswrac *= factor;
	iswrac *= factor;
	rswrbc *= factor;
	iswrbc *= factor;
	ilwrac *= factor;
	rlwrac *= factor;
	ilwrbc *= factor;
	rlwrbc *= factor;
	rsnet *= factor;
	rlnet *= factor;
	// turbulent heat fluxes
	sensible *= factor;
	latent *= factor;
	latentcorr *= factor;
	// 2Layer canopy model
	CondFluxCanop *= factor;
	CondFluxTrunks *= factor;
	QStrunks *= factor;
	LWnet_Trunks *= factor;
	SWnet_Trunks *= factor;
	forestfloor_alb *= factor;
	// auxiliaries
	canopyalb *= factor;
	totalalb *= factor;
	intcapacity *= factor;
}

std::ostream& operator<<(std::ostream& os, const CanopyData& data)
{
	os.write(reinterpret_cast<const char*>(&data.storage), sizeof(data.storage));
	os.write(reinterpret_cast<const char*>(&data.temp), sizeof(data.temp));
	os.write(reinterpret_cast<const char*>(&data.sigf), sizeof(data.sigf));
	os.write(reinterpret_cast<const char*>(&data.ec), sizeof(data.ec));

	os.write(reinterpret_cast<const char*>(&data.lai), sizeof(data.lai));
	os.write(reinterpret_cast<const char*>(&data.z0m), sizeof(data.z0m));
	os.write(reinterpret_cast<const char*>(&data.z0h), sizeof(data.z0h));
	os.write(reinterpret_cast<const char*>(&data.zdispl), sizeof(data.zdispl));
	os.write(reinterpret_cast<const char*>(&data.height), sizeof(data.height));
	os.write(reinterpret_cast<const char*>(&data.direct_throughfall), sizeof(data.direct_throughfall));

	os.write(reinterpret_cast<const char*>(&data.ra), sizeof(data.ra));
	os.write(reinterpret_cast<const char*>(&data.rc), sizeof(data.rc));
	os.write(reinterpret_cast<const char*>(&data.rs), sizeof(data.rs));
	os.write(reinterpret_cast<const char*>(&data.rstransp), sizeof(data.rstransp));
	os.write(reinterpret_cast<const char*>(&data.canopyalb), sizeof(data.canopyalb));
	os.write(reinterpret_cast<const char*>(&data.totalalb), sizeof(data.totalalb));
	os.write(reinterpret_cast<const char*>(&data.wetfraction), sizeof(data.wetfraction));
	os.write(reinterpret_cast<const char*>(&data.intcapacity), sizeof(data.intcapacity));

	os.write(reinterpret_cast<const char*>(&data.rswrac), sizeof(data.rswrac));
	os.write(reinterpret_cast<const char*>(&data.iswrac), sizeof(data.iswrac));
	os.write(reinterpret_cast<const char*>(&data.rswrbc), sizeof(data.rswrbc));
	os.write(reinterpret_cast<const char*>(&data.iswrbc), sizeof(data.iswrbc));
	os.write(reinterpret_cast<const char*>(&data.ilwrac), sizeof(data.ilwrac));
	os.write(reinterpret_cast<const char*>(&data.rlwrac), sizeof(data.rlwrac));
	os.write(reinterpret_cast<const char*>(&data.ilwrbc), sizeof(data.ilwrbc));
	os.write(reinterpret_cast<const char*>(&data.rlwrbc), sizeof(data.rlwrbc));
	os.write(reinterpret_cast<const char*>(&data.rsnet), sizeof(data.rsnet));
	os.write(reinterpret_cast<const char*>(&data.rlnet), sizeof(data.rlnet));

	os.write(reinterpret_cast<const char*>(&data.sensible), sizeof(data.sensible));
	os.write(reinterpret_cast<const char*>(&data.latent), sizeof(data.latent));
	os.write(reinterpret_cast<const char*>(&data.latentcorr), sizeof(data.latentcorr));

	os.write(reinterpret_cast<const char*>(&data.transp), sizeof(data.transp));
	os.write(reinterpret_cast<const char*>(&data.intevap), sizeof(data.intevap));

	os.write(reinterpret_cast<const char*>(&data.interception), sizeof(data.interception));
	os.write(reinterpret_cast<const char*>(&data.throughfall), sizeof(data.throughfall));
	os.write(reinterpret_cast<const char*>(&data.snowunload), sizeof(data.snowunload));

	os.write(reinterpret_cast<const char*>(&data.snowfac), sizeof(data.snowfac));
	os.write(reinterpret_cast<const char*>(&data.rainfac), sizeof(data.rainfac));
	os.write(reinterpret_cast<const char*>(&data.liquidfraction), sizeof(data.liquidfraction));
	os.write(reinterpret_cast<const char*>(&data.sigftrunk), sizeof(data.sigftrunk));
	os.write(reinterpret_cast<const char*>(&data.Ttrunk), sizeof(data.Ttrunk));
	os.write(reinterpret_cast<const char*>(&data.CondFluxCanop), sizeof(data.CondFluxCanop));
	os.write(reinterpret_cast<const char*>(&data.CondFluxTrunks), sizeof(data.CondFluxTrunks));
	os.write(reinterpret_cast<const char*>(&data.LWnet_Trunks), sizeof(data.LWnet_Trunks));
	os.write(reinterpret_cast<const char*>(&data.SWnet_Trunks), sizeof(data.SWnet_Trunks));
	os.write(reinterpret_cast<const char*>(&data.QStrunks), sizeof(data.QStrunks));
	os.write(reinterpret_cast<const char*>(&data.forestfloor_alb), sizeof(data.forestfloor_alb));
	os.write(reinterpret_cast<const char*>(&data.BasalArea), sizeof(data.BasalArea));
	os.write(reinterpret_cast<const char*>(&data.HMLeaves), sizeof(data.HMLeaves));
	os.write(reinterpret_cast<const char*>(&data.HMTrunks), sizeof(data.HMTrunks));

	os.write(reinterpret_cast< const char*>(&data.int_cap_snow), sizeof(data.int_cap_snow));
	os.write(reinterpret_cast< const char*>(&data.int_cap_rain), sizeof(data.int_cap_rain));
	os.write(reinterpret_cast< const char*>(&data.interception_timecoef), sizeof(data.interception_timecoef));
	os.write(reinterpret_cast<const char*>(&data.can_alb_dry), sizeof(data.can_alb_dry));
	os.write(reinterpret_cast<const char*>(&data.can_alb_wet), sizeof(data.can_alb_wet));
	os.write(reinterpret_cast<const char*>(&data.can_alb_snow), sizeof(data.can_alb_snow));
	os.write(reinterpret_cast<const char*>(&data.krnt_lai), sizeof(data.krnt_lai));
	os.write(reinterpret_cast<const char*>(&data.can_diameter), sizeof(data.can_diameter));
	os.write(reinterpret_cast<const char*>(&data.biomass_heat_capacity), sizeof(data.biomass_heat_capacity));
	os.write(reinterpret_cast<const char*>(&data.lai_frac_top_default), sizeof(data.lai_frac_top_default));
	os.write(reinterpret_cast<const char*>(&data.trunk_frac_height), sizeof(data.trunk_frac_height));
	os.write(reinterpret_cast<const char*>(&data.trunkalb), sizeof(data.trunkalb));
	os.write(reinterpret_cast<const char*>(&data.et), sizeof(data.et));
	os.write(reinterpret_cast<const char*>(&data.canopy_stabilitycorrection), sizeof(data.canopy_stabilitycorrection));
	os.write(reinterpret_cast<const char*>(&data.roughmom_to_canopyheight_ratio), sizeof(data.roughmom_to_canopyheight_ratio));
	os.write(reinterpret_cast<const char*>(&data.displ_to_canopyheight_ratio), sizeof(data.displ_to_canopyheight_ratio));
	os.write(reinterpret_cast<const char*>(&data.raincrease_snow), sizeof(data.raincrease_snow));
	os.write(reinterpret_cast<const char*>(&data.canopytemp_maxchange_perhour), sizeof(data.canopytemp_maxchange_perhour));
	os.write(reinterpret_cast<const char*>(&data.roughheat_to_roughmom_ratio), sizeof(data.roughheat_to_roughmom_ratio));
	os.write(reinterpret_cast<const char*>(&data.can_ch0), sizeof(data.can_ch0));
	os.write(reinterpret_cast<const char*>(&data.can_rs_mult), sizeof(data.can_rs_mult));
	os.write(reinterpret_cast<const char*>(&data.rsmin), sizeof(data.rsmin));
	os.write(reinterpret_cast<const char*>(&data.f3_gd), sizeof(data.f3_gd));
	os.write(reinterpret_cast<const char*>(&data.rootdepth), sizeof(data.rootdepth));
	os.write(reinterpret_cast<const char*>(&data.wp_fraction), sizeof(data.wp_fraction));
	os.write(reinterpret_cast<const char*>(&data.h_wilt), sizeof(data.h_wilt));

	return os;
}

std::istream& operator>>(std::istream& is, CanopyData& data)
{
	is.read(reinterpret_cast<char*>(&data.storage), sizeof(data.storage));
	is.read(reinterpret_cast<char*>(&data.temp), sizeof(data.temp));
	is.read(reinterpret_cast<char*>(&data.sigf), sizeof(data.sigf));
	is.read(reinterpret_cast<char*>(&data.ec), sizeof(data.ec));

	is.read(reinterpret_cast<char*>(&data.lai), sizeof(data.lai));
	is.read(reinterpret_cast<char*>(&data.z0m), sizeof(data.z0m));
	is.read(reinterpret_cast<char*>(&data.z0h), sizeof(data.z0h));
	is.read(reinterpret_cast<char*>(&data.zdispl), sizeof(data.zdispl));
	is.read(reinterpret_cast<char*>(&data.height), sizeof(data.height));
	is.read(reinterpret_cast<char*>(&data.direct_throughfall), sizeof(data.direct_throughfall));

	is.read(reinterpret_cast<char*>(&data.ra), sizeof(data.ra));
	is.read(reinterpret_cast<char*>(&data.rc), sizeof(data.rc));
	is.read(reinterpret_cast<char*>(&data.rs), sizeof(data.rs));
	is.read(reinterpret_cast<char*>(&data.rstransp), sizeof(data.rstransp));
	is.read(reinterpret_cast<char*>(&data.canopyalb), sizeof(data.canopyalb));
	is.read(reinterpret_cast<char*>(&data.totalalb), sizeof(data.totalalb));
	is.read(reinterpret_cast<char*>(&data.wetfraction), sizeof(data.wetfraction));
	is.read(reinterpret_cast<char*>(&data.intcapacity), sizeof(data.intcapacity));

	is.read(reinterpret_cast<char*>(&data.rswrac), sizeof(data.rswrac));
	is.read(reinterpret_cast<char*>(&data.iswrac), sizeof(data.iswrac));
	is.read(reinterpret_cast<char*>(&data.rswrbc), sizeof(data.rswrbc));
	is.read(reinterpret_cast<char*>(&data.iswrbc), sizeof(data.iswrbc));
	is.read(reinterpret_cast<char*>(&data.ilwrac), sizeof(data.ilwrac));
	is.read(reinterpret_cast<char*>(&data.rlwrac), sizeof(data.rlwrac));
	is.read(reinterpret_cast<char*>(&data.ilwrbc), sizeof(data.ilwrbc));
	is.read(reinterpret_cast<char*>(&data.rlwrbc), sizeof(data.rlwrbc));
	is.read(reinterpret_cast<char*>(&data.rsnet), sizeof(data.rsnet));
	is.read(reinterpret_cast<char*>(&data.rlnet), sizeof(data.rlnet));

	is.read(reinterpret_cast<char*>(&data.sensible), sizeof(data.sensible));
	is.read(reinterpret_cast<char*>(&data.latent), sizeof(data.latent));
	is.read(reinterpret_cast<char*>(&data.latentcorr), sizeof(data.latentcorr));

	is.read(reinterpret_cast<char*>(&data.transp), sizeof(data.transp));
	is.read(reinterpret_cast<char*>(&data.intevap), sizeof(data.intevap));

	is.read(reinterpret_cast<char*>(&data.interception), sizeof(data.interception));
	is.read(reinterpret_cast<char*>(&data.throughfall), sizeof(data.throughfall));
	is.read(reinterpret_cast<char*>(&data.snowunload), sizeof(data.snowunload));

	is.read(reinterpret_cast<char*>(&data.snowfac), sizeof(data.snowfac));
	is.read(reinterpret_cast<char*>(&data.rainfac), sizeof(data.rainfac));
	is.read(reinterpret_cast<char*>(&data.liquidfraction), sizeof(data.liquidfraction));
	is.read(reinterpret_cast<char*>(&data.sigftrunk), sizeof(data.sigftrunk));
	is.read(reinterpret_cast<char*>(&data.Ttrunk), sizeof(data.Ttrunk));
	is.read(reinterpret_cast<char*>(&data.CondFluxCanop), sizeof(data.CondFluxCanop));
	is.read(reinterpret_cast<char*>(&data.CondFluxTrunks), sizeof(data.CondFluxTrunks));
	is.read(reinterpret_cast<char*>(&data.LWnet_Trunks), sizeof(data.LWnet_Trunks));
	is.read(reinterpret_cast<char*>(&data.SWnet_Trunks), sizeof(data.SWnet_Trunks));
	is.read(reinterpret_cast<char*>(&data.QStrunks), sizeof(data.QStrunks));
	is.read(reinterpret_cast<char*>(&data.forestfloor_alb), sizeof(data.forestfloor_alb));
	is.read(reinterpret_cast<char*>(&data.BasalArea), sizeof(data.BasalArea));
	is.read(reinterpret_cast<char*>(&data.HMLeaves), sizeof(data.HMLeaves));
	is.read(reinterpret_cast<char*>(&data.HMTrunks), sizeof(data.HMTrunks));

	is.read(reinterpret_cast<char*>(&data.int_cap_snow), sizeof(data.int_cap_snow));
	is.read(reinterpret_cast<char*>(&data.int_cap_rain), sizeof(data.int_cap_rain));
	is.read(reinterpret_cast<char*>(&data.interception_timecoef), sizeof(data.interception_timecoef));
	is.read(reinterpret_cast<char*>(&data.can_alb_dry), sizeof(data.can_alb_dry));
	is.read(reinterpret_cast<char*>(&data.can_alb_wet), sizeof(data.can_alb_wet));
	is.read(reinterpret_cast<char*>(&data.can_alb_snow), sizeof(data.can_alb_snow));
	is.read(reinterpret_cast<char*>(&data.krnt_lai), sizeof(data.krnt_lai));
	is.read(reinterpret_cast<char*>(&data.can_diameter), sizeof(data.can_diameter));
	is.read(reinterpret_cast<char*>(&data.biomass_heat_capacity), sizeof(data.biomass_heat_capacity));
 	is.read(reinterpret_cast<char*>(&data.lai_frac_top_default), sizeof(data.lai_frac_top_default));
	is.read(reinterpret_cast<char*>(&data.trunk_frac_height), sizeof(data.trunk_frac_height));
 	is.read(reinterpret_cast<char*>(&data.trunkalb), sizeof(data.trunkalb));
 	is.read(reinterpret_cast<char*>(&data.et), sizeof(data.et));
 	is.read(reinterpret_cast<char*>(&data.canopy_stabilitycorrection), sizeof(data.canopy_stabilitycorrection));
	is.read(reinterpret_cast<char*>(&data.roughmom_to_canopyheight_ratio), sizeof(data.roughmom_to_canopyheight_ratio));
	is.read(reinterpret_cast<char*>(&data.displ_to_canopyheight_ratio), sizeof(data.displ_to_canopyheight_ratio));
	is.read(reinterpret_cast<char*>(&data.raincrease_snow), sizeof(data.raincrease_snow));
	is.read(reinterpret_cast<char*>(&data.canopytemp_maxchange_perhour), sizeof(data.canopytemp_maxchange_perhour));
	is.read(reinterpret_cast<char*>(&data.roughheat_to_roughmom_ratio), sizeof(data.roughheat_to_roughmom_ratio));
	is.read(reinterpret_cast<char*>(&data.can_ch0), sizeof(data.can_ch0));
	is.read(reinterpret_cast<char*>(&data.can_rs_mult), sizeof(data.can_rs_mult));
	is.read(reinterpret_cast<char*>(&data.rsmin), sizeof(data.rsmin));
	is.read(reinterpret_cast<char*>(&data.f3_gd), sizeof(data.f3_gd));
	is.read(reinterpret_cast<char*>(&data.rootdepth), sizeof(data.rootdepth));
	is.read(reinterpret_cast<char*>(&data.wp_fraction), sizeof(data.wp_fraction));
	is.read(reinterpret_cast<char*>(&data.h_wilt), sizeof(data.h_wilt));

	return is;
}

const std::string CanopyData::toString() const
{
	std::ostringstream os;
	os << "<CanopyData>" << "\n";
	os << "\tstorage:                           " << storage << "\n";
	os << "\ttemp:                              " << temp << "\n";
	os << "\tsigf:                              " << sigf << "\n";
	os << "\tec:                                " << ec << "\n";
	os << "\theight:                            " << height << "\n";
	os << "\tlai:                               " << lai << "\n";
 	os << "\tdirect_throughfall:                " << direct_throughfall << "\n";
	os << "\tz0m:                               " << z0m <<  "\n";
	os << "\tz0h:                               " << z0h << "\n";
	os << "\tzdispl:                            " << zdispl << "\n";
	os << "_____________________________________" << "\n";
	os << "\tra:                                " << ra << "\n";
	os << "\trc:                                " << rc << "\n";
	os << "\tdrs:                               " << rs << "\n";
	os << "\trstransp:                          " << rstransp << "\n";
	os << "\tcanopyalb:                         " << canopyalb << "\n";
	os << "\ttotalalb:                          " << totalalb << "\n";
	os << "\twetfraction:                       " << wetfraction << "\n";
	os << "\tintcapacity:                       " << intcapacity << "\n";
	os << "\trswrac:                            " << rswrac << "\n";
	os << "\tiswrac:                            " << iswrac << "\n";
	os << "_____________________________________" << "\n";
	os << "\tiswrbc:                            " << iswrbc << "\n";
	os << "\tilwrac:                            " << ilwrac << "\n";
	os << "\trlwrac:                            " << rlwrac << "\n";
	os << "\tilwrbc:                            " << ilwrbc << "\n";
	os << "\trlwrbc:                            " << rlwrbc << "\n";
	os << "\trsnet:                             " << rsnet << "\n";
	os << "\trlnet:                             " << rlnet << "\n";
	os << "\tsensible:                          " << sensible << "\n";
	os << "\tlatent:                            " << latent << "\n";
	os << "\tlatentcorr:                        " << latentcorr << "\n";
	os << "_____________________________________" << "\n";
	os << "\ttransp:                            " << transp << "\n";
	os << "\tintevap:                           " << intevap << "\n";
	os << "\tinterception:                      " << interception << "\n";
	os << "\tthroughfall:                       " << throughfall << "\n";
	os << "\tsnowunload:                        " << snowunload << "\n";
	os << "\tint_cap_snow:                      " << int_cap_snow << "\n";
  	os << "\tint_cap_rain:                      " << int_cap_rain << "\n";
  	os << "\tinterception_timecoef:             " << interception_timecoef << "\n";
	os << "\tcan_alb_dry:                       " << can_alb_dry << "\n";
	os << "\tcan_alb_wet:                       " << can_alb_wet << "\n";
	os << "_____________________________________" << "\n";
	os << "\tcan_alb_snow:                      " << can_alb_snow << "\n";
	os << "\tkrnt_lai:                          " << krnt_lai << "\n";
	os << "\tcan_diameter:                      " << can_diameter << "\n";
	os << "\tbiomass_heat_capacity:             " << biomass_heat_capacity << "\n";
	os << "\tbiomass_density:                   " << biomass_density << "\n";
	os << "\tlai_frac_top_default:              " << lai_frac_top_default << "\n";
	os << "\ttrunk_frac_height:                 " << trunk_frac_height << "\n";
	os << "\ttrunkalb:                          " << trunkalb << "\n";
	os << "\tet:                                " << et << "\n";
	os << "\tcanopy_stabilitycorrection:        " << canopy_stabilitycorrection << "\n";
	os << "_____________________________________" << "\n";
	os << "\troughmom_to_canopyheight_ratio:    " << roughmom_to_canopyheight_ratio << "\n";
	os << "\tdispl_to_canopyheight_ratio:       " << displ_to_canopyheight_ratio << "\n";
	os << "\traincrease_snow:                   " << raincrease_snow << "\n";
	os << "\tcanopytemp_maxchange_perhour:      " << canopytemp_maxchange_perhour << "\n";
	os << "\troughheat_to_roughmom_ratio:       " << roughheat_to_roughmom_ratio << "\n";
	os << "\tcan_ch0:                           " << can_ch0 << "\n";
	os << "\tcan_rs_mult:                       " << can_rs_mult << "\n";
	os << "\trsmin:                             " << rsmin << "\n";
	os << "\tf3_gd:                             " << f3_gd << "\n";
	os << "\trootdepth:                         " << rootdepth << "\n";
	os << "_____________________________________" << "\n";
	os << "\twp_fraction:                       " << wp_fraction << "\n";
	os << "\th_wilt:                            " << h_wilt << "\n";
	os << "\tsnowfac:                           " << snowfac << "\n";
	os << "\trainfac:                           " << rainfac << "\n";
	os << "\tliquidfraction:                    " << liquidfraction << "\n";
	os << "\tsigftrunk:                         " << sigftrunk << "\n";
	os << "\tTtrunk:                            " << Ttrunk << "\n";
	os << "\tCondFluxCanop:                     " << CondFluxCanop << "\n";
	os << "\tCondFluxTrunks:                    " << CondFluxTrunks << "\n";
	os << "\tLWnet_Trunks:                      " << LWnet_Trunks << "\n";
	os << "_____________________________________" << "\n";
	os << "\tSWnet_Trunks:                      " << SWnet_Trunks << "\n";
	os << "\tQStrunks:                          " << QStrunks << "\n";
	os << "\tforestfloor_alb:                   " << forestfloor_alb << "\n";
	os << "\tBasalArea:                         " << BasalArea << "\n";
	os << "\tHMLeaves:                          " << HMLeaves << "\n";
	os << "\tHMTrunks:                          " << HMLeaves << "\n";

	os << "</CanopyData>\n";
	return os.str();
}


/**
 * @brief Function called to initialize the canopy "Surface" exchange
 * data (to enable accumulated mass and energy fluxes)
 */
void CanopyData::initializeSurfaceExchangeData()
{
	// radiation
	rswrac=0.; // upward shortwave above canopy
	iswrac=0.; // downward shortwave radiation above canopy
	rswrbc=0.; // upward shortwave below canopy
	iswrbc=0.; // downward shortwave radiation below canopy
	ilwrac=0.; // downward longwave radiation ABOVE canopy
	rlwrac=0.; // upward longwave radiation ABOVE canopy
	ilwrbc=0.; // downward longwave radiation BELOW canopy
	rlwrbc=0.; // upward longwave radiation BELOW canopy
	rsnet=0.;  // net shortwave radiation absorbed by canopy
	rlnet=0.;  // net longwave radiation absorbed by canopy
	// turbulent heat fluxes
	sensible = 0.0;
	latent = 0.0;
	latentcorr = 0.0;
	// 2layer canopy model
	CondFluxCanop = 0.;
	CondFluxTrunks = 0.;
	LWnet_Trunks = 0.;
	SWnet_Trunks = 0.;
	forestfloor_alb = 0.;
	QStrunks = 0.;
	// mass fluxes
	transp = 0.0;
	intevap = 0.0;
	interception = 0.0;
	throughfall = 0.0;
	snowunload = 0.0;
	snowfac = 0.0; // snowfall above canopy
	rainfac = 0.0; // rainfall above canopy
	// auxiliaries
	canopyalb = 0.0;
	totalalb = 0.0;
	intcapacity = 0.0;
}

// Class ElementData
const unsigned short int ElementData::noID = static_cast<unsigned short int>(-1);
ElementData::ElementData(const unsigned short int& in_ID) : depositionDate(), L0(0.), L(0.),
                             Te(0.), gradT(0.), meltfreeze_tk(Constants::meltfreeze_tk),
                             theta((size_t)N_COMPONENTS), h(Constants::undefined), conc((size_t)N_COMPONENTS, SnowStation::number_of_solutes), k((size_t)N_SN_FIELDS), c((size_t)N_SN_FIELDS), soil((size_t)N_SOIL_FIELDS),
                             Rho(0.), M(0.), sw_abs(0.),
                             rg(0.), dd(0.), sp(0.), ogs(0.), rb(0.), N3(0.), mk(0),
                             type(0), metamo(0.), salinity(0.), dth_w(0.), res_wat_cont(0.), Qmf(0.), QIntmf(0.),
                             dEps(0.), Eps(0.), Eps_e(0.), Eps_v(0.), Eps_Dot(0.), Eps_vDot(0.), E(0.),
                             S(0.), C(0.), CDot(0.), ps2rb(0.),
#ifndef SNOWPACK_CORE
                             s_strength(0.),
#endif
                             hard(0.),
#ifndef SNOWPACK_CORE
                             S_dr(0.), crit_cut_length(Constants::undefined),
#endif
                             soot_ppmv(0.), VG(*this), lwc_source(0.), PrefFlowArea(0.),
#ifndef SNOWPACK_CORE
                             theta_w_transfer(0.), theta_i_reservoir(0.), theta_i_reservoir_cumul(0.),
#endif
                             SlopeParFlux(0.), Qph_up(0.), Qph_down(0.),
#ifndef SNOWPACK_CORE
                             dsm(0.), rime(0.),
#endif
                             ID(in_ID), rhov(0.), Qmm(0.), vapTrans_fluxDiff(0.), vapTrans_snowDenChangeRate(0.), vapTrans_cumulativeDenChange(0.), vapTrans_underSaturationDegree(0.) {}

ElementData::ElementData(const ElementData& cc) :
                             depositionDate(cc.depositionDate), L0(cc.L0), L(cc.L),
                             Te(cc.Te), gradT(cc.gradT), meltfreeze_tk(cc.meltfreeze_tk),
                             theta(cc.theta), h(cc.h), conc(cc.conc), k(cc.k), c(cc.c), soil(cc.soil),
                             Rho(cc.Rho), M(cc.M), sw_abs(cc.sw_abs),
                             rg(cc.rg), dd(cc.dd), sp(cc.sp), ogs(cc.ogs), rb(cc.rb), N3(cc.N3), mk(cc.mk),
                             type(cc.type), metamo(cc.metamo), salinity(cc.salinity), dth_w(cc.dth_w), res_wat_cont(cc.res_wat_cont), Qmf(cc.Qmf), QIntmf(cc.QIntmf),
                             dEps(cc.dEps), Eps(cc.Eps), Eps_e(cc.Eps_e), Eps_v(cc.Eps_v), Eps_Dot(cc.Eps_Dot), Eps_vDot(cc.Eps_vDot), E(cc.E),
                             S(cc.S), C(cc.C), CDot(cc.CDot), ps2rb(cc.ps2rb),
#ifndef SNOWPACK_CORE
                             s_strength(cc.s_strength),
#endif
                             hard(cc.hard),
#ifndef SNOWPACK_CORE
                             S_dr(cc.S_dr), crit_cut_length(cc.crit_cut_length),
#endif
                             soot_ppmv(cc.soot_ppmv), VG(*this), lwc_source(cc.lwc_source), PrefFlowArea(cc.PrefFlowArea),
#ifndef SNOWPACK_CORE
                             theta_w_transfer(cc.theta_w_transfer), theta_i_reservoir(cc.theta_i_reservoir), theta_i_reservoir_cumul(cc.theta_i_reservoir_cumul),
#endif
                             SlopeParFlux(cc.SlopeParFlux), Qph_up(cc.Qph_up), Qph_down(cc.Qph_down),
#ifndef SNOWPACK_CORE
                             dsm(cc.dsm), rime(cc.rime),
#endif
                             ID(cc.ID), rhov(cc.rhov), Qmm(cc.Qmm), vapTrans_fluxDiff(cc.vapTrans_fluxDiff), vapTrans_snowDenChangeRate(cc.vapTrans_snowDenChangeRate), vapTrans_cumulativeDenChange(cc.vapTrans_cumulativeDenChange), vapTrans_underSaturationDegree(cc.vapTrans_underSaturationDegree) {}

std::ostream& operator<<(std::ostream& os, const ElementData& data)
{
	os << data.depositionDate;
	os.write(reinterpret_cast<const char*>(&data.L0), sizeof(data.L0));
	os.write(reinterpret_cast<const char*>(&data.L), sizeof(data.L));
	os.write(reinterpret_cast<const char*>(&data.Te), sizeof(data.Te));
	os.write(reinterpret_cast<const char*>(&data.gradT), sizeof(data.gradT));
	os.write(reinterpret_cast<const char*>(&data.meltfreeze_tk), sizeof(data.meltfreeze_tk));

	const size_t s_theta = data.theta.size();
	os.write(reinterpret_cast<const char*>(&s_theta), sizeof(size_t));
	os.write(reinterpret_cast<const char*>(&data.theta[0]), static_cast<streamsize>(s_theta*sizeof(data.theta[0])));
	os.write(reinterpret_cast<const char*>(&data.h), sizeof(data.h));
	os << data.conc;

	const size_t s_k = data.k.size();
	os.write(reinterpret_cast<const char*>(&s_k), sizeof(size_t));
	os.write(reinterpret_cast<const char*>(&data.k[0]), static_cast<streamsize>(s_k*sizeof(data.k[0])));

	const size_t s_c = data.c.size();
	os.write(reinterpret_cast<const char*>(&s_c), sizeof(size_t));
	os.write(reinterpret_cast<const char*>(&data.c[0]), static_cast<streamsize>(s_c*sizeof(data.c[0])));

	const size_t s_soil = data.soil.size();
	os.write(reinterpret_cast<const char*>(&s_soil), sizeof(size_t));
	os.write(reinterpret_cast<const char*>(&data.soil[0]), static_cast<streamsize>(s_soil*sizeof(data.soil[0])));

#ifndef SNOWPACK_CORE
	os.write(reinterpret_cast<const char*>(&data.theta_i_reservoir), sizeof(data.theta_i_reservoir));
	os.write(reinterpret_cast<const char*>(&data.theta_i_reservoir_cumul), sizeof(data.theta_i_reservoir_cumul));
	os.write(reinterpret_cast<const char*>(&data.theta_w_transfer), sizeof(data.theta_w_transfer));
#endif

	os.write(reinterpret_cast<const char*>(&data.Rho), sizeof(data.Rho));
	os.write(reinterpret_cast<const char*>(&data.M), sizeof(data.M));
	os.write(reinterpret_cast<const char*>(&data.sw_abs), sizeof(data.sw_abs));
	os.write(reinterpret_cast<const char*>(&data.rg), sizeof(data.rg));
	os.write(reinterpret_cast<const char*>(&data.dd), sizeof(data.dd));
	os.write(reinterpret_cast<const char*>(&data.sp), sizeof(data.sp));
	os.write(reinterpret_cast<const char*>(&data.ogs), sizeof(data.ogs));
	os.write(reinterpret_cast<const char*>(&data.rb), sizeof(data.rb));
	os.write(reinterpret_cast<const char*>(&data.N3), sizeof(data.N3));
	os.write(reinterpret_cast<const char*>(&data.mk), sizeof(data.mk));
	os.write(reinterpret_cast<const char*>(&data.type), sizeof(data.type));
	os.write(reinterpret_cast<const char*>(&data.metamo), sizeof(data.metamo));
	os.write(reinterpret_cast<const char*>(&data.salinity), sizeof(data.salinity));
	os.write(reinterpret_cast<const char*>(&data.dth_w), sizeof(data.dth_w));
	os.write(reinterpret_cast<const char*>(&data.res_wat_cont), sizeof(data.res_wat_cont));
	os.write(reinterpret_cast<const char*>(&data.Qmf), sizeof(data.Qmf));
	os.write(reinterpret_cast<const char*>(&data.QIntmf), sizeof(data.QIntmf));

	os.write(reinterpret_cast<const char*>(&data.dEps), sizeof(data.dEps));
	os.write(reinterpret_cast<const char*>(&data.Eps), sizeof(data.Eps));
	os.write(reinterpret_cast<const char*>(&data.Eps_e), sizeof(data.Eps_e));
	os.write(reinterpret_cast<const char*>(&data.Eps_v), sizeof(data.Eps_v));
	os.write(reinterpret_cast<const char*>(&data.Eps_Dot), sizeof(data.Eps_Dot));
	os.write(reinterpret_cast<const char*>(&data.Eps_vDot), sizeof(data.Eps_vDot));
	os.write(reinterpret_cast<const char*>(&data.E), sizeof(data.E));

	os.write(reinterpret_cast<const char*>(&data.S), sizeof(data.S));
	os.write(reinterpret_cast<const char*>(&data.C), sizeof(data.C));
	os.write(reinterpret_cast<const char*>(&data.CDot), sizeof(data.CDot));
	os.write(reinterpret_cast<const char*>(&data.ps2rb), sizeof(data.ps2rb));
#ifndef SNOWPACK_CORE
	os.write(reinterpret_cast<const char*>(&data.s_strength), sizeof(data.s_strength));
#endif
	os.write(reinterpret_cast<const char*>(&data.hard), sizeof(data.hard));
#ifndef SNOWPACK_CORE
	os.write(reinterpret_cast<const char*>(&data.S_dr), sizeof(data.S_dr));
	os.write(reinterpret_cast<const char*>(&data.crit_cut_length), sizeof(data.crit_cut_length));
#endif
	os.write(reinterpret_cast<const char*>(&data.soot_ppmv), sizeof(data.soot_ppmv));
	os.write(reinterpret_cast<const char*>(&data.VG), sizeof(data.VG));
	os.write(reinterpret_cast<const char*>(&data.lwc_source), sizeof(data.lwc_source));
	os.write(reinterpret_cast<const char*>(&data.PrefFlowArea), sizeof(data.PrefFlowArea));
	os.write(reinterpret_cast<const char*>(&data.SlopeParFlux), sizeof(data.SlopeParFlux));
	os.write(reinterpret_cast<const char*>(&data.Qph_up), sizeof(data.Qph_up));
	os.write(reinterpret_cast<const char*>(&data.Qph_down), sizeof(data.Qph_down));
#ifndef SNOWPACK_CORE
	os.write(reinterpret_cast<const char*>(&data.dsm), sizeof(data.dsm));
#endif
	os.write(reinterpret_cast<const char*>(&data.ID), sizeof(data.ID));
	os.write(reinterpret_cast<const char*>(&data.rhov), sizeof(data.rhov));
	os.write(reinterpret_cast<const char*>(&data.Qmm), sizeof(data.Qmm));
	os.write(reinterpret_cast<const char*>(&data.vapTrans_fluxDiff), sizeof(data.vapTrans_fluxDiff));
	os.write(reinterpret_cast<const char*>(&data.vapTrans_snowDenChangeRate), sizeof(data.vapTrans_snowDenChangeRate));
	os.write(reinterpret_cast<const char*>(&data.vapTrans_cumulativeDenChange), sizeof(data.vapTrans_cumulativeDenChange));
	os.write(reinterpret_cast<const char*>(&data.vapTrans_underSaturationDegree), sizeof(data.vapTrans_underSaturationDegree));
	return os;
}

std::istream& operator>>(std::istream& is, ElementData& data)
{
	is >> data.depositionDate;
	is.read(reinterpret_cast<char*>(&data.L0), sizeof(data.L0));
	is.read(reinterpret_cast<char*>(&data.L), sizeof(data.L));
	is.read(reinterpret_cast<char*>(&data.Te), sizeof(data.Te));
	is.read(reinterpret_cast<char*>(&data.gradT), sizeof(data.gradT));
	is.read(reinterpret_cast<char*>(&data.meltfreeze_tk), sizeof(data.meltfreeze_tk));

	size_t s_theta;
	is.read(reinterpret_cast<char*>(&s_theta), sizeof(size_t));
	data.theta.resize(s_theta);
	is.read(reinterpret_cast<char*>(&data.theta[0]), static_cast<streamsize>(s_theta*sizeof(data.theta[0])));
	is.read(reinterpret_cast<char*>(&data.h), sizeof(data.h));
	is >> data.conc;

	size_t s_k;
	is.read(reinterpret_cast<char*>(&s_k), sizeof(size_t));
	data.k.resize(s_k);
	is.read(reinterpret_cast<char*>(&data.k[0]), static_cast<streamsize>(s_k*sizeof(data.k[0])));

	size_t s_c;
	is.read(reinterpret_cast<char*>(&s_c), sizeof(size_t));
	data.c.resize(s_c);
	is.read(reinterpret_cast<char*>(&data.c[0]), static_cast<streamsize>(s_c*sizeof(data.c[0])));

	size_t s_soil;
	is.read(reinterpret_cast<char*>(&s_soil), sizeof(size_t));
	data.soil.resize(s_soil);
	is.read(reinterpret_cast<char*>(&data.soil[0]), static_cast<streamsize>(s_soil*sizeof(data.soil[0])));

#ifndef SNOWPACK_CORE
	is.read(reinterpret_cast<char*>(&data.theta_i_reservoir), sizeof(data.theta_i_reservoir));
	is.read(reinterpret_cast<char*>(&data.theta_i_reservoir_cumul), sizeof(data.theta_i_reservoir_cumul));
	is.read(reinterpret_cast<char*>(&data.theta_w_transfer), sizeof(data.theta_w_transfer));
#endif

	is.read(reinterpret_cast<char*>(&data.Rho), sizeof(data.Rho));
	is.read(reinterpret_cast<char*>(&data.M), sizeof(data.M));
	is.read(reinterpret_cast<char*>(&data.sw_abs), sizeof(data.sw_abs));
	is.read(reinterpret_cast<char*>(&data.rg), sizeof(data.rg));
	is.read(reinterpret_cast<char*>(&data.dd), sizeof(data.dd));
	is.read(reinterpret_cast<char*>(&data.sp), sizeof(data.sp));
	is.read(reinterpret_cast<char*>(&data.ogs), sizeof(data.ogs));
	is.read(reinterpret_cast<char*>(&data.rb), sizeof(data.rb));
	is.read(reinterpret_cast<char*>(&data.N3), sizeof(data.N3));
	is.read(reinterpret_cast<char*>(&data.mk), sizeof(data.mk));
	is.read(reinterpret_cast<char*>(&data.type), sizeof(data.type));
	is.read(reinterpret_cast<char*>(&data.metamo), sizeof(data.metamo));
	is.read(reinterpret_cast<char*>(&data.salinity), sizeof(data.salinity));
	is.read(reinterpret_cast<char*>(&data.dth_w), sizeof(data.dth_w));
	is.read(reinterpret_cast<char*>(&data.res_wat_cont), sizeof(data.res_wat_cont));
	is.read(reinterpret_cast<char*>(&data.Qmf), sizeof(data.Qmf));
	is.read(reinterpret_cast<char*>(&data.QIntmf), sizeof(data.QIntmf));

	is.read(reinterpret_cast<char*>(&data.dEps), sizeof(data.dEps));
	is.read(reinterpret_cast<char*>(&data.Eps), sizeof(data.Eps));
	is.read(reinterpret_cast<char*>(&data.Eps_e), sizeof(data.Eps_e));
	is.read(reinterpret_cast<char*>(&data.Eps_v), sizeof(data.Eps_v));
	is.read(reinterpret_cast<char*>(&data.Eps_Dot), sizeof(data.Eps_Dot));
	is.read(reinterpret_cast<char*>(&data.Eps_vDot), sizeof(data.Eps_vDot));
	is.read(reinterpret_cast<char*>(&data.E), sizeof(data.E));

	is.read(reinterpret_cast<char*>(&data.S), sizeof(data.S));
	is.read(reinterpret_cast<char*>(&data.C), sizeof(data.C));
	is.read(reinterpret_cast<char*>(&data.CDot), sizeof(data.CDot));
	is.read(reinterpret_cast<char*>(&data.ps2rb), sizeof(data.ps2rb));
#ifndef SNOWPACK_CORE
	is.read(reinterpret_cast<char*>(&data.s_strength), sizeof(data.s_strength));
#endif
	is.read(reinterpret_cast<char*>(&data.hard), sizeof(data.hard));
#ifndef SNOWPACK_CORE
	is.read(reinterpret_cast<char*>(&data.S_dr), sizeof(data.S_dr));
	is.read(reinterpret_cast<char*>(&data.crit_cut_length), sizeof(data.crit_cut_length));
#endif
	is.read(reinterpret_cast<char*>(&data.soot_ppmv), sizeof(data.soot_ppmv));
	is.read(reinterpret_cast<char*>(&data.VG), sizeof(data.VG));
	data.VG.EMS = &data;
	is.read(reinterpret_cast<char*>(&data.lwc_source), sizeof(data.lwc_source));
	is.read(reinterpret_cast<char*>(&data.PrefFlowArea), sizeof(data.PrefFlowArea));
	is.read(reinterpret_cast<char*>(&data.SlopeParFlux), sizeof(data.SlopeParFlux));
	is.read(reinterpret_cast<char*>(&data.Qph_up), sizeof(data.Qph_up));
	is.read(reinterpret_cast<char*>(&data.Qph_down), sizeof(data.Qph_down));
#ifndef SNOWPACK_CORE
	is.read(reinterpret_cast<char*>(&data.dsm), sizeof(data.dsm));
#endif
	is.read(reinterpret_cast<char*>(&data.ID), sizeof(data.ID));
	is.read(reinterpret_cast<char*>(&data.rhov), sizeof(data.rhov));
	is.read(reinterpret_cast<char*>(&data.Qmm), sizeof(data.Qmm));
	is.read(reinterpret_cast<char*>(&data.vapTrans_fluxDiff), sizeof(data.vapTrans_fluxDiff));
	is.read(reinterpret_cast<char*>(&data.vapTrans_snowDenChangeRate), sizeof(data.vapTrans_snowDenChangeRate));
	is.read(reinterpret_cast<char*>(&data.vapTrans_cumulativeDenChange), sizeof(data.vapTrans_cumulativeDenChange));
	is.read(reinterpret_cast<char*>(&data.vapTrans_underSaturationDegree), sizeof(data.vapTrans_underSaturationDegree));
	return is;
}

double ElementData::getYoungModule(const double& rho_slab, const Young_Modulus& model)
{
	if (rho_slab<=0.) throw mio::InvalidArgumentException("Evaluating Young's module on an element with negative density", AT);

	switch (model) {
		case Sigrist: {//This is the parametrization by Sigrist, 2006
			static const double A = 968.e6; //in Pa
			const double E_local = A * pow( rho_slab/Constants::density_ice, 2.94 ); //in Pa
			return E_local;
		}
		case Pow: {
			const double E_local = 5.07e9 * (pow((rho_slab/Constants::density_ice), 5.13));
			return E_local;
		}
		case Exp: {
			const double E_local = 1.873e5 * exp(0.0149*(rho_slab));
			return E_local;
		}
		default:
			throw mio::UnknownValueException("Selected Young's modulus model has not been implemented", AT);
	}
}

/**
 * @brief Check volumetric content
 * @version 11.01
 * @return sum of volumetric contents (1)
 */
bool ElementData::checkVolContent()
{
	bool ret = true;
	/*if(fabs(L*Rho - M) > 0.001) {
		prn_msg(__FILE__, __LINE__, "wrn", Date(), "Inconsistent mass: M = %1.4f, L*Rho = %1.4f * %1.4f = %1.4f", M, L, Rho, L*Rho);
		ret = false;
	}*/

	double sum = 0.;
	for (unsigned int i = 0; i < N_COMPONENTS; i++) {
		sum += theta[i];
	}
	if (sum < 1. - 2.*Constants::eps || sum > 1. + 2.*Constants::eps) {
		prn_msg(__FILE__, __LINE__, "wrn", Date(), "SUM of volumetric contents = %1.4f", sum);
		ret = false;
	}
	if(theta[SOIL] < -Constants::eps) {
		prn_msg(__FILE__, __LINE__, "wrn", Date(), "Negative SOIL volumetric content: %1.4f", theta[SOIL]);
		ret = false;
	}
	if(theta[ICE] < -Constants::eps) {
		prn_msg(__FILE__, __LINE__, "wrn", Date(), "Negative ICE volumetric content: %1.4f", theta[ICE]);
		ret = false;
	}
	if(theta[WATER] < -Constants::eps) {
		prn_msg(__FILE__, __LINE__, "wrn", Date(), "Negative WATER volumetric content: %1.4f", theta[WATER]);
		ret = false;
	}
	if(theta[AIR] < -Constants::eps) {
		prn_msg(__FILE__, __LINE__, "wrn", Date(), "Negative AIR volumetric content: %1.4f", theta[AIR]);
		ret = false;
	}

	// Take care of small rounding errors, in case large rounding errors do not exist.
	if (ret == true) {
		theta[ICE] = std::min(1., std::max(0., theta[ICE]));
		theta[WATER] = std::min(1., std::max(0., theta[WATER]));
		theta[WATER_PREF] = std::min(1., std::max(0., theta[WATER_PREF]));
		theta[AIR] = (1. - theta[ICE] - theta[WATER] - theta[WATER_PREF] - theta[SOIL]);
		if (theta[AIR] < 0.) {
			if (theta[ICE] > 1. - Constants::eps) {
				theta[ICE] += theta[AIR];
			} else if (theta[WATER] > 1. - Constants::eps) {
				theta[WATER] += theta[AIR];
			}
			theta[AIR] = 0.;
		}
	}

	return ret;
}

/**
 * @brief Computes heat capacity of an element based on volumetric contents
 * @version 11.01
 * set the effective heat capacity (J kg-1 K-1)
 */
void ElementData::heatCapacity()
{
	double c_p;

	c_p  = Constants::density_air * theta[AIR] * Constants::specific_heat_air;
	c_p += Constants::density_ice * theta[ICE] * Constants::specific_heat_ice;
	c_p += Constants::density_water * (theta[WATER] + theta[WATER_PREF]) * Constants::specific_heat_water;
	c_p += soil[SOIL_RHO] * theta[SOIL] * soil[SOIL_C];
	c_p /= Rho;
	c[TEMPERATURE] = c_p;
}

/**
 * @brief Computes cold content of an element, taking meltfreeze_tk as reference
 * @version 10.08
 * @return Cold content (J m-2)
 */
double ElementData::coldContent() const
{
	return (Rho * c[TEMPERATURE] * (Te - Constants::meltfreeze_tk) * L);
}

/**
 * @brief Updates element density
 * @version 17.12
 */
void ElementData::updDensity()
{
	const double brine_salinity = ((theta[WATER] + theta[WATER_PREF]) > 0.) ? (salinity / (theta[WATER] + theta[WATER_PREF])) : (0.); //salinity = bulk salinity
	// Calculate element density
	Rho = theta[ICE] * Constants::density_ice +
              (theta[WATER] + theta[WATER_PREF]) * (Constants::density_water + brine_salinity * SeaIce::betaS) +
              theta[SOIL] * soil[SOIL_RHO];
	M = Rho * L;
	return;
}

/**
 * @brief Opical equivalent grain size\n
 * CROCUS implementation as described in Vionnet et al., 2012. The detailed snowpack scheme Crocus and
 * its implementation in SURFEX v7.2, Geosci. Model Dev., 5, 773-791, 10.5194/gmd-5-773-2012. (see section 3.6)
 */
void ElementData::opticalEquivalentGrainSize()
{
	// NOTE Be careful regarding dimension!!!
	if (dd > Constants::eps2)
		ogs = 2. * (1.e-1 * (0.5 * (dd + (1. - dd) * (4. - sp)))); // (mm)
	else
		ogs = 2. * (0.5 * ((2. * rg * sp) + (1. - sp) * std::max(4.e-1, rg))); // rg in mm
}

/**
 * @brief Density dependent extinction coefficient -> Michi's magic trick... out of his magic hat
 * @version 9Y.mm
 * @return Density dependent extinction coefficient (m-1)
 */
double ElementData::extinction() const
{
	return(Rho/10. + 30.);
	//return(Edata->Rho/10. + 30.);
	//return(Edata->Rho/7.  + 70.);
	//return(Edata->Rho/7.  + 75. - 0.0*Edata->theta[WATER]);
}

void ElementData::snowResidualWaterContent()
{
	res_wat_cont = snowResidualWaterContent(theta[ICE]);
}

/**
 * @brief Estimate the residual water content RWC by Vol \n
 * From work by Coleou and Lesaffre, 1998, Ann. Glaciol., 26, 64-68. \n
 * Experimental range:
 * - density unsoaked: 235 to 580
 * - density soaked: 328 to 589 kg m-3
 * - RWC by Mass 0.049 to 0.029
 * @note That function will limit range to 0.0264 to 0.08 RWC by Vol
 * @version 11.01
 * @param[in] theta_i ice volumetric fraction
 * @return residual water content of snow element (1)
 */
double ElementData::snowResidualWaterContent(const double& theta_i)
{
	double resWatCont;

	static const double fraction = Constants::density_water/Constants::density_ice;
	static const double limit_theta_i = 1. - fraction * ((1. + 0.0165 * fraction) - sqrt((1. + 0.0165 * fraction)*(1. + 0.0165 * fraction) - 4. * fraction * 0.0264)) / (2. * fraction);	// abc-formula

	if (theta_i > limit_theta_i) {
		// This case is the limiting case where:
		//            theta_i + (theta_r * (Constants::density_water/Constants::density_ice)) >= 1.0
		// In that case, set the residual water content equal to the pore space
		resWatCont = (1. - theta_i) * (Constants::density_ice/Constants::density_water);
	} else {
		if (theta_i > 0.23) {
			resWatCont = 0.0264 + 0.0099 * (1. - theta_i) / theta_i;
		} else {
			resWatCont = 0.08 - 0.1023 * (theta_i - 0.03);
		}
	}
	return std::min(resWatCont, 0.08); //NOTE: std::min() only needed in case of theta_i < 0.03
}

/**
 * @brief Field Capacity Soil is dependent on grain properties.
 * This nice formulation is based on some tedious curve fitting by
 * Martina Luetschg. The data stems from Scheffer und Schachtschabel
 * (Richtwerte Baugrund), which once more proves that "nomen est omen".
 * If my name was "Schachtschabel", I would never ever be dealing with
 * wet soils and Baugrund.
 * For the USDA soil classes used if Richards equation is used, the field capacity is obtained using the Saxton formula (K.E. Saxton et al., 1986, Estimating generalized soil-water characteristics from texture. Soil Sci. Soc. Amer. J. 50(4):1031-1036) and defined in the VG class
 * @author Michael Lehning & Adrien michel
 * @version 9Y.mm
 * @return Soil field capacity (-)
 */
double ElementData::soilFieldCapacity() const
{
	double fc;
	if (VG.defined == true) {
		fc=VG.field_capacity;
	} else {
		if (!(rg > 0.)) {
			fc = std::min(SnLaws::field_capacity_soil, (1. - theta[SOIL]) * 0.1);
		} else {
			//Follow implementation by Tobias Hipp master thesis.
			//Note that the value of 0.0976114 is more precise and the value of 60.8057 is
			//slightly different from what is mentioned in thesis, to make the function continuous over rg.
			if(rg<17.0) {
				fc = std::min(0.95, 0.32 / sqrt(rg) + 0.02);
			} else {
				if(rg<60.8057) {
					fc=0.0976114-0.002*(rg-17.0);
				} else {
					fc=0.01;
				}
			}
		}
	}
	return std::min(1. - theta[SOIL], fc);		// Ensure that the field capacity does not exceed the pore space.
}

/**
 * @brief soilRelativeHumidity
 * @author Margaux Couttet and Nander Wever
 * @brief Relative humidity in soil.
 * The formulation is based on Saito et al., 2006 "Numerical analysis of
 * coupled water vapor and heat transport in the vadose zone".
 * Calculated from the pressure head using a thermodynamic relationship
 * between liquid water and water vapor in soil pores (Philip and de Vries, 1957)
 * @param Edata element data
 * @param Temperature temperature (K)
 * @return Soil relative humidity (-)
 */

double ElementData::soilRelativeHumidity() const
{
	if (VG.defined == true) {
		return (std::max(0., std::min(1., exp(h * Constants::g / (Constants::gas_constant * Te))))); //see eq. [18] from Saito et al., 2006
	} else {
		if ((theta[WATER] + theta[WATER_PREF]) < soilFieldCapacity() ) {
			return (0.5 * ( 1. - cos (std::min(Constants::pi, (theta[WATER] + theta[WATER_PREF]) * Constants::pi / (soilFieldCapacity() * 1.6)))));
		} else {
			return 1.;
		}
	}
}

/**
 * @brief SNOW ELASTICITY  :  This important routine was programmed by Marc Christen, who took it directly
 * from Mellor's famous 1975 paper on SNOW MECHANICS in the GRINDLEWALD symposium. Dimensions
 * are in [Pa]. (Presently, it is NOT temperature dependent.)
 * @version 9Y.mm
 * @return Module of elasticity (Pa)
 */
double ElementData::snowElasticity() const
{
	if (Rho > 1000.)
		return Constants::big;

	const double g = (Rho >= 70.)? ((Rho/1000.0)*8.235)-0.47 : ((70./1000.0)*8.235 )-0.47;
	const double he = pow(10.0, g);
	return (he * 100000.0);
}

/**
 * @brief Computes the enhancement of hydrostatically applied stress (overburden) in the necks (or bonds)
 * @version 11.01
 * @return Enhancement factor for neck stress (1))
 */
double ElementData::neckStressEnhancement() const
{
	const double stressEnhance = (4. / (N3 * theta[ICE])) * Optim::pow2(rg/rb);
	return stressEnhance;
}

/**
 * @brief A non-generic function to compute the concave neck radius (mm). \n
 * It is assumed that the neck is bound by a sphere fitting between the two grains side by side
 * such as the sphere goes to RB from the axis (this is a quick and dirty approximation)
 * @author Mathias Bavay
 * @version 9.mm
 * @return Concave neck radius (mm)
 */
double ElementData::concaveNeckRadius() const
{
	if ( (rg - rb) < Constants::eps ) {
		prn_msg(__FILE__, __LINE__, "wrn", Date(), "Infinite radius of curvature, rg(%lf) = rb(%lf); return Constants::big!", rg, rb);
		return Constants::big;
	} else {
		return Optim::pow2(rb) / (2. * (rg - rb));
	}
}

/**
 * @brief Computes the neck (or bond) length (mm)
 * @version 11.01
 * @return Neck length (mm)
 */
double ElementData::neckLength() const
{
	const double rc = concaveNeckRadius();
	return ((2. * rg * rc) / (rg + rc));
}

/**
 * @brief Relates the neck strain to the global volumetric strain
 * @version 11.01
 * @return Macro factor (1)
 */
double ElementData::neck2VolumetricStrain() const
{
	const double Ln = neckLength();
	return (Ln / (2. * rg + Ln));
}

void ElementData::snowType()
{
	type = snowType(dd, sp, 2.*rg, static_cast<unsigned short int>(mk%100), theta[WATER], res_wat_cont);
}

/**
 * @brief Determine the type of snow \n
 * First revisited by Fierz and Bellaire 2006 and 2007
 * TODO needs to be adapted to international classification
 * @version 11.11
 * @return snow type code according to old-fashioned Swiss tradition
 */
unsigned short int ElementData::getSnowType() const
{
	return snowType(dd, sp, 2.*rg, static_cast<unsigned short int>(mk%100), theta[WATER], res_wat_cont);
}

unsigned short int ElementData::snowType(const double& dendricity, const double& sphericity,
                          const double& grain_size, const unsigned short int& marker, const double& theta_w, const double& res_wat_cont_loc)
{
	int a=-1,b=-1,c=0;

	// Dry snow
	if (dendricity > 0.) { // Dry dendritic (new) snow: dendricity and sphericity determine the class
		const int sw2 = (int)(sphericity*10.);
		if (dendricity > 0.80 ) { // ori 0.90, 27 Nov 2007 sb
			a = 1; b = 1; c = 0;
		} else if (dendricity > 0.70) { // ori 0.85, 27 Nov 2007 sb
			a = 1; b = 2; c = 1;
		} else if (dendricity > 0.65) { // ori 0.75, 27 Nov 2007 sb
			a = 2; b = 1; c = 0;
		} else if (dendricity > 0.60) { // ori 0.70, 27 Nov 2007 sb
			a = 2; b = 1; c = 1;
		} else if (dendricity > 0.30) {
			a = 2; b = 2; c = 0;
		} else if (dendricity > 0.05) {
			a = 2;
			switch (sw2) {
				case 0: case 1: case 2:
					b = 4; c = 0; break;
				case 3: case 4:
					b = 4; c = 1; break;
				case 5: case 6:
					b = 3; c = 1; break;
				default:
					b = 3; c = 0;
			}
		} else {
			switch (sw2) {
				case 0: case 1:
					a = 4; b = 4; c = 0; break;
				case 2: case 3: case 4:
					a = 4; b = 2; c = 1; break;
				case 5: case 6: case 7:
					a = 3;  b = 2; c = 1; break;
				default:
					a = 3; b = 3; c = 0;
			}
		}
	} else if (marker <= 2) {
		// Dry non-dendritic snow
		// Sphericity is most important for "a", while the marker is most important for "b","c"
		if (grain_size < 0.7) {
			const int sw2 = (int)(sphericity*10.);
			switch (sw2) {
				case 0: case 1:
					a = 4; b = 4; c = 0; break;
				case 2: case 3:
					a = 4; b = 3; c = 1; break;
				case 4: case 5:
					a = 4;  b = 3; c = 0; break;
				case 6: case 7:
					a = 3;  b = 4; c = 1; break;
				default:
					a = 3; b = 3; c = 0;
			}
		} else if (grain_size < 1.1) {
			if (sphericity < 0.2) {
				a = 4; b = 4; c = 0;
			} else if (sphericity < 0.4) {
				a = 4; b = 9; c = 0;
			} else { // sphericityhericity limited to sphericity_max=0.5 in Metamorphism.c
				a = 9; b = 9 ; c = 0;
			}
		} else if (grain_size < 1.5) {
			if (sphericity < 0.2) {
				a = 4; b = 5; c = 0;
			} else if (sphericity < 0.4) {
				a = 4; b = 9; c = 1;
			} else { // sphericityhericity limited to sphericity_max=0.5 in Metamorphism.c
				a = 9; b = 9 ; c = 0;
			}
		} else {
			if (sphericity < 0.2) {
				a = 5; b = 5; c = 0;
			} else if (sphericity < 0.4) {
				a = 5; b = 9; c = 1;
			} else { // sphericityhericity limited to sphericity_max=0.5 in Metamorphism.c
				a = 9; b = 5 ; c = 1;
			}
		}
	}
	// Melt forms
	if (marker >= 10) {
		if (dendricity > 0.) { // Wet dendritic snow
			if (sphericity > 0.7) {
				b = a; a = 7; c = 0;
			} else {
				b = 7 ; c = 1;
			}
		} else { // Wet non-dendritic snow
			b = 7; c = 0;
			if (sphericity > 0.75) {
				a = 7;
			} else if (sphericity > 0.4 ) {
				if (grain_size <= 0.7) {
					b = a; a = 7;
				} else if (marker != 13 ) {
					if (grain_size <= 1.5) {
						a = 7; b = 9; c = 1;
					} else {
						a = 7; b = 5; c = 1;
					}
				} else {
					a = 7; b = 6;  c = 1;
				}
			} else {
				if (grain_size <= 1.5) {
					a = 4;
				} else {
					a = 5;
				}
				if (sphericity <= 0.2) {
					c = 1;
				}
			}
		}
	}
	// Now treat a couple of exceptions - note that the order is important
	if (b < 0) b = a;
	if ((marker >= 20) && (theta_w < 0.1 * res_wat_cont_loc)) { // MFcr Melt-Freeze
		c = 2;
	}
	switch (marker) {
		case 3: // SH   Surface Hoar
			a = 6; b = 6; c = 0;
			break;
		case 4: // PPgp Graupel
			a = 0; b = 0; c = 0;
			break;
		case 6: // technical Snow
			a = 0; b = 0; c= 6;
			break;
		case 7: case 8: case 17: case 18: case 27: case 28: // Glacier ice & IFil, that is, ice layers within the snowpack
			a = 8; b = 8; c = 0;
			break;
		case 9: // water layer
			a = 0; b = 0; c = 0;
			break;
		default: // do nothing since we take care of exceptions here
			break;
	}

	return static_cast<unsigned short int>(a*100 + b*10 + c);
}

const std::string ElementData::toString() const
{
	std::ostringstream os;
	os << "<ElementData>\t";
	os << std::fixed << std::showpoint;
	os << "" << depositionDate.toString(mio::Date::ISO) << "\n";
	os << "\tL=" << setprecision(4) << L << " type=" << type << " marker=" << setprecision(2) << mk << " Density=" << Rho << " Mass=" << M << "\n";;

	os << "\tVolumetric contents: soil=" << setprecision(2) << theta[SOIL] << " ice=" << theta[ICE] << " water=" << theta[WATER] << " air=" << theta[AIR] << "\n";
	os << "\tGrains: gsz=2*rg=" <<  2.*rg << " ogs=" << ogs << " rb=" <<  rb << " dd=" <<  dd << " sp=" <<  sp << " N3=" << N3 << "\n";
	os << "\tMetamorphism: ps2rb=" << ps2rb << " metamo=" << metamo << " sw_abs=" << sw_abs << "\n";
	os << "\tMelting: dth_w=" << dth_w << " Qmf=" << Qmf << " res_wat_cont=" << res_wat_cont << "\n";
	os << "\tSoil: density=" << soil[SOIL_RHO] << " Conductivity=" << soil[SOIL_K] << " Capacity=" << soil[SOIL_C] << "\n";

#ifndef SNOWPACK_CORE
	os << "\tStrains: S=" <<  S << " C=" << C << " s_strength=" << s_strength << "\n";
#else
	os << "\tStrains: S=" <<  S << " C=" << C << "\n";
#endif
	os << "\tStrains: dEps=" << dEps << " Eps=" <<  Eps << " Eps_e=" <<  Eps_e << " Eps_v=" <<  Eps_v << "\n";
	os << "\tYoung's modulus of elasticity=" << E << "\n";
	os << "\tStrain rates Eps_Dot=" <<  Eps_Dot << " Eps_vDpt=" <<  Eps_vDot << " CDot=" <<  CDot << "\n";
#ifndef SNOWPACK_CORE
	os << "\tStability: S_dr=" << S_dr << " hard=" << hard << " dsm=" << dsm << "\n";
#else
	os << "\tHard=" << hard << "\n";
#endif
	os << "</ElementData>\n";
	return os.str();
}

std::ostream& operator<<(std::ostream& os, const NodeData& data)
{
	os.write(reinterpret_cast<const char*>(&data.z), sizeof(data.z));
	os.write(reinterpret_cast<const char*>(&data.u), sizeof(data.u));
	os.write(reinterpret_cast<const char*>(&data.f), sizeof(data.f));
	os.write(reinterpret_cast<const char*>(&data.udot), sizeof(data.udot));
	os.write(reinterpret_cast<const char*>(&data.T), sizeof(data.T));
#ifndef SNOWPACK_CORE
	os.write(reinterpret_cast<const char*>(&data.S_n), sizeof(data.S_n));
	os.write(reinterpret_cast<const char*>(&data.S_s), sizeof(data.S_s));
	os.write(reinterpret_cast<const char*>(&data.ssi), sizeof(data.ssi));
#endif
	os.write(reinterpret_cast<const char*>(&data.hoar), sizeof(data.hoar));

#ifndef SNOWPACK_CORE
	os.write(reinterpret_cast<const char*>(&data.dsm), sizeof(data.dsm));
	os.write(reinterpret_cast<const char*>(&data.S_dsm), sizeof(data.S_dsm));
	os.write(reinterpret_cast<const char*>(&data.Sigdsm), sizeof(data.Sigdsm));
#endif
	os.write(reinterpret_cast<const char*>(&data.water_flux), sizeof(data.water_flux));
	os.write(reinterpret_cast<const char*>(&data.rhov), sizeof(data.rhov));
	return os;
}

std::istream& operator>>(std::istream& is, NodeData& data)
{
	is.read(reinterpret_cast<char*>(&data.z), sizeof(data.z));
	is.read(reinterpret_cast<char*>(&data.u), sizeof(data.u));
	is.read(reinterpret_cast<char*>(&data.f), sizeof(data.f));
	is.read(reinterpret_cast<char*>(&data.udot), sizeof(data.udot));
	is.read(reinterpret_cast<char*>(&data.T), sizeof(data.T));
#ifndef SNOWPACK_CORE
	is.read(reinterpret_cast<char*>(&data.S_n), sizeof(data.S_n));
	is.read(reinterpret_cast<char*>(&data.S_s), sizeof(data.S_s));
	is.read(reinterpret_cast<char*>(&data.ssi), sizeof(data.ssi));
#endif
	is.read(reinterpret_cast<char*>(&data.hoar), sizeof(data.hoar));

#ifndef SNOWPACK_CORE
	is.read(reinterpret_cast<char*>(&data.dsm), sizeof(data.dsm));
	is.read(reinterpret_cast<char*>(&data.S_dsm), sizeof(data.S_dsm));
	is.read(reinterpret_cast<char*>(&data.Sigdsm), sizeof(data.Sigdsm));
#endif
	is.read(reinterpret_cast<char*>(&data.water_flux), sizeof(data.water_flux));
	is.read(reinterpret_cast<char*>(&data.rhov), sizeof(data.rhov));
	return is;
}

const std::string NodeData::toString() const
{
	std::ostringstream os;
	os << std::fixed << std::showpoint;
	os << "<NodeData>\n";
	os << "\tz=" << z << " T=" << T << " hoar=" << hoar << "\n";
	os << "\tCreep: u=" << u << " udot=" << udot << " f=" << f << "\n";
#ifndef SNOWPACK_CORE
	os << "\tStability: S_n=" << S_n << " S_s=" << S_s << " ssi=" << ssi << "\n";
#endif
	os << "\tWater flux: S_n=" << water_flux << "\n";
	os << "</NodeData>\n";
	return os.str();
}

SnowStation::SnowStation(const bool i_useCanopyModel, const bool i_useSoilLayers, const bool i_isAlpine3D,
                         const bool i_useSeaIceModule) :
	meta(), cos_sl(1.), sector(0), Cdata(NULL), Seaice(NULL), pAlbedo(0.), Albedo(0.),
	SoilAlb(0.), SoilEmissivity(0.), BareSoil_z0(0.), SoilNode(0), Ground(0.),
	cH(0.), mH(IOUtils::nodata), mass_sum(0.), swe(0.), lwc_sum(0.), lwc_sum_soil(0.), swc_sum_soil(0), hn(0.), rho_hn(0.),
#ifndef SNOWPACK_CORE
	rime_hn(0.),
#endif
	hn_redeposit(0.), rho_hn_redeposit(0.), ErosionLevel(0), ErosionMass(0.), ErosionLength(0.), ErosionAge(Constants::undefined),
#ifndef SNOWPACK_CORE
	S_class1(0), S_class2(0), S_d(0.), z_S_d(0.), S_n(0.), z_S_n(0.),
	S_s(0.), z_S_s(0.), S_4(0.), z_S_4(0.), S_5(0.), z_S_5(0.),
#endif
	Ndata(), Edata(), Kt(NULL), ColdContent(0.), ColdContentSoil(0.), dIntEnergy(0.), dIntEnergySoil(0.), meltFreezeEnergy(0.), meltFreezeEnergySoil(0.), meltMassTot(0.), refreezeMassTot(0.),
	ReSolver_dt(-1),
#ifndef SNOWPACK_CORE
	windward(false), WindScalingFactor(1.), TimeCountDeltaHS(0.),
#endif
	nNodes(0), nElems(0), maxElementID(0), useCanopyModel(i_useCanopyModel), useSoilLayers(i_useSoilLayers), isAlpine3D(i_isAlpine3D)
{
	if (i_useCanopyModel)
		Cdata = new CanopyData;
	else
		Cdata = NULL;

	if (i_useSeaIceModule)
		Seaice = new SeaIce;
	else
		Seaice = NULL;
}

SnowStation::SnowStation(const SnowStation& c) :
	meta(c.meta), cos_sl(c.cos_sl), sector(c.sector), Cdata(c.Cdata), Seaice(c.Seaice), pAlbedo(c.pAlbedo), Albedo(c.Albedo),
	SoilAlb(c.SoilAlb), SoilEmissivity(c.SoilEmissivity), BareSoil_z0(c.BareSoil_z0), SoilNode(c.SoilNode), Ground(c.Ground),
	cH(c.cH), mH(c.mH), mass_sum(c.mass_sum), swe(c.swe), lwc_sum(c.lwc_sum), lwc_sum_soil(c.lwc_sum_soil), swc_sum_soil(c.swc_sum_soil), hn(c.hn), rho_hn(c.rho_hn),
#ifndef SNOWPACK_CORE
	rime_hn(c.rime_hn),
#endif
	hn_redeposit(c.hn_redeposit), rho_hn_redeposit(c.rho_hn_redeposit), ErosionLevel(c.ErosionLevel), ErosionMass(c.ErosionMass), ErosionLength(c.ErosionLength), ErosionAge(c.ErosionAge),
#ifndef SNOWPACK_CORE
	S_class1(c.S_class1), S_class2(c.S_class2), S_d(c.S_d), z_S_d(c.z_S_d), S_n(c.S_n), z_S_n(c.z_S_n),
	S_s(c.S_s), z_S_s(c.z_S_s), S_4(c.S_4), z_S_4(c.z_S_4), S_5(c.S_5), z_S_5(c.z_S_5),
#endif
	Ndata(c.Ndata), Edata(c.Edata), Kt(NULL), ColdContent(c.ColdContent), ColdContentSoil(c.ColdContentSoil), dIntEnergy(c.dIntEnergy), dIntEnergySoil(c.dIntEnergySoil), meltFreezeEnergy(c.meltFreezeEnergy), meltFreezeEnergySoil(c.meltFreezeEnergySoil), meltMassTot(c.meltMassTot), refreezeMassTot(c.refreezeMassTot),
	ReSolver_dt(-1),
#ifndef SNOWPACK_CORE
	windward(c.windward), WindScalingFactor(c.WindScalingFactor), TimeCountDeltaHS(c.TimeCountDeltaHS),
#endif
	nNodes(c.nNodes), nElems(c.nElems), maxElementID(c.maxElementID), useCanopyModel(c.useCanopyModel), useSoilLayers(c.useSoilLayers), isAlpine3D(c.isAlpine3D) {
	if (c.Cdata != NULL) {
		// Deep copy pointer to CanopyData object
		Cdata = new CanopyData(*c.Cdata);
	} else {
		Cdata = NULL;
	}
	if (c.Seaice != NULL) {
		// Deep copy pointer to sea ice object
		Seaice = new SeaIce(*c.Seaice);
	} else {
		Seaice = NULL;
	}
}

SnowStation& SnowStation::operator=(const SnowStation& source) {
	if(this != &source) {
		meta = source.meta;
		cos_sl = source.cos_sl;
		sector = source.sector;
		Cdata = source.Cdata;
		if (source.Seaice != NULL) {
			// Deep copy pointer to sea ice object
			Seaice = new SeaIce(*source.Seaice);
		} else {
			Seaice = NULL;
		}
		pAlbedo = source.pAlbedo;
		Albedo = source.Albedo;
		SoilAlb = source.SoilAlb;
		SoilEmissivity = source.SoilEmissivity;
		BareSoil_z0 = source.BareSoil_z0;
		SoilNode = source.SoilNode;
		Ground = source.Ground;
		cH = source.cH;
		mH = source.mH;
		mass_sum = source.mass_sum;
		swe = source.swe;
		lwc_sum = source.lwc_sum;
		lwc_sum_soil = source.lwc_sum;
		swc_sum_soil = source.swc_sum_soil;
		hn = source.hn;
		rho_hn = source.rho_hn;
#ifndef SNOWPACK_CORE
		rime_hn = source.rime_hn;
#endif
		hn_redeposit = source.hn_redeposit;
		rho_hn_redeposit = source.rho_hn_redeposit;
		ErosionLevel = source.ErosionLevel;
		ErosionMass = source.ErosionMass;
		ErosionLength = source.ErosionLength;
		ErosionAge = source.ErosionAge;
#ifndef SNOWPACK_CORE
		S_class1 = source.S_class1;
		S_class2 = source.S_class2;
		S_d = source.S_d;
		z_S_d = source.z_S_d;
		S_n = source.S_n;
		z_S_n = source.z_S_n;
		S_s = source.S_s;
		z_S_s = source.z_S_s;
		S_4 = source.S_4;
		z_S_4 = source.z_S_4;
		S_5 = source.S_5;
		z_S_5 = source.z_S_5;
#endif
		Ndata = source.Ndata;
		Edata = source.Edata;
		Kt = NULL;
		ColdContent = source.ColdContent;
		ColdContentSoil = source.ColdContentSoil;
		dIntEnergy = source.dIntEnergy;
		dIntEnergySoil = source.dIntEnergySoil;
		meltFreezeEnergy = source.meltFreezeEnergy;
		meltFreezeEnergySoil = source.meltFreezeEnergySoil;
		meltMassTot = source.meltMassTot;
		refreezeMassTot = source.refreezeMassTot;
		ReSolver_dt = source.ReSolver_dt;
#ifndef SNOWPACK_CORE
		windward = source.windward;
		WindScalingFactor = source.WindScalingFactor;
		TimeCountDeltaHS = source.TimeCountDeltaHS;
#endif
		nNodes = source.nNodes;
		nElems = source.nElems;
		maxElementID = source.maxElementID;
		useCanopyModel = source.useCanopyModel;
		useSoilLayers = source.useSoilLayers;
		isAlpine3D = source.isAlpine3D;
	}
	return *this;
}

SnowStation::~SnowStation()
{
	SD_MATRIX_DATA* pMat = (SD_MATRIX_DATA*) Kt;

	if (pMat != NULL) {
		if ( pMat->State == ConMatrix ){
			ReleaseConMatrix(&pMat->Mat.Con);
		} else if ( pMat->State == BlockMatrix  ){
			ReleaseBlockMatrix(&pMat->Mat.Block);
		}
		free(pMat);
		pMat = NULL;
	}

	if (Seaice != NULL) {
		delete Seaice;
		Seaice = NULL;
	}
}

/**
* @brief Computes the actual total masses of the snowpack (kg m-2)
*/
void SnowStation::compSnowpackMasses()
{
	mass_sum = swe = lwc_sum = lwc_sum_soil = swc_sum_soil = 0.;
	for (size_t e = SoilNode; e < nElems; e++) {
		mass_sum += Edata[e].M;
		swe += Edata[e].L * Edata[e].Rho;
		lwc_sum += Edata[e].L * ((Edata[e].theta[WATER] + Edata[e].theta[WATER_PREF]) * Constants::density_water);
	}
	if(SoilNode > 0){
		for (size_t e = 0; e < SoilNode; e++) {
			lwc_sum_soil += Edata[e].L * ((Edata[e].theta[WATER] + Edata[e].theta[WATER_PREF]) * Constants::density_water);
			swc_sum_soil += Edata[e].L * (Edata[e].theta[ICE] * Constants::density_ice);
		}
	}
}

/**
 * @brief Computes the internal energy change of the snowpack during one computation time step (J m-2)
 */
void SnowStation::compSnowpackInternalEnergyChange(const double& sn_dt)
{
	if (nElems > SoilNode) {
		const double i_meltFreezeEnergy = meltFreezeEnergy;
		meltFreezeEnergy = 0.;
		const double i_cold_content = ColdContent;
		ColdContent = 0.;
		meltMassTot = 0.;
		refreezeMassTot = 0.;
		for (size_t e=SoilNode; e<nElems; e++) {
			meltMassTot += (Edata[e].Qmf < 0.) ? (-Edata[e].Qmf * Edata[e].L * sn_dt / Constants::lh_fusion) : (0.);
			refreezeMassTot += (Edata[e].Qmf > 0.) ? (Edata[e].Qmf * Edata[e].L * sn_dt / Constants::lh_fusion) : (0.);
			meltFreezeEnergy -= Edata[e].Qmf * Edata[e].L * sn_dt;
			ColdContent += Edata[e].coldContent();
		}
		dIntEnergy += (ColdContent - i_cold_content) + (meltFreezeEnergy - i_meltFreezeEnergy);
	} else {
                meltFreezeEnergy = 0.;
		ColdContent = 0.;
		dIntEnergy = 0.;
	}
}

/**
 * @brief Computes the internal energy change of the soil during one computation time step (J m-2)
 */
void SnowStation::compSoilInternalEnergyChange(const double& sn_dt)
{
	if (SoilNode > 0) {
		const double i_meltFreezeEnergy = meltFreezeEnergySoil;
		meltFreezeEnergySoil = 0.;
		const double i_cold_content = ColdContentSoil;
		ColdContentSoil = 0.;
		double tmp_sum_QIntmf = 0.;
		for (size_t e=0; e<SoilNode; e++) {
			tmp_sum_QIntmf += Edata[e].QIntmf * Edata[e].L * sn_dt;
			Edata[e].QIntmf=0.;
			meltFreezeEnergySoil -= Edata[e].Qmf * Edata[e].L * sn_dt;
			ColdContentSoil += Edata[e].coldContent();
		}
		dIntEnergySoil += (ColdContentSoil - i_cold_content) + (meltFreezeEnergySoil - i_meltFreezeEnergy) - tmp_sum_QIntmf;
	} else {
                meltFreezeEnergySoil = 0.;
		ColdContentSoil = 0.;
		dIntEnergySoil = 0.;
	}
}

/**
 * @brief Computes the liquid water index defined as the ratio of total liquid water content (in mm w.e.) to calculated snow depth (in mm) divided by 0.03. Unit: (1)
 */
double SnowStation::getLiquidWaterIndex() const
{
	return (cH > Constants::eps) ? lwc_sum / (M_TO_MM(cH) * 0.03) : Constants::undefined;
}

/**
 * @brief Returns modelled internal snow or/and soil temperature (instantaneous value; degC),
 *        at a given position z perpendicular to slope (m) \n
 *        z must be less than computed height (Xdata->cH), otherwise modeled temperature is set to Constants::undefined
 * @version 11.03
 * @param z Sensor position perpendicular to slope (m)
 */
double SnowStation::getModelledTemperature(const double& z) const
{
	if ((z == Constants::undefined) || !((getNumberOfNodes() > 1) && (z < cH))) {
		return Constants::undefined;
	} else {
		const size_t n_up = findUpperNode(z, Ndata, getNumberOfNodes()); // Upper node number
		const double z_low = (Ndata[n_up-1].z + Ndata[n_up-1].u); // Lower node around position z of sensor
		const double z_up = (Ndata[n_up].z + Ndata[n_up].u); // Upper node around position z of sensor
		const double T_low = Ndata[n_up-1].T;
		const double T_up = Ndata[n_up].T;
		const double T = T_low + (T_up-T_low)*(z-z_low)/(z_up-z_low);
		return IOUtils::K_TO_C( T );
	}
}

/**
 * @brief Computes the total lateral flow in snow (kg / m2)
 */
double SnowStation::getTotalLateralFlowSnow() const
{
	// Case of no snow
	if (getNumberOfElements() == SoilNode) return Constants::undefined;

	double tmp_sum = 0.;
	for (size_t e=SoilNode; e<getNumberOfElements(); e++) {
		tmp_sum += Edata[e].SlopeParFlux * Edata[e].L * Constants::density_water;
	}
	return tmp_sum;
}

/**
 * @brief Computes the total lateral flow in soil (kg / m2)
 */
double SnowStation::getTotalLateralFlowSoil() const
{
	// Case of no soil
	if (SoilNode == 0) return Constants::undefined;

	double tmp_sum = 0.;
	for (size_t e=0; e<SoilNode; e++) {
		tmp_sum += Edata[e].SlopeParFlux * Edata[e].L * Constants::density_water;
	}
	return tmp_sum;
}

/**
 * @brief Reset lateral flow
 */
void SnowStation::resetSlopeParFlux()
{
	for (size_t e=0; e<getNumberOfElements(); e++) {
		Edata[e].SlopeParFlux = 0.;
	}
	return;
}

/**
 * @brief Reallocate element and node data \n
 * Edata and Ndata as well as nElems and nNodes are reallocated or reset, respectively.
 * @param number_of_elements The new number of elements
 */
void SnowStation::resize(const size_t& number_of_elements)
{
	const size_t nEdata_old = Edata.size();
	try {
		Edata.resize(number_of_elements, ElementData(ElementData::noID));
		Ndata.resize(number_of_elements + 1);
	} catch(const exception& e){
		throw IOException(e.what(), AT); //this will catch all allocation exceptions
	}

	if (number_of_elements>nEdata_old) {
		for(size_t ii=nEdata_old; ii<Edata.size(); ii++) {
			if (Edata[ii].ID==ElementData::noID) Edata[ii].ID = ++maxElementID;
		}
	}

	nElems = Edata.size();
	nNodes = Ndata.size();
}

size_t SnowStation::getNumberOfElements() const
{
	return nElems;
}

size_t SnowStation::getNumberOfNodes() const
{
	return nNodes;
}

/**
 * @brief Find element with corresponding tag or return IOUtils::npos if not found
 * @param tag Tag to look for
 * @return Index of tagged element, IOUtils::npos if not found
 */
size_t SnowStation::find_tag(const size_t& tag) const
{
	for (size_t e=0; e<nElems; e++) {
		if (Edata[e].mk/100 == tag) {
			return e;
		}
	}

	return IOUtils::npos;
}

bool SnowStation::hasSoilLayers() const
{
	return useSoilLayers;
}

void SnowStation::reset_water_fluxes()
{
	if (Ndata.size() == 0) return;
	for(size_t i=0; i < Ndata.size(); i++){
		Ndata[i].water_flux = 0.;
	}
}

/**
 * @brief If more than NUMBER_TOP_ELEMENTS snow elements exist, attempt to reduce their number in the FEM mesh,
 * leaving NUMBER_TOP_ELEMENTS surface elements untouched \n
 * Pairs of elements within the snow cover satisfying the conditions of combineCondition() are combined
 * by placing everything in the lower element, setting the density of upper element to Constants::undefined,
 * and getting rid of node in between. \n
 * The elements being very similar and thus the microstructure parameters being approximately equal
 * as defined in combineCondition(), simply average the microstructure properties \n
 * NOTE that the condense element check is placed at the end of a time step, allowing elements do develop on their own.
 * @param i_number_top_elements The number of surface elements to be left untouched
 * @param reduce_n_elements When >0: enable more "aggressive" combining for layers deeper in the snowpack, to reduce the number of elements and thus the computational load. Values >=1 denote levels of aggressivity.
 * @param cond Condition to use to determine whether or not to combine: 1 = combineCondition, 2 = Aggregate::joinSimilarLayers, 3 = Aggregate::mergeThinLayer
 * @param comb_thresh_l Only used for cond == 1: both elements must be smaller than this value for an action to be taken.
 */
void SnowStation::combineElements(const size_t& i_number_top_elements, const int& reduce_n_elements, const size_t& cond, const double& comb_thresh_l)
{
	if (nElems - SoilNode < i_number_top_elements+1) {
		return;
	}

	size_t nRemove=0;       // Number of elements to be removed
	bool merge=false;
	for (size_t eLower = SoilNode, eUpper = SoilNode+1; eLower < nElems-i_number_top_elements; eLower++, eUpper++) {
		switch (cond) {
			case 1:	// merging WaterTransport
				merge = (combineCondition(Edata[eLower], Edata[eUpper], cH-Ndata[eUpper].z, reduce_n_elements, comb_thresh_l));
				break;
			case 2:	// aggregate first round
				merge = (Aggregate::joinSimilarLayers(Edata[eUpper], Edata[eLower]));
				break;
			case 3:	// aggregate second round
				merge = (Aggregate::mergeThinLayer(Edata[eUpper], Edata[eLower]));
				break;
			default:
				merge = false;
				break;
		}
		if (merge) {
			mergeElements(Edata[eLower], Edata[eUpper], true, (eUpper==nElems-1));
			nRemove++;
			Edata[eUpper].Rho = Constants::undefined;
			eLower++; eUpper++;
		}
	}
	if (nRemove > 0) {
		const size_t rnE = nElems - nRemove; //Reduced number of elements
		reduceNumberOfElements(rnE);
	}
}

/**
 * @brief Remove the upper "marked" element of two (snow only) \n
 * -# Merging two elements:
 *     -# density is undefined
 *     -# take the uppermost node of both
 * -# Removing melted or thin elements
 *     -# density is undefined AND length negative (*= -1.) as the latter will be used!
 *     -# keep upper node of lowest element
 * @param rnE Reduced number of elements
 */
void SnowStation::reduceNumberOfElements(const size_t& rnE)
{
	size_t eNew = SoilNode; // New element index
	double dL=0.;

	for (size_t e = SoilNode; e < nElems; e++) {
		if (Edata[e].Rho == Constants::undefined) {
			if (Edata[e].L > 0.0) { // Merging elements
				Ndata[eNew] = Ndata[e+1];
				Ndata[eNew].z = Ndata[e+1].z + Ndata[e+1].u + dL;
				Ndata[eNew].u = Ndata[e].udot = 0.;
#ifndef SNOWPACK_CORE
				Ndata[eNew].ssi = Ndata[e+1].ssi;
				Ndata[eNew].S_s = Ndata[e+1].S_s;
				Ndata[eNew].S_n = Ndata[e+1].S_n;
<<<<<<< HEAD
#endif
=======
				//FIXME: when activating the lines below, there is a huge mass balance error. Thus, the nodal "z" repositioning must be off.
				// Apparently, the nodal z positions are reconstructed at some point afterwards.
				// If there is an element below, update its gradient, since we just modified its upper node
				//if (eNew>0) {
				//	Edata[eNew-1].L = Edata[eNew-1].L0 = Ndata[eNew].z - Ndata[eNew-1].z;
				//	Edata[eNew-1].gradT = (Ndata[eNew].T - Ndata[eNew-1].T) / Edata[eNew-1].L;
				//}
>>>>>>> 835fd514
			} else { // Removing elements for negative length L
				// Under the condition of multiple element removals, Edata[e].L can occasionally represent a compounded element,
				// such that it doesn't reflect the true height change. Better to use the nodal positions:
				// FIXME: should this not be negative to account for elements that are completely removed?
				dL += (Ndata[e+1].z - Ndata[e].z);
			}
		} else {
			if (eNew < e) {
				Edata[eNew] = Edata[e];
				Ndata[eNew+1] = Ndata[e+1];
			}
			Ndata[eNew+1].z = Ndata[e+1].z + Ndata[e+1].u + dL;
			Ndata[eNew+1].u = Ndata[e+1].udot = 0.;
#ifndef SNOWPACK_CORE
			Ndata[eNew+1].ssi = Ndata[e+1].ssi;
			Ndata[eNew+1].S_s = Ndata[e+1].S_s;
			Ndata[eNew+1].S_n = Ndata[e+1].S_n;
<<<<<<< HEAD
#endif
=======
			//FIXME: when activating the lines below, there is a huge mass balance error. Thus, the nodal "z" repositioning must be off.
			// Apparently, the nodal z positions are reconstructed at some point afterwards.
			//Edata[eNew].L = Edata[eNew].L0 = Ndata[eNew+1].z - Ndata[eNew].z;
			//Edata[eNew].gradT = (Ndata[eNew+1].T - Ndata[eNew].T) / Edata[eNew].L;
>>>>>>> 835fd514
			eNew++;
		}
	}

	resize(rnE);

	const double cH_old = cH;
	cH = Ndata[nNodes-1].z + Ndata[nNodes-1].u;
	if (mH!=Constants::undefined) mH -= (cH_old - cH);
	ErosionLevel = std::max(SoilNode, std::min(ErosionLevel, rnE-1));
}

/**
 * @brief This routine initializes the snow cover structure which contains all information about a station
 * including element, nodal and canopy data \n
 * Because you are working with layers, the first node is a special case; the rest can be generated in a loop ....
 * The bottom temperature at the beginning of the computation is given by the temperature at the top of the
 * lowest soil or snow layer \n
 * IMPORTANT: it is very important for Alpine3D that Cdata.height is initialized even if CANOPY = 0,
 * otherwise SnowInterface will not recognize the canopy grids (David 2007-06-25).
 * @version 10.02
 * @param SSdata
 * @param i_sector defines the exposition sector of the slope (width 360./number_slopes)
 */
void SnowStation::initialize(const SN_SNOWSOIL_DATA& SSdata, const size_t& i_sector)
{
	Albedo = SSdata.Albedo;
	SoilAlb = SSdata.SoilAlb;
	BareSoil_z0 = SSdata.BareSoil_z0;

#ifndef SNOWPACK_CORE
	SoilEmissivity = (SSdata.Emissivity_soil == mio::IOUtils::nodata) ? Constants::emissivity_soil : SSdata.Emissivity_soil;

	WindScalingFactor = SSdata.WindScalingFactor;
	TimeCountDeltaHS = SSdata.TimeCountDeltaHS;
#endif

	meta = SSdata.meta;
	cos_sl = cos(meta.getSlopeAngle()*mio::Cst::to_rad);
	sector = i_sector;

	cH = SSdata.Height;

	nNodes = SSdata.nN;
	nElems = SSdata.nN-1;
	resize(nElems);

	SoilNode = 0;
	Ground = 0.0;
	Ndata.front().z = 0.;
	Ndata.front().T = (SSdata.nLayers > 0)? SSdata.Ldata.front().tl : Constants::meltfreeze_tk;
	Ndata.front().u = 0.;
	Ndata.front().f = 0.;
	Ndata.front().udot = 0.;
	Ndata.front().hoar = 0.;
#ifndef SNOWPACK_CORE
	Ndata.front().S_n=6.;   // Interface static natural stability index
	Ndata.front().S_s=6.;   // Interface stability index Sk38 (skier)
#endif

	bool real_soil_no_sandwich = true;  // Switch to count real soil layers
	for (size_t ll = 0, n = 1; ll < SSdata.nLayers; ll++) {
		// Update ground height and SoilNode number
		if (SSdata.Ldata[ll].phiSoil > 0.0 && real_soil_no_sandwich) {
			Ground += SSdata.Ldata[ll].hl;
			SoilNode += SSdata.Ldata[ll].ne;
		} else {
			real_soil_no_sandwich = false;
		}

		const double dT = (ll>0)? (SSdata.Ldata[ll].tl - SSdata.Ldata[ll-1].tl) / static_cast<double>(SSdata.Ldata[ll].ne) : 0.;

		for (size_t le = 0; le < SSdata.Ldata[ll].ne; le++, n++ ) {
			Ndata[n].z = Ndata[n-1].z + SSdata.Ldata[ll].hl / static_cast<double>(SSdata.Ldata[ll].ne);
			Ndata[n].T = Ndata[n-1].T + dT;
			Ndata[n].u = 0.;
			Ndata[n].f = 0.;
			Ndata[n].udot = 0.;
#ifndef SNOWPACK_CORE
			Ndata[n].S_n = IOUtils::nodata;   // Static natural stability index
			Ndata[n].S_s = IOUtils::nodata;   // Alternative Stability Index (skier stability)
#endif
		}
	}

	if (SoilNode == 0 && useSoilLayers) {
		prn_msg(__FILE__, __LINE__, "err", Date(), "SNP_SOIL set but no soil layers given");
		throw IOException("Snowpack Initialization failed", AT);
	}

	// INITIALIZE THE ELEMENT DATA
	for (size_t ll = 0, e = 0; ll<SSdata.nLayers; ll++) {
		for (size_t le = 0; le < SSdata.Ldata[ll].ne; le++, e++) {
			// Element's JulianQ Date
			Edata[e].depositionDate = Date::rnd(SSdata.Ldata[ll].depositionDate, 1.);
			// Temperature data
			Edata[e].Te = (Ndata[e].T+Ndata[e+1].T) / 2.;
			Edata[e].L0 = Edata[e].L = (Ndata[e+1].z - Ndata[e].z);
			Edata[e].gradT = (Ndata[e+1].T-Ndata[e].T) / Edata[e].L;
			// Creep data
			Edata[e].E = Edata[e].Eps = Edata[e].S = Edata[e].Eps_Dot=0.0;
			Edata[e].Eps_v = Edata[e].Eps_e = Edata[e].Eps_vDot=0.0;
			// Very important to initialize the increments in length and strain
			Edata[e].dEps = 0.0;
			// Volumetric Components
			Edata[e].theta[SOIL]  = SSdata.Ldata[ll].phiSoil;
			Edata[e].theta[AIR]   = SSdata.Ldata[ll].phiVoids;
			Edata[e].theta[ICE]   = SSdata.Ldata[ll].phiIce;
#ifndef SNOWPACK_CORE
			Edata[e].theta_i_reservoir = SSdata.Ldata[ll].phiIceReservoir;
			Edata[e].theta_i_reservoir_cumul = SSdata.Ldata[ll].phiIceReservoirCumul;
#endif
			Edata[e].theta[WATER] = SSdata.Ldata[ll].phiWater;
			Edata[e].theta[WATER_PREF] = SSdata.Ldata[ll].phiWaterPref;
			Edata[e].soil[SOIL_RHO] = SSdata.Ldata[ll].SoilRho;
			Edata[e].soil[SOIL_K]   = SSdata.Ldata[ll].SoilK;
			Edata[e].soil[SOIL_C]   = SSdata.Ldata[ll].SoilC;
			for (size_t ii = 0; ii < SnowStation::number_of_solutes; ii++) {
				Edata[e].conc[SOIL][ii]  = SSdata.Ldata[ll].cSoil[ii];
				Edata[e].conc[ICE][ii]  = SSdata.Ldata[ll].cIce[ii];
				Edata[e].conc[WATER][ii] = SSdata.Ldata[ll].cWater[ii];
				Edata[e].conc[AIR][ii]  = SSdata.Ldata[ll].cVoids[ii];
			}
			Edata[e].updDensity();
			assert(Edata[e].Rho >= 0. || Edata[e].Rho==IOUtils::nodata); //we want positive density
			// conductivities, specific heat and moisture content
			Edata[e].k[TEMPERATURE] = Edata[e].k[SEEPAGE] = Edata[e].k[SETTLEMENT] = 0.;
			Edata[e].heatCapacity();
			Edata[e].c[SEEPAGE] = Edata[e].c[SETTLEMENT] = 0.;
			Edata[e].snowResidualWaterContent();
			// Set the initial short wave radiation to zero
			Edata[e].sw_abs = 0.;
			// Phase change variables
			Edata[e].Qmf = 0.;
			Edata[e].QIntmf = 0.;
			Edata[e].dth_w = 0.;
			// Micro-structure data
			Edata[e].dd = SSdata.Ldata[ll].dd;
			Edata[e].sp = SSdata.Ldata[ll].sp;
			Edata[e].rg = SSdata.Ldata[ll].rg;
			Edata[e].opticalEquivalentGrainSize();
			Edata[e].rb = SSdata.Ldata[ll].rb;
			Edata[e].N3 = Metamorphism::getCoordinationNumberN3(Edata[e].Rho);
			Edata[e].mk = SSdata.Ldata[ll].mk;
			Edata[e].snowType();
			Ndata[e+1].hoar = SSdata.Ldata[ll].hr;
			// Memories, memories
			Edata[e].CDot = SSdata.Ldata[ll].CDot;
			Edata[e].metamo = SSdata.Ldata[ll].metamo;
			Edata[e].salinity = SSdata.Ldata[ll].salinity;
			Edata[e].h = SSdata.Ldata[ll].h;
#ifndef SNOWPACK_CORE
			Edata[e].dsm = SSdata.Ldata[ll].dsm;
			Edata[e].S_dr = IOUtils::nodata;
#endif
			Edata[e].hard = IOUtils::nodata;
			Edata[e].M = Edata[e].Rho * Edata[e].L0;
			assert(Edata[e].M >= (-Constants::eps2)); //mass must be positive

			// Check initial volumetric content of element
			if ( !Edata[e].checkVolContent() ) {
				prn_msg(__FILE__, __LINE__, "err", Date(), "wrong volumetric content upon initialization of layer %d. ice: %lf, water: %lf, water_pref: %lf, air: %lf, soil: %lf\n",
				        e, Edata[e].theta[ICE], Edata[e].theta[WATER], Edata[e].theta[WATER_PREF], Edata[e].theta[AIR], Edata[e].theta[SOIL]);
				throw IOException("Snowpack Initialization failed", AT);
			}
			// Check if sufficient pore space is available when water would freeze. Only allow small corrections.
			const double porespace = (1. - Edata[e].theta[ICE] - Edata[e].theta[SOIL]) * (Constants::density_ice / Constants::density_water);
			if(Edata[e].theta[WATER] + Edata[e].theta[WATER_PREF] > porespace) {
				if(Edata[e].theta[WATER] + Edata[e].theta[WATER_PREF] - porespace > 1.e-4) {
					prn_msg(__FILE__, __LINE__, "err", Date(), "Insufficient pore space available in layer %d when water would refreeze and thereby expand. Available: %lf, required: %lf\n",
					        e, (1. - Edata[e].theta[ICE] - Edata[e].theta[SOIL]), (Edata[e].theta[WATER] + Edata[e].theta[WATER_PREF]) * (Constants::density_water / Constants::density_ice));
					throw IOException("Snowpack Initialization failed", AT);
				}
				const double tmp_sum = Edata[e].theta[WATER] + Edata[e].theta[WATER_PREF];
				Edata[e].theta[WATER] *= porespace / tmp_sum;
				Edata[e].theta[WATER_PREF] *= porespace / tmp_sum;
			}
			Edata[e].theta[AIR] = (1. - Edata[e].theta[ICE] - Edata[e].theta[WATER] - Edata[e].theta[WATER_PREF] - Edata[e].theta[SOIL]);
		} // end of element layer for
	} // end of layer for

	ErosionLevel = (SSdata.ErosionLevel > 0)? static_cast<size_t>(SSdata.ErosionLevel) : std::max(SoilNode, nElems-1);

	// Find the real Cauchy stresses
	double SigC = 0.0;
	for(size_t e = nElems; e -->0; ) {
		if (e < nElems-1)
			SigC -= (.5*Edata[e+1].M) * Constants::g * cos_sl;
		SigC -= (.5*Edata[e].M) * Constants::g * cos_sl;

		Edata[e].C = SigC;
		assert(Edata[e].C<0.);
	}

	// Sea ice initializations
	if (Seaice != NULL) {
		Seaice->InitSeaIce(*this);
		Seaice->updateFreeboard(*this);
		for (size_t e = nElems; e -->0; ) {
			Seaice->calculateMeltingTemperature(Edata[e]);
			if (Edata[e].h == Constants::undefined) {
				Edata[e].h = Seaice->SeaLevel - .5 * (Ndata[e].z + Ndata[e+1].z);
			} else {
				// Initialize
				if (e >= SoilNode) {		//Snow
					Edata[e].VG.SetVGParamsSnow(vanGenuchten::YAMAGUCHI2012, vanGenuchten::CALONNE, /*matrix*/ true, /*seaice*/ true);
				} else {			//Soil
					Edata[e].VG.SetVGParamsSoil();
				}
				// If pressure head indicates full saturation, make sure no rounding errors exists from writing/reading sno files.
				if (Edata[e].h >= Edata[e].VG.h_e) {
					Edata[e].theta[WATER] = (1. - Edata[e].theta[ICE] - Edata[e].theta[SOIL]) * (Constants::density_ice / Constants::density_water) - Edata[e].theta[WATER_PREF];
					Edata[e].theta[AIR] = 1. - Edata[e].theta[ICE] - Edata[e].theta[WATER] - Edata[e].theta[WATER_PREF] - Edata[e].theta[SOIL];
					Edata[e].updDensity();
				}
			}
		}
	}

	// Cold content and snowpack masses
	compSnowpackInternalEnergyChange(900.); // Time (900 s) will not matter as Qmf == 0. for all layers
	compSoilInternalEnergyChange(900.); // Time (900 s) will not matter as Qmf == 0. for all layers
	compSnowpackMasses();

	if (Cdata!=NULL) Cdata->initialize(SSdata, useCanopyModel, isAlpine3D);

	// Set time step to -1, so we can determine the first time ReSolver1d is called.
	ReSolver_dt = -1.;
}

/**
 * @brief Determine flexible maximum element length for combining two elements
 * - Function required for REDUCE_N_ELEMENTS function for "aggressive" combining for layers deeper in the
 *   snowpack, to reduce the number of elements and thus the computational load.
 * @param depth Distance of the element from the snow surface
 * @return Maximum element length.
 */
double SnowStation::flexibleMaxElemLength(const double& depth, const double& comb_thresh_l)
{
	static const double upper_limit_length=1.0;
	const double calc_length = static_cast<double>( int( int(depth * 100.) / 10) + 1) * comb_thresh_l;
	return std::min(calc_length, upper_limit_length);
}

/**
 * @brief Boolean routine to check whether two snow elements can be combined
 * - \b no \b action will be taken if one of the two elements is
 *      - a soil element
 *      - larger than comb_thresh_l
 *      - tagged
 *      - dry surface hoar (mk=3)
 *      - dendritic but not both
 * - \b otherwise we use criteria for dendricity, sphericity, volumetric ice or water content, grain size and marker
 * - Whatever type of thin elements are treated in WaterTransport::mergingElements()
 *
 * @param Edata0 Lower element
 * @param Edata1 Upper element
 * @param depth Distance of the element from the snow surface
 * @param reduce_n_elements When >0: enable more "aggressive" combining for layers deeper in the snowpack, to reduce the number of elements and thus the computational load. Values >=1 denote levels of aggressivity.
 * @return true if the two elements should be combined, false otherwise
 */
bool SnowStation::combineCondition(const ElementData& Edata0, const ElementData& Edata1, const double& depth, const int& reduce_n_elements, const double& comb_thresh_l)
{
	// Default max_elem_l
	double max_elem_l = comb_thresh_l;

	const double scale = (reduce_n_elements == 3) ? (30.) : (1.);

	// When aggressive combining is activated, override max_elem_l when necessary
	if (reduce_n_elements > 0) {
		max_elem_l = flexibleMaxElemLength(depth, comb_thresh_l);
	}

	if ( (Edata0.L > max_elem_l) || (Edata1.L > max_elem_l) )
		return false;

	if ( (reduce_n_elements <= 2 || depth < 1.) && (Edata0.mk%100 != Edata1.mk%100) )
		return false;

	double comb_thresh_sp_flex;
	if (reduce_n_elements <= 1) {
		comb_thresh_sp_flex = comb_thresh_sp;
	} else if (reduce_n_elements == 2) {
		if (depth <= 10.) {
			comb_thresh_sp_flex = comb_thresh_sp;
		} else if (depth >= 20.) {
			comb_thresh_sp_flex = 1.01;
		} else {
			comb_thresh_sp_flex = (((1.01 - comb_thresh_sp) / 10.) * depth) + (2. * comb_thresh_sp - 1.01);
		}
	} else {
		comb_thresh_sp_flex = (std::max(0., (depth - 1.) / scale) * comb_thresh_sp * 10.) + comb_thresh_sp;
	}

	if ( fabs(Edata0.sp - Edata1.sp) > comb_thresh_sp_flex )
		return false;

	if ( Edata0.theta[SOIL] > 0. || Edata1.theta[SOIL] > 0. )
		return false;

	if ( (reduce_n_elements <= 2 || depth < 1.) && ((Edata0.mk >= 100 && int(Edata0.mk/1000)!=9) || (Edata1.mk >= 100 && int(Edata0.mk/1000)!=9)) )
		return false;

	if ( (reduce_n_elements <= 2 || depth < 1.) && ((Edata0.mk%100 == 3) || (Edata1.mk%100 == 3)) )
		return false;

	if ( (Edata0.dd > comb_thresh_dd || Edata1.dd > comb_thresh_dd) &&
		!(Edata0.dd > comb_thresh_dd && Edata1.dd > comb_thresh_dd) ) {
		return false;
	} else if ( fabs(Edata0.dd - Edata1.dd) > comb_thresh_dd ) {
		return false;
	}

	double comb_thresh_ice_flex;
	if (reduce_n_elements <= 1) {
		comb_thresh_ice_flex = comb_thresh_ice;
	} else if (reduce_n_elements == 2) {
		if (depth <= 50.) {
			comb_thresh_ice_flex = comb_thresh_ice;
		} else if (depth >= 150.) {
			comb_thresh_ice_flex = comb_thresh_ice * 5.;
		} else {
			comb_thresh_ice_flex = (((4. * comb_thresh_ice) / 100.) * depth) - comb_thresh_ice;
		}
	} else {
		comb_thresh_ice_flex = (std::max(0., (depth - 1.) / scale) * comb_thresh_ice) + comb_thresh_ice;
	}

	if ( fabs(Edata0.theta[ICE] - Edata1.theta[ICE]) > comb_thresh_ice_flex )
		return false;

	if ( fabs(Edata0.theta[WATER] - Edata1.theta[WATER]) > comb_thresh_water )
		return false;

	double comb_thresh_rg_flex;
	if (reduce_n_elements <= 1) {
		comb_thresh_rg_flex = comb_thresh_rg;
	} else if (reduce_n_elements == 2) {
		if (depth <= 10.) {
			comb_thresh_rg_flex = comb_thresh_rg;
		} else if ((depth > 10.) && (depth <= 50.)) {
			comb_thresh_rg_flex = ((4. * comb_thresh_rg / 40.) * depth);
		} else if ((depth > 50.) && (depth <= 150.)) {
			comb_thresh_rg_flex = ((45. * comb_thresh_rg / 100.) * depth) - (17.5 * comb_thresh_rg);
		} else {
			comb_thresh_rg_flex = comb_thresh_rg * 50.;
		}
	} else {
		comb_thresh_rg_flex = (std::max(0., (depth - 1.) / scale) * 4. * comb_thresh_rg) + comb_thresh_rg;
	}

	if ( fabs(Edata0.rg - Edata1.rg) > comb_thresh_rg_flex )
		return false;

	return true;
}

/**
 * @brief Split the element provided as first argument.
 */
void SnowStation::splitElement(const size_t& e)
{
	resize(nElems+1);
	if(e!=nElems-2) { // If it is not the top node that needs splitting ...     (Note that we have to reference nElems-2, as resize has been called (thus nElems increased) already.)
		// then shift all elements and nodes above upward
		for(size_t ee = nElems-1; ee >= e+2; ee--) {
			Edata[ee]=Edata[ee-1];
			Ndata[ee+1]=Ndata[ee];
			Ndata[ee]=Ndata[ee-1];
		}
	}
	// Fill info of new element
	Edata[e+1]=Edata[e];
	// Half the element
	Edata[e].L*=0.5;
	Edata[e].L0*=0.5;
	Edata[e+1].L*=0.5;
	Edata[e+1].L0*=0.5;
	Edata[e].M*=0.5;
	Edata[e+1].M*=0.5;
	// Fill info of new node
	Ndata[e+2]=Ndata[e+1];
	Ndata[e+1].hoar=0.;
	Ndata[e+1].T=Edata[e].Te;
	// Position the new node correctly in the domain
	Ndata[e+1].z=(Ndata[e+2].z+Ndata[e].z)/2.;
	Ndata[e+2].u*=0.5;
	Ndata[e+1].u*=0.5;
	// Remove "marked layer" mk from lower layer
	if(int(Edata[e].mk/1000) == 9) Edata[e].mk-=static_cast<short unsigned int>(9000);
	// Correct pressure head in case of saturation
	if(Edata[e].h > Edata[e].VG.h_e) {
		Edata[e].h+=.5*Edata[e].L;
		Edata[e+1].h-=.5*Edata[e+1].L;
	}
}

/**
 * @brief Split elements when they are near the top of the snowpack, when REDUCE_N_ELEMENTS is used.
 * - This function split elements when they are getting closer to the top of the snowpack. This is required
 *   when using the "aggressive" merging option (REDUCE_N_ELEMENTS). When snow melt brings elements back to the
 *   snow surface, smaller layer spacing is required to accurately describe temperature and moisture gradients.
 * @param max_element_length If positive: maximum allowed element length (m), above which splitting is applied.
 *                           If argument is not positive: use function flexibleMaxElemLength.
 */
void SnowStation::splitElements(const double& max_element_length, const double& comb_thresh_l)
{
	//Return when no snow present
	if (nElems == SoilNode) return;

	for (size_t e = SoilNode; e < nElems; e++) {
		double max_elem_l = comb_thresh_l;
		const double depth = cH - Ndata[e].z;
		// If max_element_length > 0: take its value, else use function flexibleMaxElemLength.
		max_elem_l = (max_element_length > 0) ? (0.5 * max_element_length) : (flexibleMaxElemLength(depth, comb_thresh_l));
		if(0.5*(Edata[e].L) > max_elem_l) {
			splitElement(e);
			e--;			// Make sure the same element gets checked again, in case 1 split is not sufficient
		}
	}
}

/**
 * @brief Keep simulated snow depth within MAX_SIMULATED_HS range.
 * - This function deletes elements at the bottom of the snowpack when the simulated snow depth exceeds max_simulated_hs.
 *   Useful for simulations of Firn, in studies where one is only interested in the near surface processes.
 *   Note that this function will always keep at least one snow element.
 * @param max_simulated_hs If positive: maximum allowed modelled snow depth, above which elements will be removed.
 */
void SnowStation::CheckMaxSimHS(const double& max_simulated_hs) {
	if(max_simulated_hs > 0. && cH > max_simulated_hs) {
		double tmp_height = 0.;
		size_t e = nElems;
		for ( ; e-- > SoilNode; ) {
			// Find which element exceeds the max_simulated_hs
			tmp_height += Edata[e].L;
			if (tmp_height > max_simulated_hs) {
				if ( e+1 < nElems ) { //Check for the case where the top element L already exceeds max_simulated_hs, in case we skip element deletion.
					size_t i_offset = e+1;				// The new indexing offset
					size_t i = i_offset;
					const double dH = Ndata[i].z;			// Height change of domain
					for ( ; i < nElems; i++) {			// Go from the element above the one that was exceeding max_simulated_hs to the top element
						Edata[i-i_offset] = Edata[i];		// Shift all the elements down
						Ndata[i-i_offset] = Ndata[i];		// Shift the node down
						Ndata[i-i_offset].z -= dH;		// Correct nodal position
					}
					Ndata[nElems-i_offset] = Ndata[nElems];		// Take care of the remaining top node
					resize(i-i_offset);
					cH -= dH;					// Correct calculated snow height
				}
				break;
			}
		}
	}
	return;
}

/**
 * @brief Merging two elements
 * - Joining:
 * 	- Keep the lower element, that is, the lowest snow element always survives!
 * 	- The properties of the upper and lower elements are (depth) averaged in an appropriate way.
 * 	- The new length is the sum of both
 * 	- Keep the birthday of the upper element
 * 	- Keep the tag of the upper element only if the lower is untagged (mk >= 100)
 * 	- @note Joining two elements may cause the tag (marker >= 100) to "jump" abruptly
 * - Removing:
 * 	- Remaining ice, liquid water, solutes, etc. are added to the lower element
 * 	- The length of the lower element is kept
 * 	- Keep the birthday of the lower element
 * @param EdataLower Properties of lower element
 * @param EdataUpper Properties of upper element
 * @param merge True if upper element is to be joined with lower one, false if upper element is to be removed
 * @param topElement set to true if the upper element is at the very top of the snow pack
 */
void SnowStation::mergeElements(ElementData& EdataLower, const ElementData& EdataUpper, const bool& merge, const bool& topElement)
{
	const double L_lower = EdataLower.L; //Thickness of lower element
	const double L_upper = EdataUpper.L; //Thickness of upper element
	double LNew = L_lower;               //Thickness of "new" element
	double theta_air_lower=EdataLower.theta[AIR]; // the volume fraction of air for the lower element before any changes
	double Rho_lower=EdataLower.Rho; // the density of the lower element before any changes

	if (merge) {
		// Determine new element length under the condition of keeping the density of the lower element constant, if the density of the lower element is larger than the upper element.
		// This is only in case we are considering the top element, to deal with the common situation where top elements are being removed due to low
		// ice content as a result of melt. We don't want to transfer this low ice content to lower layers.
		if (EdataUpper.Rho != Constants::undefined && EdataLower.Rho != Constants::undefined && EdataUpper.Rho < EdataLower.Rho && topElement==true) {	// Check if densities are defined, which may not be the case if elements are already marked for removal (may happen when removing multiple adjacent elements).
			LNew += (EdataUpper.Rho * L_upper) / EdataLower.Rho;
		} else {
			LNew += L_upper;
		}
		EdataLower.depositionDate = EdataUpper.depositionDate;
		if (EdataLower.theta[ICE] + EdataUpper.theta[ICE] > 0.) {
			EdataLower.dd = ( EdataLower.theta[ICE]*L_lower*EdataLower.dd + EdataUpper.theta[ICE]*L_upper*EdataUpper.dd ) / (EdataLower.theta[ICE]*L_lower + EdataUpper.theta[ICE]*L_upper);
			EdataLower.sp = ( EdataLower.theta[ICE]*L_lower*EdataLower.sp + EdataUpper.theta[ICE]*L_upper*EdataUpper.sp ) / (EdataLower.theta[ICE]*L_lower + EdataUpper.theta[ICE]*L_upper);
			EdataLower.rg = ( EdataLower.theta[ICE]*L_lower*EdataLower.rg + EdataUpper.theta[ICE]*L_upper*EdataUpper.rg ) / (EdataLower.theta[ICE]*L_lower + EdataUpper.theta[ICE]*L_upper);
			EdataLower.rb = ( EdataLower.theta[ICE]*L_lower*EdataLower.rb + EdataUpper.theta[ICE]*L_upper*EdataUpper.rb ) / (EdataLower.theta[ICE]*L_lower + EdataUpper.theta[ICE]*L_upper);
			EdataLower.CDot = ( EdataLower.theta[ICE]*L_lower*EdataLower.CDot + EdataUpper.theta[ICE]*L_upper*EdataUpper.CDot ) / (EdataLower.theta[ICE]*L_lower + EdataUpper.theta[ICE]*L_upper);
		}
		EdataLower.h = ((EdataLower.h < EdataLower.VG.h_e && EdataUpper.h < EdataUpper.VG.h_e) || (EdataLower.h > EdataLower.VG.h_e && EdataUpper.h > EdataUpper.VG.h_e)) ? ((EdataLower.h * L_lower + EdataUpper.h * L_upper) / (LNew)) : (Constants::undefined);	// Only calculate average when both pressure heads are positive or negative.
		EdataLower.opticalEquivalentGrainSize();
		EdataLower.Eps = EdataLower.Eps_v; //HACK: why?
		EdataLower.Eps_e = 0.0; // TODO (very old) Check whether not simply add the elastic
		                     //                 and viscous strains of the elements and average the stress? E is kept from Lower
	} else {
		EdataLower.E = EdataLower.Eps_e = EdataLower.Eps = EdataLower.Eps_v = EdataLower.dEps = 0.0;
	}

	EdataLower.L0 = EdataLower.L = LNew;
	EdataLower.M += EdataUpper.M;
	EdataLower.theta[ICE] = (L_upper*EdataUpper.theta[ICE] + L_lower*EdataLower.theta[ICE]) / LNew;
#ifndef SNOWPACK_CORE
	EdataLower.theta_i_reservoir = (L_upper*EdataUpper.theta_i_reservoir + L_lower*EdataLower.theta_i_reservoir) / LNew; // Also merge the ice reservoirs
	EdataLower.theta_i_reservoir_cumul = (L_upper*EdataUpper.theta_i_reservoir_cumul + L_lower*EdataLower.theta_i_reservoir_cumul) / LNew; // Also merge the cumulated ice reservoirs
#endif
	EdataLower.theta[WATER] = (L_upper*EdataUpper.theta[WATER] + L_lower*EdataLower.theta[WATER]) / LNew;
	EdataLower.theta[WATER_PREF] = (L_upper*EdataUpper.theta[WATER_PREF] + L_lower*EdataLower.theta[WATER_PREF]) / LNew;
	EdataLower.theta[AIR] = 1.0 - EdataLower.theta[WATER] - EdataLower.theta[WATER_PREF] - EdataLower.theta[ICE] - EdataLower.theta[SOIL];
	EdataLower.salinity = (L_upper * EdataUpper.salinity + L_lower * EdataLower.salinity) / LNew;
	// For snow, check if there is enough space to store all ice if all water would freeze. This also takes care of cases where theta[AIR]<0.
	if ((merge==false && topElement==true) && EdataLower.theta[SOIL]<Constants::eps2 && EdataLower.theta[AIR] < (EdataLower.theta[WATER]+EdataLower.theta[WATER_PREF])*((Constants::density_water/Constants::density_ice)-1.)) {
		// Note: we can only do this for the uppermost snow element, as otherwise it is not possible to adapt the element length.
		// If there is not enough space, adjust element length:
		EdataLower.theta[AIR] = (EdataLower.theta[WATER]+EdataLower.theta[WATER_PREF])*((Constants::density_water/Constants::density_ice)-1.);
		const double tmpsum = EdataLower.theta[AIR]+EdataLower.theta[ICE]+EdataLower.theta[WATER]+EdataLower.theta[WATER_PREF]; // Not adding ice reservoirs here
		// Ensure that the element does not become larger than the sum of lengths of the original ones (no absolute element "growth")!
		LNew = std::min(LNew * tmpsum, L_lower + L_upper);
		EdataLower.L0 = EdataLower.L = LNew;
		EdataLower.theta[AIR] /= tmpsum;
		EdataLower.theta[ICE] /= tmpsum;
#ifndef SNOWPACK_CORE
		EdataLower.theta_i_reservoir /= tmpsum; // Recalculate ice reservoir
		EdataLower.theta_i_reservoir_cumul /= tmpsum; // Recalculate cumulated ice reservoir
#endif
		EdataLower.theta[WATER] /= tmpsum;
		EdataLower.theta[WATER_PREF] /= tmpsum;
	}
	EdataLower.snowResidualWaterContent();
	EdataLower.updDensity();

	for (size_t ii = 0; ii < SnowStation::number_of_solutes; ii++) {
		for (size_t kk = 0; kk < N_COMPONENTS; kk++) {
			EdataLower.conc(kk,ii) = (L_upper*EdataUpper.conc(kk,ii) + L_lower*EdataLower.conc(kk,ii)) / LNew;
		}
	}
	EdataLower.dth_w = (L_upper*EdataUpper.dth_w + L_lower*EdataLower.dth_w) / LNew;
	EdataLower.Qmf = (EdataUpper.Qmf*L_upper + EdataLower.Qmf*L_lower) / LNew;	//Note: Qmf has units W/m^3, so it needs to be scaled with element lengths.
	EdataLower.sw_abs += EdataUpper.sw_abs;
	if ((EdataUpper.mk >= 100) && (EdataLower.mk < 100)) {
		EdataLower.mk += static_cast<short unsigned int>( (EdataUpper.mk/100)*100 );
	}
	EdataLower.heatCapacity();

	EdataLower.vapTrans_snowDenChangeRate = (EdataUpper.vapTrans_snowDenChangeRate*EdataUpper.Rho*L_upper + EdataLower.vapTrans_snowDenChangeRate*Rho_lower*L_lower)/(L_upper*EdataUpper.Rho+L_lower*Rho_lower);
	EdataLower.vapTrans_cumulativeDenChange = (EdataUpper.vapTrans_cumulativeDenChange*EdataUpper.Rho*L_upper + EdataLower.vapTrans_cumulativeDenChange*Rho_lower*L_lower)/(L_upper*EdataUpper.Rho+L_lower*Rho_lower);
	EdataLower.vapTrans_fluxDiff = (EdataUpper.vapTrans_fluxDiff*EdataUpper.Rho*L_upper + EdataLower.vapTrans_fluxDiff*Rho_lower*L_lower)/(L_upper*EdataUpper.Rho+L_lower*Rho_lower);
	EdataLower.Qmm = (EdataUpper.Qmm*EdataUpper.Rho*L_upper + EdataLower.Qmm*Rho_lower*L_lower)/(L_upper*EdataUpper.Rho+L_lower*Rho_lower);
	EdataLower.vapTrans_underSaturationDegree = (EdataUpper.vapTrans_underSaturationDegree*EdataUpper.Rho*L_upper + EdataLower.vapTrans_underSaturationDegree*Rho_lower*L_lower)/(L_upper*EdataUpper.Rho+L_lower*Rho_lower);
	EdataLower.rhov = (EdataUpper.rhov*EdataUpper.theta[AIR]*L_upper + EdataLower.rhov*theta_air_lower*L_lower)/EdataLower.theta[AIR];
	EdataLower.Eps_vDot = (EdataUpper.Eps_vDot*EdataUpper.Rho*L_upper + EdataLower.Eps_vDot*Rho_lower*L_lower)/(L_upper*EdataUpper.Rho+L_lower*Rho_lower);
}

/**
 * @brief returns if a snow profile can be considered as a glacier.
 * Practically, the hydrological criteria is that if a pixel contains more than 2 m
 * of pure ice anywhere, it is considered to be glaciated. The standard criteria is that
 * if the top 5 layers are made of pure ice, the pixel is glaciated.
 * Therefore, a glacier covered by seasonal snow is glaciated in regard to the hydrological criteria
 * but non-glaciated in regard to the standard criteria.
 * @param hydro if true, use an hydrologist criteria (default: false)
 * @return true if the profile belongs to a glacier
 */
bool SnowStation::isGlacier(const bool& hydro) const
{
	if (hydro) {
		//if more than 2m of pure ice in the whole profile -> hydrologically, glacier melt
		static const double ice_depth_glacier = 2.;
		double sum_ice_depth=0.;
		for (size_t layer_index=0; layer_index<nElems; layer_index++) {
			if ((Edata[layer_index].type==880) || (Edata[layer_index].mk % 10 == 7) || (Edata[layer_index].mk % 10 == 8))
				sum_ice_depth += Edata[layer_index].L;
		}

		return (sum_ice_depth>=ice_depth_glacier);
	} else {
		bool is_pure_ice=true;
		static const size_t check_depth=5;
		const size_t top_index = nElems-1;
		const size_t top_index_toCheck = top_index - check_depth;
		const size_t soil_index = SoilNode;
		const size_t end_index = (top_index_toCheck>=soil_index)? top_index_toCheck : soil_index;

		if (nElems==0 || top_index==soil_index) return false; //there are only soil layers or none

		for (size_t layer_index=top_index+1; layer_index-- > end_index; ) { //because it is decremented right away when testing...
			const bool is_ice = (Edata[layer_index].type==880) || (Edata[layer_index].mk % 10 == 7) || (Edata[layer_index].mk % 10 == 8);
			if (!is_ice)  {
				is_pure_ice=false;
				break;
			}
		}

		return is_pure_ice;
	}
}

/**
 * @brief returns the height of a marked reference layer inside the model domain
 * Searches for the layer that is marked using (int(mk/1000)==9, e.g. 9000 or 9028) inside model domain
 * This is for example used to interpret snow height measurements with an arbitrary reference level
 * (i.e., not necessarily 0.) on a glacier, ice sheets or sea ice using the snow height driven mode.
 * @return height of top node of marked reference layer
 */
double SnowStation::findMarkedReferenceLayer() const
{
	if(nElems == 0) {
		return Constants::undefined;
	}
	for (size_t e = SoilNode; e < nElems; e++) {
		if (int(Edata[e].mk/1000) == 9) {
			return Ndata[e+1].z;
		}
	}
	return Constants::undefined;
}

std::ostream& operator<<(std::ostream& os, const SnowStation& data)
{
	os << data.meta;
	os.write(reinterpret_cast<const char*>(&data.cos_sl), sizeof(data.cos_sl));
	os.write(reinterpret_cast<const char*>(&data.sector), sizeof(data.sector));

	os << data.Cdata;
	//os << data.Seaice;	//HACK how to do this with a pointer?
	os.write(reinterpret_cast<const char*>(&data.pAlbedo), sizeof(data.pAlbedo));
	os.write(reinterpret_cast<const char*>(&data.Albedo), sizeof(data.Albedo));
	os.write(reinterpret_cast<const char*>(&data.SoilAlb), sizeof(data.SoilAlb));
	os.write(reinterpret_cast<const char*>(&data.SoilEmissivity), sizeof(data.SoilEmissivity));
	os.write(reinterpret_cast<const char*>(&data.BareSoil_z0), sizeof(data.BareSoil_z0));
	os.write(reinterpret_cast<const char*>(&data.SoilNode), sizeof(data.SoilNode));
	os.write(reinterpret_cast<const char*>(&data.Ground), sizeof(data.Ground));
	os.write(reinterpret_cast<const char*>(&data.cH), sizeof(data.cH));
	os.write(reinterpret_cast<const char*>(&data.mH), sizeof(data.mH));
	os.write(reinterpret_cast<const char*>(&data.mass_sum), sizeof(data.mass_sum));
	os.write(reinterpret_cast<const char*>(&data.swe), sizeof(data.swe));
	os.write(reinterpret_cast<const char*>(&data.lwc_sum), sizeof(data.lwc_sum));
	os.write(reinterpret_cast<const char*>(&data.lwc_sum_soil), sizeof(data.lwc_sum_soil));
	os.write(reinterpret_cast<const char*>(&data.swc_sum_soil), sizeof(data.swc_sum_soil));
	os.write(reinterpret_cast<const char*>(&data.hn), sizeof(data.hn));
	os.write(reinterpret_cast<const char*>(&data.rho_hn), sizeof(data.rho_hn));
#ifndef SNOWPACK_CORE
	os.write(reinterpret_cast<const char*>(&data.rime_hn), sizeof(data.rime_hn));
#endif
	os.write(reinterpret_cast<const char*>(&data.hn_redeposit), sizeof(data.hn_redeposit));
	os.write(reinterpret_cast<const char*>(&data.rho_hn_redeposit), sizeof(data.rho_hn_redeposit));
	os.write(reinterpret_cast<const char*>(&data.ErosionLevel), sizeof(data.ErosionLevel));
	os.write(reinterpret_cast<const char*>(&data.ErosionMass), sizeof(data.ErosionMass));
	os.write(reinterpret_cast<const char*>(&data.ErosionLength), sizeof(data.ErosionLength));
	os.write(reinterpret_cast<const char*>(&data.ErosionAge), sizeof(data.ErosionAge));
#ifndef SNOWPACK_CORE
	os.write(reinterpret_cast<const char*>(&data.S_class1), sizeof(data.S_class1));
	os.write(reinterpret_cast<const char*>(&data.S_class2), sizeof(data.S_class2));
	os.write(reinterpret_cast<const char*>(&data.S_d), sizeof(data.S_d));
	os.write(reinterpret_cast<const char*>(&data.z_S_d), sizeof(data.z_S_d));
	os.write(reinterpret_cast<const char*>(&data.S_n), sizeof(data.S_n));
	os.write(reinterpret_cast<const char*>(&data.z_S_n), sizeof(data.z_S_n));
	os.write(reinterpret_cast<const char*>(&data.S_s), sizeof(data.S_s));
	os.write(reinterpret_cast<const char*>(&data.z_S_s), sizeof(data.z_S_s));
	os.write(reinterpret_cast<const char*>(&data.S_4), sizeof(data.S_4));
	os.write(reinterpret_cast<const char*>(&data.z_S_4), sizeof(data.z_S_4));
	os.write(reinterpret_cast<const char*>(&data.S_5), sizeof(data.S_5));
	os.write(reinterpret_cast<const char*>(&data.z_S_5), sizeof(data.z_S_5));
#endif

	const size_t s_Ndata = data.Ndata.size();
	os.write(reinterpret_cast<const char*>(&s_Ndata), sizeof(size_t));
	for (size_t ii=0; ii<s_Ndata; ii++) os << data.Ndata[ii];

	const size_t s_Edata = data.Edata.size();
	os.write(reinterpret_cast<const char*>(&s_Edata), sizeof(size_t));
	for (size_t ii=0; ii<s_Edata; ii++) os << data.Edata[ii];

	// void *Kt
	os.write(reinterpret_cast<const char*>(&data.ColdContent), sizeof(data.ColdContent));
	os.write(reinterpret_cast<const char*>(&data.ColdContentSoil), sizeof(data.ColdContentSoil));
	os.write(reinterpret_cast<const char*>(&data.dIntEnergy), sizeof(data.dIntEnergy));
	os.write(reinterpret_cast<const char*>(&data.dIntEnergySoil), sizeof(data.dIntEnergySoil));
	os.write(reinterpret_cast<const char*>(&data.meltFreezeEnergy), sizeof(data.meltFreezeEnergy));
	os.write(reinterpret_cast<const char*>(&data.meltFreezeEnergySoil), sizeof(data.meltFreezeEnergySoil));
	os.write(reinterpret_cast<const char*>(&data.meltMassTot), sizeof(data.meltMassTot));
	os.write(reinterpret_cast<const char*>(&data.refreezeMassTot), sizeof(data.refreezeMassTot));
	os.write(reinterpret_cast<const char*>(&data.ReSolver_dt), sizeof(data.ReSolver_dt));
#ifndef SNOWPACK_CORE
	os.write(reinterpret_cast<const char*>(&data.windward), sizeof(data.windward));
	os.write(reinterpret_cast<const char*>(&data.WindScalingFactor), sizeof(data.WindScalingFactor));
	os.write(reinterpret_cast<const char*>(&data.TimeCountDeltaHS), sizeof(data.TimeCountDeltaHS));
#endif

	//static member variables
	/*os.write(reinterpret_cast<const char*>(&data.comb_thresh_l), sizeof(data.comb_thresh_l));
	os.write(reinterpret_cast<const char*>(&data.comb_thresh_ice), sizeof(data.comb_thresh_ice));
	os.write(reinterpret_cast<const char*>(&data.comb_thresh_water), sizeof(data.comb_thresh_water));
	os.write(reinterpret_cast<const char*>(&data.comb_thresh_dd), sizeof(data.comb_thresh_dd));
	os.write(reinterpret_cast<const char*>(&data.comb_thresh_sp), sizeof(data.comb_thresh_sp));
	os.write(reinterpret_cast<const char*>(&data.comb_thresh_rg), sizeof(data.comb_thresh_rg));
	os.write(reinterpret_cast<const char*>(&data.thresh_moist_snow), sizeof(data.thresh_moist_snow));
	os.write(reinterpret_cast<const char*>(&data.thresh_moist_soil), sizeof(data.thresh_moist_soil));
	os.write(reinterpret_cast<const char*>(&data.number_top_elements), sizeof(data.number_top_elements));
	os.write(reinterpret_cast<const char*>(&data.number_of_solutes), sizeof(data.number_of_solutes));*/

	// private member variables:
	os.write(reinterpret_cast<const char*>(&data.nNodes), sizeof(data.nNodes));
	os.write(reinterpret_cast<const char*>(&data.nElems), sizeof(data.nElems));
	os.write(reinterpret_cast<const char*>(&data.maxElementID), sizeof(data.maxElementID));
	os.write(reinterpret_cast<const char*>(&data.useCanopyModel), sizeof(data.useCanopyModel));
	os.write(reinterpret_cast<const char*>(&data.useSoilLayers), sizeof(data.useSoilLayers));
	return os;
}

std::istream& operator>>(std::istream& is, SnowStation& data)
{
	// HACK: nothing is done for the void* Kt

	is >> data.meta;
	is.read(reinterpret_cast<char*>(&data.cos_sl), sizeof(data.cos_sl));
	is.read(reinterpret_cast<char*>(&data.sector), sizeof(data.sector));

	//is >> data.Cdata;
	//is >> data.Seaice;	//HACK how to do this with a pointer?
	is.read(reinterpret_cast<char*>(&data.pAlbedo), sizeof(data.pAlbedo));
	is.read(reinterpret_cast<char*>(&data.Albedo), sizeof(data.Albedo));
	is.read(reinterpret_cast<char*>(&data.SoilAlb), sizeof(data.SoilAlb));
	is.read(reinterpret_cast<char*>(&data.SoilEmissivity), sizeof(data.SoilEmissivity));
	is.read(reinterpret_cast<char*>(&data.BareSoil_z0), sizeof(data.BareSoil_z0));
	is.read(reinterpret_cast<char*>(&data.SoilNode), sizeof(data.SoilNode));
	is.read(reinterpret_cast<char*>(&data.Ground), sizeof(data.Ground));
	is.read(reinterpret_cast<char*>(&data.cH), sizeof(data.cH));
	is.read(reinterpret_cast<char*>(&data.mH), sizeof(data.mH));
	is.read(reinterpret_cast<char*>(&data.mass_sum), sizeof(data.mass_sum));
	is.read(reinterpret_cast<char*>(&data.swe), sizeof(data.swe));
	is.read(reinterpret_cast<char*>(&data.lwc_sum), sizeof(data.lwc_sum));
	is.read(reinterpret_cast<char*>(&data.lwc_sum_soil), sizeof(data.lwc_sum_soil));
	is.read(reinterpret_cast<char*>(&data.swc_sum_soil), sizeof(data.swc_sum_soil));
	is.read(reinterpret_cast<char*>(&data.hn), sizeof(data.hn));
	is.read(reinterpret_cast<char*>(&data.rho_hn), sizeof(data.rho_hn));
#ifndef SNOWPACK_CORE
	is.read(reinterpret_cast<char*>(&data.rime_hn), sizeof(data.rime_hn));
#endif
	is.read(reinterpret_cast<char*>(&data.hn_redeposit), sizeof(data.hn_redeposit));
	is.read(reinterpret_cast<char*>(&data.rho_hn_redeposit), sizeof(data.rho_hn_redeposit));
	is.read(reinterpret_cast<char*>(&data.ErosionLevel), sizeof(data.ErosionLevel));
	is.read(reinterpret_cast<char*>(&data.ErosionMass), sizeof(data.ErosionMass));
	is.read(reinterpret_cast<char*>(&data.ErosionLength), sizeof(data.ErosionLength));
	is.read(reinterpret_cast<char*>(&data.ErosionAge), sizeof(data.ErosionAge));
#ifndef SNOWPACK_CORE
	is.read(reinterpret_cast<char*>(&data.S_class1), sizeof(data.S_class1));
	is.read(reinterpret_cast<char*>(&data.S_class2), sizeof(data.S_class2));
	is.read(reinterpret_cast<char*>(&data.S_d), sizeof(data.S_d));
	is.read(reinterpret_cast<char*>(&data.z_S_d), sizeof(data.z_S_d));
	is.read(reinterpret_cast<char*>(&data.S_n), sizeof(data.S_n));
	is.read(reinterpret_cast<char*>(&data.z_S_n), sizeof(data.z_S_n));
	is.read(reinterpret_cast<char*>(&data.S_s), sizeof(data.S_s));
	is.read(reinterpret_cast<char*>(&data.z_S_s), sizeof(data.z_S_s));
	is.read(reinterpret_cast<char*>(&data.S_4), sizeof(data.S_4));
	is.read(reinterpret_cast<char*>(&data.z_S_4), sizeof(data.z_S_4));
	is.read(reinterpret_cast<char*>(&data.S_5), sizeof(data.S_5));
	is.read(reinterpret_cast<char*>(&data.z_S_5), sizeof(data.z_S_5));
#endif

	size_t s_Ndata;
	is.read(reinterpret_cast<char*>(&s_Ndata), sizeof(size_t));
	data.Ndata.resize(s_Ndata);
	for (size_t ii=0; ii<s_Ndata; ii++) is >> data.Ndata[ii];

	size_t s_Edata;
	is.read(reinterpret_cast<char*>(&s_Edata), sizeof(size_t));
	data.Edata.resize( s_Edata, ElementData(ElementData::noID) );
	for (size_t ii=0; ii<s_Edata; ii++) is >> data.Edata[ii];

	data.Kt = NULL;

	is.read(reinterpret_cast<char*>(&data.ColdContent), sizeof(data.ColdContent));
	is.read(reinterpret_cast<char*>(&data.ColdContentSoil), sizeof(data.ColdContentSoil));
	is.read(reinterpret_cast<char*>(&data.dIntEnergy), sizeof(data.dIntEnergy));
	is.read(reinterpret_cast<char*>(&data.dIntEnergySoil), sizeof(data.dIntEnergySoil));
	is.read(reinterpret_cast<char*>(&data.meltFreezeEnergy), sizeof(data.meltFreezeEnergy));
	is.read(reinterpret_cast<char*>(&data.meltFreezeEnergySoil), sizeof(data.meltFreezeEnergySoil));
	is.read(reinterpret_cast<char*>(&data.meltMassTot), sizeof(data.meltMassTot));
	is.read(reinterpret_cast<char*>(&data.refreezeMassTot), sizeof(data.refreezeMassTot));
	is.read(reinterpret_cast<char*>(&data.ReSolver_dt), sizeof(data.ReSolver_dt));
#ifndef SNOWPACK_CORE
	is.read(reinterpret_cast<char*>(&data.windward), sizeof(data.windward));
	is.read(reinterpret_cast<char*>(&data.WindScalingFactor), sizeof(data.WindScalingFactor));
	is.read(reinterpret_cast<char*>(&data.TimeCountDeltaHS), sizeof(data.TimeCountDeltaHS));
#endif

	//static member variables
	/*is.read(reinterpret_cast<char*>(&data.comb_thresh_l), sizeof(data.comb_thresh_l));
	is.read(reinterpret_cast<char*>(&data.comb_thresh_ice), sizeof(data.comb_thresh_ice));
	is.read(reinterpret_cast<char*>(&data.comb_thresh_water), sizeof(data.comb_thresh_water));
	is.read(reinterpret_cast<char*>(&data.comb_thresh_dd), sizeof(data.comb_thresh_dd));
	is.read(reinterpret_cast<char*>(&data.comb_thresh_sp), sizeof(data.comb_thresh_sp));
	is.read(reinterpret_cast<char*>(&data.comb_thresh_rg), sizeof(data.comb_thresh_rg));
	is.read(reinterpret_cast<char*>(&data.thresh_moist_snow), sizeof(data.thresh_moist_snow));
	is.read(reinterpret_cast<char*>(&data.thresh_moist_soil), sizeof(data.thresh_moist_soil));
	is.read(reinterpret_cast<char*>(&data.number_top_elements), sizeof(data.number_top_elements));
	is.read(reinterpret_cast<char*>(&data.number_of_solutes), sizeof(data.number_of_solutes));*/

	// private member variables:
	is.read(reinterpret_cast<char*>(&data.nNodes), sizeof(data.nNodes));
	is.read(reinterpret_cast<char*>(&data.nElems), sizeof(data.nElems));
	is.read(reinterpret_cast<char*>(&data.maxElementID), sizeof(data.maxElementID));
	is.read(reinterpret_cast<char*>(&data.useCanopyModel), sizeof(data.useCanopyModel));
	is.read(reinterpret_cast<char*>(&data.useSoilLayers), sizeof(data.useSoilLayers));
	return is;
}

const std::string SnowStation::toString() const
{
	std::ostringstream os;
	os << "<SnowStation>" << "\n";
	os << "" << meta.toString();
	os << setprecision(4);
	//os << fixed;
	os << "" << nElems << " element(s) and " << nNodes << " node(s).";
	if(useSoilLayers)
		os << " Soil=true";
	else
		os << " Soil=false";
	if(useCanopyModel)
		os << " canopy=true";
	else
		os << " canopy=false";
	os << "\n";

	os << "Soil:\tSoilNode=" << SoilNode  << " depth=" << Ground << " BareSoil_z0=" << BareSoil_z0 << " SoilAlb=" << SoilAlb << " SoilEmissivity=" << SoilEmissivity <<  "\n";
	os << "Snow:\tMeasured HS=" << mH << " Calculated HS=" << cH << " SWE=" << swe << " LWCtot" << lwc_sum << " LWCtotSoil" << lwc_sum_soil << " SWCtotSoil" << swc_sum_soil << " New snow=" << hn << " of density=" << rho_hn << "\n";
	os << "Snow Albedo:\tAlbedo=" << Albedo << " parametrized Albedo=" << pAlbedo << "\n";
	os << "Energy:\tColdContent=" << ColdContent << " dIntEnergy=" << dIntEnergy;
#ifndef SNOWPACK_CORE
	os << "Snowdrift:\tsector=" << sector << " windward=" << windward << " ErosionLevel=" << ErosionLevel << " ErosionMass=" << ErosionMass << "\n";
	os << "WindScalingFactor:          " << WindScalingFactor << "\n";
	os << "TimeCountDeltaHS:           " << TimeCountDeltaHS << "\n";
#else
	os << "Snowdrift:\tsector=" << sector << " ErosionLevel=" << ErosionLevel << " ErosionMass=" << ErosionMass << "\n";
#endif
#ifndef SNOWPACK_CORE
	os << "Stability:\tS_d(" << z_S_d << ")=" << S_d << " S_n(" << z_S_n << ")=" << S_n << " S_s(" << z_S_s << ")=" << S_s;
	os << " S_1=" << S_class1 << " S_2=" << S_class2 << " S_4(" << z_S_4 << ")=" << S_4 << " S_5(" << z_S_5 << ")=" << S_5 << "\n";
#endif

	if(Kt==NULL)
		os << "Kt= NULL\n";
	else
		os << "Kt= " << hex << Kt << dec << "\n";
	/*for (unsigned int ii=1; ii<Ndata.size(); ii++) {
		os << Ndata[ii].toString();
	}
	for (unsigned int ii=1; ii<Edata.size(); ii++) {
		os << Edata[ii].toString();
	}*/
	//os << "Canopy=" << Cdata;

	os << "</SnowStation>\n";
	return os.str();
}

CurrentMeteo::CurrentMeteo()
        : date(), ta(0.), rh(0.), rh_avg(IOUtils::nodata), vw(0.), vw_avg(IOUtils::nodata), vw_max(0.), dw(0.),
          vw_drift(0.), dw_drift(0.), ustar(0.), z0(0.), psi_s(0.), psi_m(0.),
          iswr(0.), rswr(0.), mAlbedo(0.), diff(0.), dir_h(0.), elev(0.), ea(0.), lw_net(IOUtils::nodata), tss(0.), tss_a12h(0.), tss_a24h(0.), ts0(0.),
          psum(0.), psum_ph(IOUtils::nodata), psum_tech(IOUtils::nodata), hs(0.), hs_a3h(0.), hs_rate(0.), geo_heat(IOUtils::nodata), adv_heat(IOUtils::nodata),
          surf_melt(0.), snowdrift(0.), sublim(0.), odc(0.), p(0.),
          ts(), zv_ts(), conc(SnowStation::number_of_solutes, 0.), rho_hn(IOUtils::nodata),
#ifndef SNOWPACK_CORE
          rime_hn(0.), lwc_hn(0.),
#endif
          poor_ea(false),
          fixedPositions(), minDepthSubsurf(), maxNumberMeasTemperatures(),
          numberMeasTemperatures(mio::IOUtils::unodata), numberFixedRates()
{}


CurrentMeteo::CurrentMeteo(const SnowpackConfig& cfg)
        : date(), ta(0.), rh(0.), rh_avg(IOUtils::nodata), vw(0.), vw_avg(IOUtils::nodata), vw_max(0.), dw(0.),
          vw_drift(0.), dw_drift(0.), ustar(0.), z0(0.), psi_s(0.), psi_m(0.),
          iswr(0.), rswr(0.), mAlbedo(0.), diff(0.), dir_h(0.), elev(0.), ea(0.), lw_net(IOUtils::nodata), tss(0.), tss_a12h(0.), tss_a24h(0.), ts0(0.),
          psum(0.), psum_ph(IOUtils::nodata), psum_tech(IOUtils::nodata), hs(0.), hs_a3h(0.), hs_rate(0.), geo_heat(IOUtils::nodata), adv_heat(IOUtils::nodata),
          surf_melt(0.), snowdrift(0.), sublim(0.), odc(0.), p(0.),
          ts(), zv_ts(), conc(SnowStation::number_of_solutes, 0.), rho_hn(IOUtils::nodata),
#ifndef SNOWPACK_CORE
          rime_hn(0.), lwc_hn(0.),
#endif
          poor_ea(false),
          fixedPositions(), minDepthSubsurf(), maxNumberMeasTemperatures(),
          numberMeasTemperatures(mio::IOUtils::unodata), numberFixedRates()
{
	maxNumberMeasTemperatures = cfg.get("MAX_NUMBER_MEAS_TEMPERATURES", "SnowpackAdvanced");
	cfg.getValue("FIXED_POSITIONS", "SnowpackAdvanced", fixedPositions);
	minDepthSubsurf = cfg.get("MIN_DEPTH_SUBSURF", "SnowpackAdvanced");
	numberFixedRates = cfg.get("NUMBER_FIXED_RATES", "SnowpackAdvanced");
}

void CurrentMeteo::reset(const SnowpackConfig& i_cfg)
{
	*this = CurrentMeteo(i_cfg);
}

/* Description:
* - Measured and/or modelled temperatures can be monitored at fixed positions (m).
* - At most MAX_NUMBER_MEAS_TEMPERATURES can be monitored (by default 5). Measured temperatures
*     are read in from the input file. If you use the smet format, do not forget to properly
*     label the columns: TS1, TS2, TS3, etc.
* - User defined positions (m) should be provided in the advanced section, for example,
*     FIXED_POSITIONS = "0.25 0.50 -0.10":
* 	- positive values refer to heights measured from the ground surface (snow only)
* 	- negative values refer to depths measured from either the ground surface or the snow surface in case no soil
*      layers are present
* 	- There may be be more FIXED_POSITIONS than measured temperatures. In that case, the first positions are
*      associated with measured values of TS1, TS2, etc. and the following will be associated with modelled
*      temperatures only
* @note:
* 	- A sensor must at least be covered by MIN_DEPTH_SUBSURF (m) snow for its temperature to be output
*/
void CurrentMeteo::setMeasTempParameters(const mio::MeteoData& md)
{
	for (size_t jj = maxNumberMeasTemperatures; jj-- > 0; ) {
		stringstream ss;
		ss << "HTS" << jj+1;
		if (md.param_exists(ss.str()) && (md(ss.str()) != Constants::undefined)) {
			fixedPositions.insert(fixedPositions.begin(), md(ss.str()));
		}
	}
	if (numberMeasTemperatures == IOUtils::unodata) {
		numberMeasTemperatures = getNumberMeasTemperatures(md);
	}
	if (numberMeasTemperatures > maxNumberMeasTemperatures) {
		prn_msg(__FILE__, __LINE__, "wrn", Date(),
		        "Too many measured temperatures (%u). Only the first %u will be used. Check input file!",
		        numberMeasTemperatures, maxNumberMeasTemperatures);
		numberMeasTemperatures = maxNumberMeasTemperatures;
	}
	if ((numberMeasTemperatures > 0) && (fixedPositions.empty())) {
		prn_msg(__FILE__, __LINE__, "wrn", Date(),
		        "%u measured temperatures available but no positions. Check FIXED_POSITIONS in SnowpackAdvanced section!",
		        numberMeasTemperatures);
	}
	if (fixedPositions.size() > maxNumberMeasTemperatures) {
		fixedPositions.resize(maxNumberMeasTemperatures);
		prn_msg(__FILE__, __LINE__, "wrn", Date(),
		        "Vector of positions resized to MAX_NUMBER_MEAS_TEMPERATURES (%u). Check FIXED_POSITIONS in SnowpackAdvanced section!",
		        maxNumberMeasTemperatures);
	}

	const size_t number_ts = std::max(numberMeasTemperatures, fixedPositions.size());
	ts.resize(number_ts, mio::IOUtils::nodata);
	zv_ts.resize(number_ts, mio::IOUtils::nodata);
}

/**
* @brief Returns the number of measured snow/soil temperatures stored in MeteoData
*/
size_t CurrentMeteo::getNumberMeasTemperatures() const
{
	return numberMeasTemperatures;
}

size_t CurrentMeteo::getNumberMeasTemperatures(const mio::MeteoData& md)
{
	size_t nrMeasTemperatures = 0;
	const size_t numberParams = md.getNrOfParameters();
	for (size_t ii=0; ii<numberParams; ii++) {
		stringstream ss;
		ss << "TS" << nrMeasTemperatures+1;
		if (md.getNameForParameter(ii) == ss.str()) {
			nrMeasTemperatures++;
		}
	}
	return nrMeasTemperatures;
}

void CurrentMeteo::getFixedPositions(std::vector<double>& positions) const
{
	positions = fixedPositions;
}

size_t CurrentMeteo::getNumberFixedPositions() const
{
	return fixedPositions.size();
}

size_t CurrentMeteo::getNumberFixedRates() const
{
	return numberFixedRates;
}

size_t CurrentMeteo::getMaxNumberMeasTemperatures() const
{
	return maxNumberMeasTemperatures;
}

void CurrentMeteo::copySnowTemperatures(const mio::MeteoData& md, const unsigned int& current_slope)
{
	std::vector<double> positions;
	getFixedPositions(positions);
	for (size_t jj=0; jj < positions.size(); jj++) {
		zv_ts[jj] = positions[jj];
		ts[jj] = mio::IOUtils::nodata;
		if (current_slope == 0) {
			stringstream ss;
			ss << "TS" << jj+1;
			if (md.param_exists(ss.str()) && (md(ss.str()) != mio::IOUtils::nodata)) {
				ts[jj] = md(ss.str());
			}
		}
	}
}

void CurrentMeteo::copySolutes(const mio::MeteoData& md, const size_t& i_number_of_solutes)
{
	if (i_number_of_solutes > 0) {
		for (size_t jj=0; jj < i_number_of_solutes; jj++) {
			conc[jj] = mio::IOUtils::nodata;
			stringstream ss;
			ss << "CONC" << jj;
			conc[jj] = md(ss.str());
		}
	} else {
		return;
	}
}

std::ostream& operator<<(std::ostream& os, const CurrentMeteo& data)
{
	os << data.date;
	os.write(reinterpret_cast<const char*>(&data.ta), sizeof(data.ta));
	os.write(reinterpret_cast<const char*>(&data.rh), sizeof(data.rh));
	os.write(reinterpret_cast<const char*>(&data.rh_avg), sizeof(data.rh_avg));
	os.write(reinterpret_cast<const char*>(&data.vw), sizeof(data.vw));
	os.write(reinterpret_cast<const char*>(&data.vw_avg), sizeof(data.vw_avg));
	os.write(reinterpret_cast<const char*>(&data.vw_max), sizeof(data.vw_max));
	os.write(reinterpret_cast<const char*>(&data.dw), sizeof(data.dw));
	os.write(reinterpret_cast<const char*>(&data.vw_drift), sizeof(data.vw_drift));
	os.write(reinterpret_cast<const char*>(&data.dw_drift), sizeof(data.dw_drift));
	os.write(reinterpret_cast<const char*>(&data.ustar), sizeof(data.ustar));
	os.write(reinterpret_cast<const char*>(&data.z0), sizeof(data.z0));
	os.write(reinterpret_cast<const char*>(&data.psi_s), sizeof(data.psi_s));
	os.write(reinterpret_cast<const char*>(&data.psi_m), sizeof(data.psi_m));
	os.write(reinterpret_cast<const char*>(&data.iswr), sizeof(data.iswr));
	os.write(reinterpret_cast<const char*>(&data.rswr), sizeof(data.rswr));
	os.write(reinterpret_cast<const char*>(&data.mAlbedo), sizeof(data.mAlbedo));
	os.write(reinterpret_cast<const char*>(&data.diff), sizeof(data.diff));
	os.write(reinterpret_cast<const char*>(&data.dir_h), sizeof(data.dir_h));
	os.write(reinterpret_cast<const char*>(&data.elev), sizeof(data.elev));
	os.write(reinterpret_cast<const char*>(&data.ea), sizeof(data.ea));
	os.write(reinterpret_cast<const char*>(&data.lw_net), sizeof(data.lw_net));
	os.write(reinterpret_cast<const char*>(&data.tss), sizeof(data.tss));
	os.write(reinterpret_cast<const char*>(&data.tss_a12h), sizeof(data.tss_a12h));
	os.write(reinterpret_cast<const char*>(&data.tss_a24h), sizeof(data.tss_a24h));
	os.write(reinterpret_cast<const char*>(&data.ts0), sizeof(data.ts0));
	os.write(reinterpret_cast<const char*>(&data.psum), sizeof(data.psum));
	os.write(reinterpret_cast<const char*>(&data.psum_ph), sizeof(data.psum_ph));
	os.write(reinterpret_cast<const char*>(&data.psum_tech), sizeof(data.psum_tech));
	os.write(reinterpret_cast<const char*>(&data.hs), sizeof(data.hs));
	os.write(reinterpret_cast<const char*>(&data.hs_a3h), sizeof(data.hs_a3h));
	os.write(reinterpret_cast<const char*>(&data.hs_rate), sizeof(data.hs_rate));
	os.write(reinterpret_cast<const char*>(&data.geo_heat), sizeof(data.geo_heat));
	os.write(reinterpret_cast<const char*>(&data.adv_heat), sizeof(data.adv_heat));
	os.write(reinterpret_cast<const char*>(&data.surf_melt), sizeof(data.surf_melt));
	os.write(reinterpret_cast<const char*>(&data.snowdrift), sizeof(data.snowdrift));
	os.write(reinterpret_cast<const char*>(&data.sublim), sizeof(data.sublim));
	os.write(reinterpret_cast<const char*>(&data.odc), sizeof(data.odc));
	os.write(reinterpret_cast<const char*>(&data.p), sizeof(data.p));

	const size_t s_ts = data.ts.size();
	os.write(reinterpret_cast<const char*>(&s_ts), sizeof(size_t));
	for (size_t ii=0; ii<s_ts; ii++) os << "" << data.ts[ii];

	const size_t s_zv_ts = data.zv_ts.size();
	os.write(reinterpret_cast<const char*>(&s_zv_ts), sizeof(size_t));
	for (size_t ii=0; ii<s_zv_ts; ii++) os << "" << data.zv_ts[ii];

	const size_t s_conc = data.conc.size();
	os.write(reinterpret_cast<const char*>(&s_conc), sizeof(size_t));
	for (size_t ii=0; ii<s_conc; ii++) os << "" << data.conc[ii];

	os.write(reinterpret_cast<const char*>(&data.rho_hn), sizeof(data.rho_hn));
#ifndef SNOWPACK_CORE
	os.write(reinterpret_cast<const char*>(&data.rime_hn), sizeof(data.rime_hn));
	os.write(reinterpret_cast<const char*>(&data.lwc_hn), sizeof(data.lwc_hn));
#endif
	os.write(reinterpret_cast<const char*>(&data.poor_ea), sizeof(data.poor_ea));

	const size_t s_fixedPositions = data.fixedPositions.size();
	os.write(reinterpret_cast<const char*>(&s_fixedPositions), sizeof(size_t));
	for (size_t ii=0; ii<s_fixedPositions; ii++) os << "" << data.fixedPositions[ii];

	os.write(reinterpret_cast<const char*>(&data.minDepthSubsurf), sizeof(data.minDepthSubsurf));
	os.write(reinterpret_cast<const char*>(&data.maxNumberMeasTemperatures), sizeof(data.maxNumberMeasTemperatures));
	os.write(reinterpret_cast<const char*>(&data.numberMeasTemperatures), sizeof(data.numberMeasTemperatures));
	os.write(reinterpret_cast<const char*>(&data.numberFixedRates), sizeof(data.numberFixedRates));
	return os;
}

std::istream& operator>>(std::istream& is, CurrentMeteo& data)
{
	is >> data.date;
	is.read(reinterpret_cast<char*>(&data.ta), sizeof(data.ta));
	is.read(reinterpret_cast<char*>(&data.rh), sizeof(data.rh));
	is.read(reinterpret_cast<char*>(&data.rh_avg), sizeof(data.rh_avg));
	is.read(reinterpret_cast<char*>(&data.vw), sizeof(data.vw));
	is.read(reinterpret_cast<char*>(&data.vw_avg), sizeof(data.vw_avg));
	is.read(reinterpret_cast<char*>(&data.vw_max), sizeof(data.vw_max));
	is.read(reinterpret_cast<char*>(&data.dw), sizeof(data.dw));
	is.read(reinterpret_cast<char*>(&data.vw_drift), sizeof(data.vw_drift));
	is.read(reinterpret_cast<char*>(&data.dw_drift), sizeof(data.dw_drift));
	is.read(reinterpret_cast<char*>(&data.ustar), sizeof(data.ustar));
	is.read(reinterpret_cast<char*>(&data.z0), sizeof(data.z0));
	is.read(reinterpret_cast<char*>(&data.psi_s), sizeof(data.psi_s));
	is.read(reinterpret_cast<char*>(&data.psi_m), sizeof(data.psi_m));
	is.read(reinterpret_cast<char*>(&data.iswr), sizeof(data.iswr));
	is.read(reinterpret_cast<char*>(&data.rswr), sizeof(data.rswr));
	is.read(reinterpret_cast<char*>(&data.mAlbedo), sizeof(data.mAlbedo));
	is.read(reinterpret_cast<char*>(&data.diff), sizeof(data.diff));
	is.read(reinterpret_cast<char*>(&data.dir_h), sizeof(data.dir_h));
	is.read(reinterpret_cast<char*>(&data.elev), sizeof(data.elev));
	is.read(reinterpret_cast<char*>(&data.ea), sizeof(data.ea));
	is.read(reinterpret_cast<char*>(&data.lw_net), sizeof(data.lw_net));
	is.read(reinterpret_cast<char*>(&data.tss), sizeof(data.tss));
	is.read(reinterpret_cast<char*>(&data.tss_a12h), sizeof(data.tss_a12h));
	is.read(reinterpret_cast<char*>(&data.tss_a24h), sizeof(data.tss_a24h));
	is.read(reinterpret_cast<char*>(&data.ts0), sizeof(data.ts0));
	is.read(reinterpret_cast<char*>(&data.psum), sizeof(data.psum));
	is.read(reinterpret_cast<char*>(&data.psum_ph), sizeof(data.psum_ph));
	is.read(reinterpret_cast<char*>(&data.psum_tech), sizeof(data.psum_tech));
	is.read(reinterpret_cast<char*>(&data.hs), sizeof(data.hs));
	is.read(reinterpret_cast<char*>(&data.hs_a3h), sizeof(data.hs_a3h));
	is.read(reinterpret_cast<char*>(&data.hs_rate), sizeof(data.hs_rate));
	is.read(reinterpret_cast<char*>(&data.geo_heat), sizeof(data.geo_heat));
	is.read(reinterpret_cast<char*>(&data.adv_heat), sizeof(data.adv_heat));
	is.read(reinterpret_cast<char*>(&data.surf_melt), sizeof(data.surf_melt));
	is.read(reinterpret_cast<char*>(&data.snowdrift), sizeof(data.snowdrift));
	is.read(reinterpret_cast<char*>(&data.sublim), sizeof(data.sublim));
	is.read(reinterpret_cast<char*>(&data.odc), sizeof(data.odc));
	is.read(reinterpret_cast<char*>(&data.p), sizeof(data.p));

	size_t s_ts;
	is.read(reinterpret_cast<char*>(&s_ts), sizeof(size_t));
	data.ts.resize(s_ts);
	for (size_t ii=0; ii<s_ts; ii++) is >> data.ts[ii];

	size_t s_zv_ts;
	is.read(reinterpret_cast<char*>(&s_zv_ts), sizeof(size_t));
	data.zv_ts.resize(s_zv_ts);
	for (size_t ii=0; ii<s_zv_ts; ii++) is >> data.zv_ts[ii];

	size_t s_conc;
	is.read(reinterpret_cast<char*>(&s_conc), sizeof(size_t));
	data.conc.resize(s_conc);
	for (size_t ii=0; ii<s_conc; ii++) is >> data.conc[ii];

	is.read(reinterpret_cast<char*>(&data.rho_hn), sizeof(data.rho_hn));
#ifndef SNOWPACK_CORE
	is.read(reinterpret_cast<char*>(&data.rime_hn), sizeof(data.rime_hn));
	is.read(reinterpret_cast<char*>(&data.lwc_hn), sizeof(data.lwc_hn));
#endif
	is.read(reinterpret_cast<char*>(&data.poor_ea), sizeof(data.poor_ea));

	size_t s_fixedPositions;
	is.read(reinterpret_cast<char*>(&s_fixedPositions), sizeof(size_t));
	data.fixedPositions.resize(s_fixedPositions);
	for (size_t ii=0; ii<s_fixedPositions; ii++) is >> data.fixedPositions[ii];

	is.read(reinterpret_cast<char*>(&data.minDepthSubsurf), sizeof(data.minDepthSubsurf));
	is.read(reinterpret_cast<char*>(&data.maxNumberMeasTemperatures), sizeof(data.maxNumberMeasTemperatures));
	is.read(reinterpret_cast<char*>(&data.numberMeasTemperatures), sizeof(data.numberMeasTemperatures));
	is.read(reinterpret_cast<char*>(&data.numberFixedRates), sizeof(data.numberFixedRates));
	return is;
}

const std::string CurrentMeteo::toString() const
{
	std::ostringstream os;
	const double to_deg = 180. / mio::Cst::PI;
	os << "<CurrentMeteo>" << "\n";
	os << "" << date.toString(Date::ISO) << "\n";

	os << setw(8) << "TA=" << ta << " TSS=" << tss << " TSG=" << ts0 << "\n";
	os << setw(8) << "RH=" << rh << " rh_avg=" << rh_avg << "\n";
	os << setw(8) << "ISWR=" << iswr << " RSWR=" << rswr << " mAlbedo=" << mAlbedo << "\n";
	os << setw(8) << "diff=" << diff << " dir_h=" << dir_h << " Sun_elev=" << elev*to_deg << "° EA=" << ea << "\n";
	os << setw(8) << "PSUM=" << psum << " PSUM_PH=" << psum_ph << " HS=" << hs << " rho_hn=" << rho_hn << " PSUM_TECH=" << psum_tech << "\n";
	os << setw(8) << "VW=" << vw << " vw_avg=" << vw_avg << " vw_max=" << vw_max << " vw_drift=" << vw_drift << "\n";
	os << setw(8) << "DW=" << dw << "\n";
	os << setw(8) << "U*=" << ustar << " z0=" << z0 << " psi_s=" << psi_s << " psi_m=" << psi_m << "\n";
#ifndef SNOWPACK_CORE
	os << setw(8) << "RIME_HN=" << rime_hn;
#endif
	//os << std::setprecision(10);
	if(!ts.empty()) os << "     ";
	for (unsigned int ii=0; ii<ts.size(); ii++) {
		os << "ts(" << zv_ts[ii] << ")=" << ts[ii] << " ";
	}
	if(!ts.empty()) os << "\n";
	if(conc.size()>0) os << "     ";
	for (unsigned int ii=0; ii<conc.size(); ii++) {
		os << "conc[" << ii << "]=" << conc[ii] << " ";
	}
	if(!conc.empty()) os << "\n";

	os << "</CurrentMeteo>\n";
	return os.str();
}

std::ostream& operator<<(std::ostream& os, const SN_SNOWSOIL_DATA& data)
{
	os << data.meta;
	os << data.profileDate;
	os.write(reinterpret_cast<const char*>(&data.nN), sizeof(data.nN));
	os.write(reinterpret_cast<const char*>(&data.Height), sizeof(data.Height));
	os.write(reinterpret_cast<const char*>(&data.nLayers), sizeof(data.nLayers));

	const size_t s_Ldata = data.Ldata.size();
	os.write(reinterpret_cast<const char*>(&s_Ldata), sizeof(size_t));
	for (size_t ii=0; ii<s_Ldata; ii++) os << data.Ldata[ii];

	os.write(reinterpret_cast<const char*>(&data.HS_last), sizeof(data.HS_last));
	os.write(reinterpret_cast<const char*>(&data.Albedo), sizeof(data.Albedo));
	os.write(reinterpret_cast<const char*>(&data.SoilAlb), sizeof(data.SoilAlb));
	os.write(reinterpret_cast<const char*>(&data.BareSoil_z0), sizeof(data.BareSoil_z0));
	os.write(reinterpret_cast<const char*>(&data.Canopy_Height), sizeof(data.Canopy_Height));
	os.write(reinterpret_cast<const char*>(&data.Canopy_LAI), sizeof(data.Canopy_LAI));
	os.write(reinterpret_cast<const char*>(&data.Canopy_BasalArea), sizeof(data.Canopy_BasalArea));
	os.write(reinterpret_cast<const char*>(&data.Canopy_Direct_Throughfall), sizeof(data.Canopy_Direct_Throughfall));
	os.write(reinterpret_cast<const char*>(&data.Canopy_diameter), sizeof(data.Canopy_diameter));
	os.write(reinterpret_cast<const char*>(&data.Canopy_lai_frac_top_default), sizeof(data.Canopy_lai_frac_top_default));
	os.write(reinterpret_cast<const char*>(&data.Canopy_int_cap_snow), sizeof(data.Canopy_int_cap_snow));
	os.write(reinterpret_cast<const char*>(&data.Canopy_alb_dry), sizeof(data.Canopy_alb_dry));
	os.write(reinterpret_cast<const char*>(&data.Canopy_alb_wet), sizeof(data.Canopy_alb_wet));
	os.write(reinterpret_cast<const char*>(&data.Canopy_alb_snow), sizeof(data.Canopy_alb_snow));
#ifndef SNOWPACK_CORE
	os.write(reinterpret_cast<const char*>(&data.Emissivity_soil), sizeof(data.Emissivity_soil));
	os.write(reinterpret_cast<const char*>(&data.WindScalingFactor), sizeof(data.WindScalingFactor));
	os.write(reinterpret_cast<const char*>(&data.ErosionLevel), sizeof(data.ErosionLevel));
	os.write(reinterpret_cast<const char*>(&data.TimeCountDeltaHS), sizeof(data.TimeCountDeltaHS));
#else
	os.write(reinterpret_cast<const char*>(&data.ErosionLevel), sizeof(data.ErosionLevel));
#endif
	return os;
}

std::istream& operator>>(std::istream& is, SN_SNOWSOIL_DATA& data)
{
	is >> data.meta;
	is >> data.profileDate;
	is.read(reinterpret_cast<char*>(&data.nN), sizeof(data.nN));
	is.read(reinterpret_cast<char*>(&data.Height), sizeof(data.Height));
	is.read(reinterpret_cast<char*>(&data.nLayers), sizeof(data.nLayers));

	size_t s_Ldata;
	is.read(reinterpret_cast<char*>(&s_Ldata), sizeof(size_t));
	data.Ldata.resize(s_Ldata);
	for (size_t ii=0; ii<s_Ldata; ii++) is >> data.Ldata[ii];

	is.read(reinterpret_cast<char*>(&data.HS_last), sizeof(data.HS_last));
	is.read(reinterpret_cast<char*>(&data.Albedo), sizeof(data.Albedo));
	is.read(reinterpret_cast<char*>(&data.SoilAlb), sizeof(data.SoilAlb));
	is.read(reinterpret_cast<char*>(&data.BareSoil_z0), sizeof(data.BareSoil_z0));
	is.read(reinterpret_cast<char*>(&data.Canopy_Height), sizeof(data.Canopy_Height));
	is.read(reinterpret_cast<char*>(&data.Canopy_LAI), sizeof(data.Canopy_LAI));
	is.read(reinterpret_cast<char*>(&data.Canopy_BasalArea), sizeof(data.Canopy_BasalArea));
	is.read(reinterpret_cast<char*>(&data.Canopy_Direct_Throughfall), sizeof(data.Canopy_Direct_Throughfall));
	is.read(reinterpret_cast<char*>(&data.Canopy_diameter), sizeof(data.Canopy_diameter));
	is.read(reinterpret_cast<char*>(&data.Canopy_lai_frac_top_default), sizeof(data.Canopy_lai_frac_top_default));
	is.read(reinterpret_cast<char*>(&data.Canopy_int_cap_snow), sizeof(data.Canopy_int_cap_snow));
	is.read(reinterpret_cast<char*>(&data.Canopy_alb_dry), sizeof(data.Canopy_alb_dry));
	is.read(reinterpret_cast<char*>(&data.Canopy_alb_wet), sizeof(data.Canopy_alb_wet));
	is.read(reinterpret_cast<char*>(&data.Canopy_alb_snow), sizeof(data.Canopy_alb_snow));
#ifndef SNOWPACK_CORE
	is.read(reinterpret_cast<char*>(&data.Emissivity_soil), sizeof(data.Emissivity_soil));
	is.read(reinterpret_cast<char*>(&data.WindScalingFactor), sizeof(data.WindScalingFactor));
	is.read(reinterpret_cast<char*>(&data.ErosionLevel), sizeof(data.ErosionLevel));
	is.read(reinterpret_cast<char*>(&data.TimeCountDeltaHS), sizeof(data.TimeCountDeltaHS));
#else
	is.read(reinterpret_cast<char*>(&data.ErosionLevel), sizeof(data.ErosionLevel));
#endif

	return is;
}

const std::string SN_SNOWSOIL_DATA::toString() const
{
	std::ostringstream os;
	os << "<SN_SNOWSOIL_DATA>\n";
	os << "" << meta.toString()   << "\n";
	os << "profileDate:                  " << profileDate.toString(Date::ISO) << "\n";
	os << "nN:                           " << nN << "\n";
	os << "Height:                       " << Height << "\n";
	os << "nLayers:                      " << nLayers << "\n";

	for(size_t ii=0; ii<nLayers; ii++)
		os << "" << Ldata[ii].toString();

	os << "HS_last:                      " << HS_last << "\n";
	os << "Albedo:                       " << Albedo << "\n";
	os << "SoilAlb:                      " << SoilAlb << "\n";
	os << "BareSoil_z0:                  " << BareSoil_z0 << "\n";
	os << "Canopy_Height:                " << Canopy_Height << "\n";
	os << "Canopy_LAI:                   " << Canopy_LAI << "\n";
	os << "Canopy_BasalArea:             " << Canopy_BasalArea << "\n";
	os << "Canopy_diameter:              " << Canopy_diameter << "\n";
	os << "Canopy_lai_frac_top_default:  " << Canopy_lai_frac_top_default << "\n";
	os << "Canopy_int_cap_snow:          " << Canopy_int_cap_snow << "\n";
	os << "Canopy_alb_dry:               " << Canopy_alb_dry << "\n";
	os << "Canopy_alb_wet:               " << Canopy_alb_wet << "\n";
	os << "Canopy_alb_snow:              " << Canopy_alb_snow << "\n";
	os << "Soil_Emissivity:              " << Emissivity_soil << "\n";
	os << "WindScalingFactor:            " << WindScalingFactor << "\n";
	os << "ErosionLevel:                 " << ErosionLevel << "\n";
	os << "TimeCountDeltaHS:             " << TimeCountDeltaHS << "\n";

	os << "</SN_SNOWSOIL_DATA>\n";
	return os.str();
}

const std::string SurfaceFluxes::toString() const
{
	std::ostringstream os;
	os << "<SurfaceFluxes>" << "\n";
	os << std::setprecision(10);
	os << "Long wave: lw_in=" << lw_in << " lw_out=" << lw_out << " lw_net=" << lw_net << "\n";
	os << "Short wave: sw_in=" << sw_in << " sw_out=" << sw_out << " qw=" << qw << "\n";
	os << "Short wave: sw_hor=" << sw_hor << " sw_dir=" << sw_dir << " sw_diff=" << sw_diff << "\n";
	os << "Albedo: mAlbedo=" << mAlbedo << " pAlbedo=" << pAlbedo << "\n";
	os << "Energy: qs=" << qs << " ql=" << ql << " qw=" << qw << " qr=" << qr << " qg=" << qg << " qg0=" << qg0 << "\n";
	os << "Energy: dIntEnergy=" << dIntEnergy << "\n";
	os << "Mass change: hoar=" << hoar << " drift=" << drift << " snow_depth_correction=" << dhs_corr << "\n";
	os << "Snow: mRho_hn=" << mRho_hn << " cRho_hn=" << cRho_hn << "\n";

	os << "" << mass.size() << " mass fluxes: ";
	for (unsigned int ii=1; ii<mass.size(); ii++) {
		os << "" << mass[ii] << " ";
	}
	os << "\n";
	os << "" << load.size() << " solutes fluxes: ";
	for (unsigned int ii=1; ii<load.size(); ii++) {
		os << "" << load[ii] << " ";
	}
	os << "\n";
	os << "</SurfaceFluxes>\n";

	return os.str();
}

LayerData::LayerData() : depositionDate(), hl(0.), ne(0), tl(0.),
                     phiSoil(0.), phiIce(0.),
#ifndef SNOWPACK_CORE
                     phiIceReservoir(0.), phiIceReservoirCumul(0.),
#endif
                     phiWater(0.), phiWaterPref(0.), phiVoids(0.),
                     cSoil(SnowStation::number_of_solutes), cIce(SnowStation::number_of_solutes), cWater(SnowStation::number_of_solutes), cVoids(SnowStation::number_of_solutes),
                     SoilRho(0.), SoilK(0.), SoilC(0.),
                     rg(0.), sp(0.), dd(0.), rb(0.), mk(0), hr(0.), CDot(0.), metamo(0.), salinity(0.), h(Constants::undefined), dsm(0.)
{
}

std::ostream& operator<<(std::ostream& os, const LayerData& data)
{
	os << data.depositionDate;
	os.write(reinterpret_cast<const char*>(&data.hl), sizeof(data.hl));
	os.write(reinterpret_cast<const char*>(&data.ne), sizeof(data.ne));
	os.write(reinterpret_cast<const char*>(&data.tl), sizeof(data.tl));
	os.write(reinterpret_cast<const char*>(&data.phiSoil), sizeof(data.phiSoil));
	os.write(reinterpret_cast<const char*>(&data.phiIce), sizeof(data.phiIce));
#ifndef SNOWPACK_CORE
	os.write(reinterpret_cast<const char*>(&data.phiIceReservoir), sizeof(data.phiIceReservoir));
	os.write(reinterpret_cast<const char*>(&data.phiIceReservoirCumul), sizeof(data.phiIceReservoirCumul));
#endif
	os.write(reinterpret_cast<const char*>(&data.phiWater), sizeof(data.phiWater));
	os.write(reinterpret_cast<const char*>(&data.phiWaterPref), sizeof(data.phiWaterPref));
	os.write(reinterpret_cast<const char*>(&data.phiVoids), sizeof(data.phiVoids));

	const size_t s_csoil = data.cSoil.size();
	os.write(reinterpret_cast<const char*>(&s_csoil), sizeof(size_t));
	os.write(reinterpret_cast<const char*>(&data.cSoil[0]), static_cast<streamsize>(s_csoil*sizeof(data.cSoil[0])));

	const size_t s_cice = data.cIce.size();
	os.write(reinterpret_cast<const char*>(&s_cice), sizeof(size_t));
	os.write(reinterpret_cast<const char*>(&data.cIce[0]), static_cast<streamsize>(s_cice*sizeof(data.cIce[0])));

	const size_t s_cwater = data.cWater.size();
	os.write(reinterpret_cast<const char*>(&s_cwater), sizeof(size_t));
	os.write(reinterpret_cast<const char*>(&data.cWater[0]), static_cast<streamsize>(s_cwater*sizeof(data.cWater[0])));

	const size_t s_cvoids = data.cVoids.size();
	os.write(reinterpret_cast<const char*>(&s_cvoids), sizeof(size_t));
	os.write(reinterpret_cast<const char*>(&data.cVoids[0]), static_cast<streamsize>(s_cvoids*sizeof(data.cVoids[0])));

	os.write(reinterpret_cast<const char*>(&data.SoilRho), sizeof(data.SoilRho));
	os.write(reinterpret_cast<const char*>(&data.SoilK), sizeof(data.SoilK));
	os.write(reinterpret_cast<const char*>(&data.SoilC), sizeof(data.SoilC));
	os.write(reinterpret_cast<const char*>(&data.rg), sizeof(data.rg));
	os.write(reinterpret_cast<const char*>(&data.sp), sizeof(data.sp));
	os.write(reinterpret_cast<const char*>(&data.dd), sizeof(data.dd));
	os.write(reinterpret_cast<const char*>(&data.rb), sizeof(data.rb));
	os.write(reinterpret_cast<const char*>(&data.mk), sizeof(data.mk));

	os.write(reinterpret_cast<const char*>(&data.hr), sizeof(data.hr));
	os.write(reinterpret_cast<const char*>(&data.CDot), sizeof(data.CDot));
	os.write(reinterpret_cast<const char*>(&data.metamo), sizeof(data.metamo));
	os.write(reinterpret_cast<const char*>(&data.salinity), sizeof(data.salinity));
	os.write(reinterpret_cast<const char*>(&data.h), sizeof(data.h));
	os.write(reinterpret_cast<const char*>(&data.dsm), sizeof(data.dsm));
	return os;
}

std::istream& operator>>(std::istream& is, LayerData& data)
{
	is >> data.depositionDate;
	is.read(reinterpret_cast<char*>(&data.hl), sizeof(data.hl));
	is.read(reinterpret_cast<char*>(&data.ne), sizeof(data.ne));
	is.read(reinterpret_cast<char*>(&data.tl), sizeof(data.tl));
	is.read(reinterpret_cast<char*>(&data.phiSoil), sizeof(data.phiSoil));
	is.read(reinterpret_cast<char*>(&data.phiIce), sizeof(data.phiIce));
#ifndef SNOWPACK_CORE
	is.read(reinterpret_cast<char*>(&data.phiIceReservoir), sizeof(data.phiIceReservoir));
	is.read(reinterpret_cast<char*>(&data.phiIceReservoirCumul), sizeof(data.phiIceReservoirCumul));
#endif
	is.read(reinterpret_cast<char*>(&data.phiWater), sizeof(data.phiWater));
	is.read(reinterpret_cast<char*>(&data.phiWaterPref), sizeof(data.phiWaterPref));
	is.read(reinterpret_cast<char*>(&data.phiVoids), sizeof(data.phiVoids));

	size_t s_csoil;
	is.read(reinterpret_cast<char*>(&s_csoil), sizeof(size_t));
	data.cSoil.resize(s_csoil);
	is.read(reinterpret_cast<char*>(&data.cSoil[0]), static_cast<streamsize>(s_csoil*sizeof(data.cSoil[0])));

	size_t s_cice;
	is.read(reinterpret_cast<char*>(&s_cice), sizeof(size_t));
	data.cIce.resize(s_cice);
	is.read(reinterpret_cast<char*>(&data.cIce[0]), static_cast<streamsize>(s_cice*sizeof(data.cIce[0])));

	size_t s_cwater;
	is.read(reinterpret_cast<char*>(&s_cwater), sizeof(size_t));
	data.cWater.resize(s_cwater);
	is.read(reinterpret_cast<char*>(&data.cWater[0]), static_cast<streamsize>(s_cwater*sizeof(data.cWater[0])));

	size_t s_cvoids;
	is.read(reinterpret_cast<char*>(&s_cvoids), sizeof(size_t));
	data.cVoids.resize(s_cvoids);
	is.read(reinterpret_cast<char*>(&data.cVoids[0]), static_cast<streamsize>(s_cvoids*sizeof(data.cVoids[0])));

	is.read(reinterpret_cast<char*>(&data.SoilRho), sizeof(data.SoilRho));
	is.read(reinterpret_cast<char*>(&data.SoilK), sizeof(data.SoilK));
	is.read(reinterpret_cast<char*>(&data.SoilC), sizeof(data.SoilC));
	is.read(reinterpret_cast<char*>(&data.rg), sizeof(data.rg));
	is.read(reinterpret_cast<char*>(&data.sp), sizeof(data.sp));
	is.read(reinterpret_cast<char*>(&data.dd), sizeof(data.dd));
	is.read(reinterpret_cast<char*>(&data.rb), sizeof(data.rb));
	is.read(reinterpret_cast<char*>(&data.mk), sizeof(data.mk));

	is.read(reinterpret_cast<char*>(&data.hr), sizeof(data.hr));
	is.read(reinterpret_cast<char*>(&data.CDot), sizeof(data.CDot));
	is.read(reinterpret_cast<char*>(&data.metamo), sizeof(data.metamo));
	is.read(reinterpret_cast<char*>(&data.salinity), sizeof(data.salinity));
	is.read(reinterpret_cast<char*>(&data.h), sizeof(data.h));
	is.read(reinterpret_cast<char*>(&data.dsm), sizeof(data.dsm));
	return is;
}

const std::string LayerData::toString() const
{
	std::ostringstream os;
	os << "<LayerData>\n";

	os << "" << depositionDate.toString(mio::Date::ISO) << "\n";
	os << "\theight:" << hl << " (" << ne << "elements) at " << tl << "K\n";
	os << "\tvolumetric contents: " << phiIce << " ice, " << phiWater << " water, " << phiWaterPref << " water_pref, " << phiVoids << " voids, ";
	os << "" << phiSoil << " soil, total = " << phiIce+phiWater+phiWaterPref+phiVoids+phiSoil << "%\n";
	os << "\tSoil properties: " << SoilRho << " kg/m^3, " << SoilK << " W/(m*K), " << SoilC << " J/K\n";
	os << "\tSoil microstructure: rg=" << rg << " sp=" << sp << " dd=" << dd << " rb=" << rb << " mk=" << mk << "\n";
	os << "\tStability: surface hoar=" << hr << " kg/m^2, stress rate=" << CDot << " Pa/s, metamo=" << metamo << "dsm=" << dsm << "\n";
	os << "\tNumber of solutes: " << cSoil.size() << " in soil, " << cIce.size() << " in ice, " << cWater.size() << " in water, " << cVoids.size() << " in voids\n";

	os << "</LayerData>\n";
	return os.str();
}<|MERGE_RESOLUTION|>--- conflicted
+++ resolved
@@ -2414,9 +2414,7 @@
 				Ndata[eNew].ssi = Ndata[e+1].ssi;
 				Ndata[eNew].S_s = Ndata[e+1].S_s;
 				Ndata[eNew].S_n = Ndata[e+1].S_n;
-<<<<<<< HEAD
-#endif
-=======
+#endif
 				//FIXME: when activating the lines below, there is a huge mass balance error. Thus, the nodal "z" repositioning must be off.
 				// Apparently, the nodal z positions are reconstructed at some point afterwards.
 				// If there is an element below, update its gradient, since we just modified its upper node
@@ -2424,7 +2422,6 @@
 				//	Edata[eNew-1].L = Edata[eNew-1].L0 = Ndata[eNew].z - Ndata[eNew-1].z;
 				//	Edata[eNew-1].gradT = (Ndata[eNew].T - Ndata[eNew-1].T) / Edata[eNew-1].L;
 				//}
->>>>>>> 835fd514
 			} else { // Removing elements for negative length L
 				// Under the condition of multiple element removals, Edata[e].L can occasionally represent a compounded element,
 				// such that it doesn't reflect the true height change. Better to use the nodal positions:
@@ -2442,14 +2439,11 @@
 			Ndata[eNew+1].ssi = Ndata[e+1].ssi;
 			Ndata[eNew+1].S_s = Ndata[e+1].S_s;
 			Ndata[eNew+1].S_n = Ndata[e+1].S_n;
-<<<<<<< HEAD
-#endif
-=======
+#endif
 			//FIXME: when activating the lines below, there is a huge mass balance error. Thus, the nodal "z" repositioning must be off.
 			// Apparently, the nodal z positions are reconstructed at some point afterwards.
 			//Edata[eNew].L = Edata[eNew].L0 = Ndata[eNew+1].z - Ndata[eNew].z;
 			//Edata[eNew].gradT = (Ndata[eNew+1].T - Ndata[eNew].T) / Edata[eNew].L;
->>>>>>> 835fd514
 			eNew++;
 		}
 	}
