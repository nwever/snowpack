/*
 *  SNOWPACK stand-alone
 *
 *  Copyright WSL Institute for Snow and Avalanche Research SLF, DAVOS, SWITZERLAND
*/
/*  This file is part of Snowpack.
    Snowpack is free software: you can redistribute it and/or modify
    it under the terms of the GNU General Public License as published by
    the Free Software Foundation, either version 3 of the License, or
    (at your option) any later version.

    Snowpack is distributed in the hope that it will be useful,
    but WITHOUT ANY WARRANTY; without even the implied warranty of
    MERCHANTABILITY or FITNESS FOR A PARTICULAR PURPOSE.  See the
    GNU General Public License for more details.

    You should have received a copy of the GNU General Public License
    along with Snowpack.  If not, see <http://www.gnu.org/licenses/>.
*/
/**
 * @file DataClasses.cc
 * @version 11.03
 * @brief This module contains the definitions of data classes
 */

#include <snowpack/DataClasses.h>
#include <snowpack/Utils.h>
#include <snowpack/snowpackCore/Canopy.h>
#include <snowpack/snowpackCore/Metamorphism.h>
#include <snowpack/snowpackCore/Solver.h>
#include <snowpack/Laws_sn.h>
#include <snowpack/snowpackCore/Aggregate.h>

#include <cstdio>
#include <fstream>
#include <sstream>
#include <assert.h>

using namespace mio;
using namespace std;

/// Number of top elements left untouched by the join functions
const size_t SnowStation::number_top_elements = 5;
unsigned short SnowStation::number_of_solutes = 0;

/// Snow elements with a LWC above this threshold are considered at least to be moist
const double SnowStation::thresh_moist_snow = 0.003;
const double SnowStation::thresh_moist_soil = 0.0001;

/// The default ratio between height_new_elem and comb_thresh_l, in case comb_thresh_l is not explicitly defined.
const double SnowStation::comb_thresh_l_ratio = 0.75;

/// Volumetric ice content (1), i.e., about 46 kg m-3
const double SnowStation::comb_thresh_ice = 0.05;
const double SnowStation::comb_thresh_water = 0.01; ///< Water content (1)
const double SnowStation::comb_thresh_dd = 0.2;     ///< Dendricity (1)
const double SnowStation::comb_thresh_sp = 0.05;    ///< Sphericity (1)
const double SnowStation::comb_thresh_rg = 0.125;   ///< Grain radius (mm)

RunInfo::RunInfo()
            : version(SN_VERSION), computation_date(getRunDate()),
              compilation_date(getCompilationDate()), user(IOUtils::getLogName()) {}

RunInfo::RunInfo(const RunInfo& orig)
            : version(orig.version), computation_date(orig.computation_date),
              compilation_date(orig.compilation_date), user(orig.user) {}

mio::Date RunInfo::getRunDate()
{
	Date localdate;
	localdate.setFromSys();
	return localdate;
}

std::string RunInfo::getCompilationDate()
{
	std::stringstream ss;
	ss << __DATE__ << ", " << __TIME__;
	return ss.str();
}

void ZwischenData::reset()
{
	hoar24.resize(48, 0.0);
	drift24.resize(48, 0.0);
	hn3.resize(144, 0.0);
	hn24.resize(144, 0.0);
}

std::ostream& operator<<(std::ostream& os, const ZwischenData& data)
{
	const size_t s_hoar24 = data.hoar24.size();
	os.write(reinterpret_cast<const char*>(&s_hoar24), sizeof(size_t));
	os.write(reinterpret_cast<const char*>(&data.hoar24[0]), static_cast<streamsize>(s_hoar24*sizeof(data.hoar24[0])));
	os.write(reinterpret_cast<const char*>(&data.drift24[0]), static_cast<streamsize>(s_hoar24*sizeof(data.drift24[0])));

	const size_t s_hn3 = data.hn3.size();
	os.write(reinterpret_cast<const char*>(&s_hn3), sizeof(size_t));
	os.write(reinterpret_cast<const char*>(&data.hn3[0]), static_cast<streamsize>(s_hn3*sizeof(data.hn3[0])));
	os.write(reinterpret_cast<const char*>(&data.hn24[0]), static_cast<streamsize>(s_hn3*sizeof(data.hn24[0])));
	return os;
}

std::istream& operator>>(std::istream& is, ZwischenData& data)
{
	size_t s_hoar24, s_hn3;
	is.read(reinterpret_cast<char*>(&s_hoar24), sizeof(size_t));
	data.hoar24.resize(s_hoar24);
	data.drift24.resize(s_hoar24);
	is.read(reinterpret_cast<char*>(&data.hoar24[0]), static_cast<streamsize>(s_hoar24*sizeof(data.hoar24[0])));
	is.read(reinterpret_cast<char*>(&data.drift24[0]), static_cast<streamsize>(s_hoar24*sizeof(data.drift24[0])));

	is.read(reinterpret_cast<char*>(&s_hn3), sizeof(size_t));
	data.hn3.resize(s_hn3);
	data.hn24.resize(s_hn3);
	is.read(reinterpret_cast<char*>(&data.hn3[0]), static_cast<streamsize>(s_hn3*sizeof(data.hn3[0])));
	is.read(reinterpret_cast<char*>(&data.hn24[0]), static_cast<streamsize>(s_hn3*sizeof(data.hn24[0])));
	return is;
}

SnowProfileLayer::SnowProfileLayer()
                  : profileDate(), stationname(), loc_for_snow(0), loc_for_wind(0),
                    depositionDate(), height(0.), rho(0.), T(0.), gradT(0.), v_strain_rate(0.),
                    theta_i(0.), theta_w(0.), theta_a(0.),
                    grain_size(0.), bond_size(0.), dendricity(0.), sphericity(0.), ogs(0.),
                    coordin_num(0.), marker(0), type(0), hard(IOUtils::nodata) {}

/**
 * @brief Generates a snow profile layer from element and upper node data
 * @param dateOfProfile
 * @param Edata
 * @param Ndata
 */
void SnowProfileLayer::generateLayer(const ElementData& Edata, const NodeData& Ndata)
{
	depositionDate = Edata.depositionDate;
	height = M_TO_CM(Ndata.z + Ndata.u);
	T = IOUtils::K_TO_C(Ndata.T);
	gradT = Edata.gradT;
	rho = Edata.Rho;
	theta_i = Edata.theta[ICE];
	theta_w = Edata.theta[WATER];
	theta_a = Edata.theta[AIR];
	grain_size = 2. * Edata.rg;
	bond_size = 2. * Edata.rb;
	dendricity = Edata.dd;
	sphericity = Edata.sp;
	ogs = Edata.ogs; // in mm
	coordin_num = Edata.N3;
	marker = static_cast<unsigned short int>( Edata.mk%100 );
	type = Edata.type;
	v_strain_rate = fabs(Edata.Eps_vDot);
	hard = Edata.hard;
}

/**
 * @brief Generates a surface hoar layer from top element and node data
 * @param dateOfProfile
 * @param Edata
 * @param Ndata
 */
void SnowProfileLayer::generateLayer(const ElementData& Edata, const NodeData& Ndata, const mio::Date& dateOfProfile, const double hoar_density_surf)
{
	const double hoar_size = Ndata.hoar/hoar_density_surf; // (m)

	depositionDate = dateOfProfile;
	height = M_TO_CM(Ndata.z + Ndata.u) + M_TO_CM(hoar_size);
	rho = hoar_density_surf;
	T = IOUtils::K_TO_C(Ndata.T + (2./3.)*hoar_size*Edata.gradT);
	gradT = Edata.gradT;
	v_strain_rate = 0.;
	theta_i = hoar_density_surf/Constants::density_ice;
	theta_w = 0.;
	theta_a = 1. - theta_i;
	grain_size = M_TO_MM(hoar_size);
	bond_size = grain_size/3.;
	dendricity = 0.;
	sphericity = 0.;
	ogs = std::min(4.e-1, grain_size); // in mm, see opticalEquivalentGrainSize();
	coordin_num = 2.;
	marker = 3;
	type = 660;
	hard = 1;
}

/**
 * @brief Generates a snow profile from snow station data (1 element = 1 layer)
 * @param dateOfProfile
 * @param Xdata
 * @param hoar_density_surf
 * @param hoar_min_size_surf
 */
std::vector<SnowProfileLayer> SnowProfileLayer::generateProfile(const mio::Date& dateOfProfile, const SnowStation& Xdata, const double hoar_density_surf, const double hoar_min_size_surf)
{
	const size_t nE = Xdata.getNumberOfElements();
	const vector<NodeData>& NDS = Xdata.Ndata;
	const vector<ElementData>& EMS = Xdata.Edata;
	const double cos_sl = Xdata.cos_sl;
	const bool surf_hoar = (NDS[nE].hoar > (hoar_density_surf * MM_TO_M(hoar_min_size_surf)));

	// Generate the profile data from the element data (1 layer = 1 element)
	unsigned char snowloc = 0;
	string mystation = Xdata.meta.getStationID();
	if (isdigit(mystation[mystation.length()-1])) {
		snowloc = static_cast<unsigned char>( mystation[mystation.length()-1] - '0' ); //trick to convert the number as char to a number
		if (mystation.length() > 2)
			mystation = mystation.substr(0, mystation.length()-1);
	}

	const size_t nL = surf_hoar? (nE+1 - Xdata.SoilNode) : (nE - Xdata.SoilNode);
	std::vector<SnowProfileLayer> Pdata(nL);

	for(size_t ll=0, e=Xdata.SoilNode; ll<nL; ll++, e++) { // We dump only snow layers
		// Write profile meta data
		Pdata[ll].profileDate = dateOfProfile;
		Pdata[ll].stationname = mystation;
		Pdata[ll].loc_for_snow = snowloc;
		Pdata[ll].loc_for_wind = 1;

		// Write snow layer data
		if (ll < nE) {
			Pdata[ll].generateLayer(EMS[e], NDS[e+1]);
		} else { // add a SH layer
			Pdata[ll].generateLayer(EMS[nE-1], NDS[nE], dateOfProfile, hoar_density_surf);
		}
		Pdata[ll].height = (Pdata[ll].height - Xdata.Ground)/cos_sl;
	}

	return Pdata;
}

/**
 * @brief Determines the averaged quantities of the current layer with another layer
 * @param Lp1 Thickness (weight) of layer Pdata
 * @param Lp0 Thickness (weight) of current layer
 * @param profile_layer to average with
 */
void SnowProfileLayer::average(const double& Lp0, const double& Lp1, const SnowProfileLayer& profile_layer)
{
	const double layerThickness = Lp0 + Lp1;

	height += Lp1;
	if (Lp1 > Lp0) {
		depositionDate = profile_layer.depositionDate;
	}
	rho         = (Lp1*profile_layer.rho + Lp0*rho) / layerThickness;
	T           = profile_layer.T;
	gradT       = (Lp1*profile_layer.gradT + Lp0*gradT) / layerThickness;
	v_strain_rate = (Lp1*profile_layer.v_strain_rate + Lp0*v_strain_rate) / layerThickness;
	theta_w     = (Lp1*profile_layer.theta_w + Lp0*theta_w) / layerThickness;
	theta_i     = (Lp1*profile_layer.theta_i + Lp0*theta_i) / layerThickness;
	dendricity  = (Lp1*profile_layer.dendricity + Lp0*dendricity) / layerThickness;
	sphericity  = (Lp1*profile_layer.sphericity + Lp0*sphericity) / layerThickness;
	coordin_num = (Lp1*profile_layer.coordin_num + Lp0*coordin_num) / layerThickness;
	grain_size  = (Lp1*profile_layer.grain_size + Lp0*grain_size) / layerThickness;
	ogs         = (Lp1*profile_layer.ogs + Lp0*ogs) / layerThickness;
	bond_size   = (Lp1*profile_layer.bond_size + Lp0*bond_size) / layerThickness;
	hard        = (Lp1*profile_layer.hard + Lp0*hard) / layerThickness;
	marker      = std::max(profile_layer.marker, marker);
}

const std::string BoundCond::toString() const
{
	std::ostringstream os;
	os << "<BoundCond>\n";
	os << "\tlw_out=" << lw_out << " lw_net=" << lw_net << "\n";
	os << "\tQsensible=" << qs << " Qlatent=" << ql << " Qrain=" << qr << " Qgeo=" << qg << "\n";
	os <<"</BoundCond>\n";
	return os.str();
}

void BoundCond::reset()
{
  lw_out=0;  ///< outgoing longwave radiation
  lw_net=0;  ///< net longwave radiation
  qs=0;      ///< sensible heat
  ql=0;      ///< latent heat
  qr=0;      ///< rain energy
  qg=0;
}



SurfaceFluxes::SurfaceFluxes()
  : lw_in(0.), lw_out(0.), lw_net(0.), qs(0.), ql(0.), hoar(0.), qr(0.), qg(0.), qg0(0.), sw_hor(0.),
    sw_in(0.), sw_out(0.), qw(0.), sw_dir(0.), sw_diff(0.), pAlbedo(0.), mAlbedo(0.), dIntEnergy(0.), dIntEnergySoil(0.), meltFreezeEnergy(0.), meltFreezeEnergySoil(0.),
    meltMass(0.), refreezeMass(0.),
    drift(0.), mass(N_MASS_CHANGES, 0.), load(SnowStation::number_of_solutes), dhs_corr(0.), cRho_hn(Constants::undefined), mRho_hn(Constants::undefined) {}

void SurfaceFluxes::reset(const bool& cumsum_mass)
{
	if (cumsum_mass) { // Do not reset cumulated mass balance
		lw_in   = 0.;
		lw_out  = 0.;
		lw_net  = 0.;
		qs      = 0.;
		ql      = 0.;
		qr      = 0.;
		qg      = 0.;
		qg0     = 0.;
		sw_hor  = 0.;
		sw_in   = 0.;
		sw_out  = 0.;
		qw      = 0.;
		sw_dir  = 0.;
		sw_diff = 0.;
		pAlbedo = 0.;
		mAlbedo = 0.;
		dIntEnergy = 0.;
		dIntEnergySoil = 0.;
		meltFreezeEnergy = 0.;
		meltFreezeEnergySoil = 0.;
		meltMass = 0;
		refreezeMass = 0;
		mass[MS_HNW] = 0.;
		mass[MS_RAIN] = 0.;
	} else {
		*this = SurfaceFluxes(); //reset everything
	}
}

/**
* @brief Compute ground heat flux at soil/snow boundary
* @param Xdata
*/
void SurfaceFluxes::compSnowSoilHeatFlux(const SnowStation& Xdata) {
	if (Xdata.SoilNode > 0) { // with soil
		const ElementData& E_snow = Xdata.Edata[Xdata.SoilNode];
		const ElementData& E_soil = Xdata.Edata[Xdata.SoilNode-1];

		if (Xdata.getNumberOfElements()-1 < Xdata.SoilNode) { // with soil but no snow
			qg0 += -E_soil.k[TEMPERATURE] * E_soil.gradT;
		} else { // with soil & snow
			qg0 += ( ( -E_snow.k[TEMPERATURE] * E_snow.gradT ) + ( -E_soil.k[TEMPERATURE] * E_soil.gradT ) ) / 2.;
			// Take care of energy flow between snow and soil in case of shortwave absorption by the soil:
			qg0 -= E_soil.sw_abs;
		}

	} else if (Xdata.getNumberOfElements() > 0) { // without soil but with snow
		if ((Xdata.getNumberOfElements() < 3) && (Xdata.Edata[0].theta[WATER] >= 0.9 * Xdata.Edata[0].res_wat_cont)) {
			qg0 += 0.;
		} else {
			qg0 += -Xdata.Edata[0].k[TEMPERATURE] * Xdata.Edata[0].gradT;
		}
	} else { // neither soil nor snow
		qg0 = Constants::undefined;
	}
}

/**
 * @brief Assign surface data from SnowStation and BoundCond to SurfaceFluxes.
 * @param Bdata
 * @param Xdata
 * @param Mdata
 */
void SurfaceFluxes::collectSurfaceFluxes(const BoundCond& Bdata,
                                         SnowStation& Xdata, const CurrentMeteo& Mdata)
{
	// 1) Short wave fluxes and Albedo.
	//     Depending on settings (sw_mode) and conditions,
	//     sw_in and sw_out may differ slightly from the original input
	sw_in  += Mdata.iswr;
	sw_out += Mdata.rswr;
	qw     += Mdata.iswr - Mdata.rswr;

	pAlbedo += Xdata.pAlbedo;
	if (Mdata.mAlbedo != Constants::undefined && mAlbedo != Constants::undefined)
		mAlbedo += Mdata.mAlbedo;
	else
		mAlbedo = Constants::undefined;

	// 2) Long wave fluxes.
	lw_out += Bdata.lw_out;
	lw_net += Bdata.lw_net;
	lw_in  +=  Atmosphere::blkBody_Radiation(Mdata.ea, Mdata.ta);

	// 3) Turbulent fluxes.
	qs += Bdata.qs;
	//ql += Bdata.ql; //HACK needed because latent heat ql not linearized w/ respect to Tss!!!
	qr += Bdata.qr;

	// 4) Ground heat fluxes
	//    The ground heat flux at soil/snow boundary is computed after compTemperatureProfile
	qg += Bdata.qg;

	// 5) Change of internal energy
	if (Xdata.getNumberOfElements() > Xdata.SoilNode) {
		dIntEnergy += Xdata.dIntEnergy;
		meltFreezeEnergy += Xdata.meltFreezeEnergy;
	}
	if(Xdata.SoilNode>0) {
		dIntEnergySoil += Xdata.dIntEnergySoil;
		// Now take care of the source and sink terms:
		dIntEnergySoil += (mass[MS_SOIL_RUNOFF] * Constants::specific_heat_water * (Xdata.Edata[0].Te - Constants::meltfreeze_tk));
		if (Xdata.SoilNode <  Xdata.getNumberOfElements()) {
			dIntEnergySoil -= mass[MS_SNOWPACK_RUNOFF] * Constants::specific_heat_water * (Xdata.Edata[Xdata.SoilNode].Te - Constants::meltfreeze_tk);
		}
		if (Xdata.SoilNode == Xdata.getNumberOfElements()) {
			//Note: at this stage, MS_RAIN is still in kg/m^2! In Main.cc, it is recalculated to kg/m^2/h if PRECIP_RATES==TRUE.
			dIntEnergySoil -= (mass[MS_RAIN] + mass[MS_EVAPORATION] + mass[MS_SUBLIMATION]) * Constants::specific_heat_water * (Xdata.Edata[Xdata.SoilNode-1].Te - Constants::meltfreeze_tk);
		}
		meltFreezeEnergySoil += Xdata.meltFreezeEnergySoil;
	}

	// 6) Collect total masses of snowpack
	mass[MS_TOTALMASS] = mass[MS_SWE] = mass[MS_WATER] = 0.;
	Xdata.compSnowpackMasses();
	mass[MS_TOTALMASS] = Xdata.mass_sum;
	mass[MS_SWE] = Xdata.swe;
	mass[MS_WATER] = Xdata.lwc_sum;
	
	// 7) Melt and refreeze mass
	meltMass += Xdata.meltMassTot;
	refreezeMass += Xdata.refreezeMassTot;
}

/**
 * @brief If multiple surface fluxes have been summed over multiple time steps, the
 * fluxes then need to be averaged by the number of steps. The albedos are also
 * averaged in this method.
 * @param factor Averaging factor (for example, 1/Nsteps)
 */
void SurfaceFluxes::multiplyFluxes(const double& factor)
{
	lw_in *= factor;
	lw_out *= factor;
	lw_net *= factor;
	qs *= factor;
	ql *= factor;
	qr *= factor;
	qg *= factor;
	qg0 *= factor;
	sw_hor *= factor;
	sw_in *= factor;
	sw_out *= factor;
	qw *= factor;
	sw_dir *= factor;
	sw_diff *= factor;
	if (pAlbedo != Constants::undefined)
		pAlbedo *= factor;
	if (mAlbedo != Constants::undefined)
		mAlbedo *= factor;
}

std::ostream& operator<<(std::ostream& os, const SurfaceFluxes& data)
{
	os.write(reinterpret_cast<const char*>(&data.lw_in), sizeof(data.lw_in));
	os.write(reinterpret_cast<const char*>(&data.lw_out), sizeof(data.lw_out));
	os.write(reinterpret_cast<const char*>(&data.lw_net), sizeof(data.lw_net));
	os.write(reinterpret_cast<const char*>(&data.qs), sizeof(data.qs));
	os.write(reinterpret_cast<const char*>(&data.ql), sizeof(data.ql));
	os.write(reinterpret_cast<const char*>(&data.hoar), sizeof(data.hoar));
	os.write(reinterpret_cast<const char*>(&data.qr), sizeof(data.qr));
	os.write(reinterpret_cast<const char*>(&data.qg), sizeof(data.qg));
	os.write(reinterpret_cast<const char*>(&data.qg0), sizeof(data.qg0));
	os.write(reinterpret_cast<const char*>(&data.sw_hor), sizeof(data.sw_hor));
	os.write(reinterpret_cast<const char*>(&data.sw_in), sizeof(data.sw_in));
	os.write(reinterpret_cast<const char*>(&data.sw_out), sizeof(data.sw_out));
	os.write(reinterpret_cast<const char*>(&data.qw), sizeof(data.qw));
	os.write(reinterpret_cast<const char*>(&data.sw_dir), sizeof(data.sw_dir));
	os.write(reinterpret_cast<const char*>(&data.sw_diff), sizeof(data.sw_diff));
	os.write(reinterpret_cast<const char*>(&data.pAlbedo), sizeof(data.pAlbedo));
	os.write(reinterpret_cast<const char*>(&data.mAlbedo), sizeof(data.mAlbedo));
	os.write(reinterpret_cast<const char*>(&data.dIntEnergy), sizeof(data.dIntEnergy));
	os.write(reinterpret_cast<const char*>(&data.dIntEnergySoil), sizeof(data.dIntEnergySoil));
	os.write(reinterpret_cast<const char*>(&data.meltFreezeEnergy), sizeof(data.meltFreezeEnergy));
	os.write(reinterpret_cast<const char*>(&data.meltFreezeEnergySoil), sizeof(data.meltFreezeEnergySoil));
	os.write(reinterpret_cast<const char*>(&data.meltMass), sizeof(data.meltMass));
	os.write(reinterpret_cast<const char*>(&data.refreezeMass), sizeof(data.refreezeMass));

	os.write(reinterpret_cast<const char*>(&data.drift), sizeof(data.drift));

	const size_t s_mass = data.mass.size();
	os.write(reinterpret_cast<const char*>(&s_mass), sizeof(size_t));
	os.write(reinterpret_cast<const char*>(&data.mass[0]), static_cast<streamsize>(s_mass*sizeof(data.mass[0])));

	const size_t s_load = data.load.size();
	os.write(reinterpret_cast<const char*>(&s_load), sizeof(size_t));
	os.write(reinterpret_cast<const char*>(&data.load[0]), static_cast<streamsize>(s_load*sizeof(data.load[0])));

	os.write(reinterpret_cast<const char*>(&data.dhs_corr), sizeof(data.dhs_corr));
	os.write(reinterpret_cast<const char*>(&data.cRho_hn), sizeof(data.cRho_hn));
	os.write(reinterpret_cast<const char*>(&data.mRho_hn), sizeof(data.mRho_hn));
	return os;
}

std::istream& operator>>(std::istream& is, SurfaceFluxes& data)
{
	is.read(reinterpret_cast<char*>(&data.lw_in), sizeof(data.lw_in));
	is.read(reinterpret_cast<char*>(&data.lw_out), sizeof(data.lw_out));
	is.read(reinterpret_cast<char*>(&data.lw_net), sizeof(data.lw_net));
	is.read(reinterpret_cast<char*>(&data.qs), sizeof(data.qs));
	is.read(reinterpret_cast<char*>(&data.ql), sizeof(data.ql));
	is.read(reinterpret_cast<char*>(&data.hoar), sizeof(data.hoar));
	is.read(reinterpret_cast<char*>(&data.qr), sizeof(data.qr));
	is.read(reinterpret_cast<char*>(&data.qg), sizeof(data.qg));
	is.read(reinterpret_cast<char*>(&data.qg0), sizeof(data.qg0));
	is.read(reinterpret_cast<char*>(&data.sw_hor), sizeof(data.sw_hor));
	is.read(reinterpret_cast<char*>(&data.sw_in), sizeof(data.sw_in));
	is.read(reinterpret_cast<char*>(&data.sw_out), sizeof(data.sw_out));
	is.read(reinterpret_cast<char*>(&data.qw), sizeof(data.qw));
	is.read(reinterpret_cast<char*>(&data.sw_dir), sizeof(data.sw_dir));
	is.read(reinterpret_cast<char*>(&data.sw_diff), sizeof(data.sw_diff));
	is.read(reinterpret_cast<char*>(&data.pAlbedo), sizeof(data.pAlbedo));
	is.read(reinterpret_cast<char*>(&data.mAlbedo), sizeof(data.mAlbedo));
	is.read(reinterpret_cast<char*>(&data.dIntEnergy), sizeof(data.dIntEnergy));
	is.read(reinterpret_cast<char*>(&data.dIntEnergySoil), sizeof(data.dIntEnergySoil));
	is.read(reinterpret_cast<char*>(&data.meltFreezeEnergy), sizeof(data.meltFreezeEnergy));
	is.read(reinterpret_cast<char*>(&data.meltFreezeEnergySoil), sizeof(data.meltFreezeEnergySoil));
	is.read(reinterpret_cast<char*>(&data.meltMass), sizeof(data.meltMass));
	is.read(reinterpret_cast<char*>(&data.refreezeMass), sizeof(data.refreezeMass));

	is.read(reinterpret_cast<char*>(&data.drift), sizeof(data.drift));

	size_t s_mass;
	is.read(reinterpret_cast<char*>(&s_mass), sizeof(size_t));
	data.mass.resize(s_mass);
	is.read(reinterpret_cast<char*>(&data.mass[0]), static_cast<streamsize>(s_mass*sizeof(data.mass[0])));

	size_t s_load;
	is.read(reinterpret_cast<char*>(&s_load), sizeof(size_t));
	data.load.resize(s_load);
	is.read(reinterpret_cast<char*>(&data.load[0]), static_cast<streamsize>(s_load*sizeof(data.load[0])));

	is.read(reinterpret_cast<char*>(&data.dhs_corr), sizeof(data.dhs_corr));
	is.read(reinterpret_cast<char*>(&data.cRho_hn), sizeof(data.cRho_hn));
	is.read(reinterpret_cast<char*>(&data.mRho_hn), sizeof(data.mRho_hn));
	return is;
}



/**
 * @brief Initialize all the CData elements value with values by default or
 *with values read from the SNO file.
 *This function is called in SnowStation::initialize, whch is called by XXX in the main().
 * @param snow soil data SN_SNOWSOIL_DATA& SSdata created in the main.
 * @author Adrien Michel
 */

void CanopyData::initialize(const SN_SNOWSOIL_DATA& SSdata, const bool useCanopyModel){

  int_cap_snow = SSdata.Canopy_int_cap_snow; //iMax in Gouttevin,2015
  if(useCanopyModel &&  (int_cap_snow < 0.0 || int_cap_snow == mio::IOUtils::nodata ))
  {
    std::stringstream msg;
    msg << "Value provided for CanopySnowIntCapacity(" << int_cap_snow << ") in soil file is not valid, the default value of 5.9 sill be used.";
    prn_msg(__FILE__, __LINE__, "wrn", Date(),msg.str().c_str());
    int_cap_snow = 5.9;
  }

  /// Specific interception capacity for rain (I_LAI) (mm/LAI)
  int_cap_rain = 0.3;
  /** Coef in interception function, see (Pomeroy et al,1998) where a value of 0.7 was
   * found to be appropriate for hourly time-step, but smaller time steps require smaller
   * values, 0.5 was found reasoanble by using the SnowMIP2 data (2007-12-09)
  */
  interception_timecoef = 0.5;

  /// RADIATION BALANCE
  can_alb_dry = SSdata.Canopy_alb_dry;  // Albedo of dry canopy (calibr: 0.09, Alptal)
  if(useCanopyModel &&  (can_alb_dry < 0.0 || can_alb_dry> 1.0 || can_alb_dry == mio::IOUtils::nodata ))
  {
    std::stringstream msg;
    msg << "Value provided for CanopyAlbedoDry (" << can_alb_dry << ") in soil file is not valid, the default value of 0.11 will be used.";
    prn_msg(__FILE__, __LINE__, "wrn", Date(),msg.str().c_str());
    can_alb_dry = 0.11;
  }

  can_alb_wet = SSdata.Canopy_alb_wet;  // Albedo of wet canopy (calibr: 0.09, Alptal)
  if(useCanopyModel &&  (can_alb_wet < 0.0 || can_alb_wet > 1.0 ||  can_alb_wet == mio::IOUtils::nodata ))
  {
    std::stringstream msg;
    msg << "Value provided for CanopyAlbedoWet (" << can_alb_wet << ") in soil file is not valid, the default value of 0.11 will be used.";
    prn_msg(__FILE__, __LINE__, "wrn", Date(),msg.str().c_str());
    can_alb_wet = 0.11;
  }

  can_alb_snow = SSdata.Canopy_alb_snow;  // Albedo of snow covered albedo (calibr: 0.35, Alptal)
  if(useCanopyModel &&  (can_alb_snow < 0.0 || can_alb_snow > 1.0 || can_alb_snow == mio::IOUtils::nodata ))
  {
    std::stringstream msg;
    msg << "Value provided for CanopyAlbedoSnow (" << can_alb_snow << ") in soil file is not valid, the default value of 0.35 will be used.";
    prn_msg(__FILE__, __LINE__, "wrn", Date(),msg.str().c_str());
    can_alb_snow = 0.35;
  }

  krnt_lai = .75;       // Radiation transmissivity parameter, in the range 0.4-0.8 if the true LAI is used; higher if optical LAI is used.
                                            // (calibrated on Alptal)
  can_diameter = SSdata.Canopy_diameter;  // average canopy (tree) diameter [m], parameter in the new radiation transfer model
  if(useCanopyModel &&  (can_diameter < 0.0 || can_diameter == mio::IOUtils::nodata ))
  {
    std::stringstream msg;
    msg << "Value provided for CanopyDiameter (" << can_diameter << ") in soil file is not valid, the default value of 1.0 will be used.";
    prn_msg(__FILE__, __LINE__, "wrn", Date(),msg.str().c_str());
    can_diameter = 1.0;
  }

  ///  ENERGY BALANCE
  /// parameters for HeatMass and 2layercanopy
  biomass_heat_capacity = 2800.;	// from Linroth et al., 2013 (J Kg-1 K-1)
  biomass_density = 900.;		// from Linroth et al., 2013 (Kg m-3)

  lai_frac_top_default = SSdata.Canopy_lai_frac_top_default;	// fraction of total LAI that is attributed to the uppermost layer. Here calibrated for Alptal.
  if(useCanopyModel &&  (lai_frac_top_default < 0.0 || lai_frac_top_default > 1.0 || lai_frac_top_default == mio::IOUtils::nodata ))
  {
    std::stringstream msg;
    msg << "Value provided for CanopyFracLAIUpperLayer (" << lai_frac_top_default << ") in soil file is not valid, the default value of 0.5 will be used.";
    prn_msg(__FILE__, __LINE__, "wrn", Date(),msg.str().c_str());
    lai_frac_top_default = 0.5;
  }

  trunk_frac_height = 0.2;		// (optional) fraction of total tree height occupied by trunks,
                                    // used to calculate direct solar insolation of trunks.
  trunkalb = 0.09;			// trunk albedo
  et = 1.;				// trunk emissivity
  ///  TURBULENT HEAT EXCHANGE
  /// Stab. corr. aerodyn. resist. above and below canopy: 0=off and 1=on (Monin-Obukhov formulation)
  canopy_stabilitycorrection = true;
  /// Ratio between canopy height and roughness length
  roughmom_to_canopyheight_ratio = 0.10;
  /// As above for displacement height
  displ_to_canopyheight_ratio = 0.6667;
  /**
   * Fractional increase of aerodynamic resistance for evaporation of intercepted snow.
   * - 10.0 from Koivusalo and Kokkonen (2002)
   * - 8.0 calibration with Alptal data
   */
  raincrease_snow = 10.0;

  /// @brief Maximum allowed canopy temperature change (K hr-1)
  canopytemp_maxchange_perhour = 7.0;
  /// @brief (~=1, but Not allowed to be exactly 1)
  roughheat_to_roughmom_ratio = 0.9999;
  /// @brief minimum heat exchange (Wm-2K-1) at zero wind
  can_ch0 = 3.;
  /// @brief 1+CAN_RS_MULT = maximum factor to increase Cdata->rs below canopy
  can_rs_mult = 3.0;
  /// @brief TRANSPIRATION
  /// @brief Minimum canopy surface resistance, 500 (sm-1) is for needle leaf treas van den Hurk et al (2000) *75% Gustafsson et al (2003)
  rsmin = 375.0;
  /**
   * @brief gd (Pa-1) parameter for canopy surface resistance response to vapour pressure:
   * - 0.0003 = trees (needle or broadleafs)
   * - 0=crops, grass, tundra etc
   */
  f3_gd = 0.0003;
  /// @brief Root depth, determining the soil layers influenced by root water uptake
  rootdepth = 1.0;
  /// @brief Wilting point, defined as a fraction of water content at field capacity (-)
  wp_fraction = 0.17;
  /// @brief Wilting point pressure head, when using Richards equation for soil.
  h_wilt = -1.55E6;
  //@}

  // INITIALIZE CANOPY DATA
  // State variable
  temp = 273.15; // temperature (K)
  storage = 0.0; // intercepted water (kg m-2 or mm Water Equivalent)  temp;        ///< temperature (K)
  ec = 1.0;          ///< longwave emissivity (1)
  // parameters
  lai = SSdata.Canopy_LAI;
  if(useCanopyModel &&  (lai < 0.0 || lai == mio::IOUtils::nodata ))
  {
    std::stringstream msg;
    msg << "Value provided for LAI (" << lai << ") in soil file is not valid.";
		throw UnknownValueException(msg.str(), AT);
  }

  z0m = height*0.1;
  z0h = z0m*0.1;
  zdispl = height*0.66;

  height =  SSdata.Canopy_Height;
  if(useCanopyModel &&  (height < 0.0 || height == mio::IOUtils::nodata ))
  {
    std::stringstream msg;
    msg << "Value provided for height (" << height << ") in soil file is not ialid.";
		throw UnknownValueException(msg.str(), AT);
  }

  direct_throughfall = SSdata.Canopy_Direct_Throughfall;
  if(useCanopyModel &&  (direct_throughfall < 0.0 || direct_throughfall >1.0 || direct_throughfall == mio::IOUtils::nodata ))
  {
    std::stringstream msg;
    msg << "Value provided for direct throughfall (" << direct_throughfall << ") in soil file is not valid.";
		throw UnknownValueException(msg.str(), AT);
  }

  sigf= 1.-exp(-krnt_lai * (lai));;        ///< radiation transmissivity (1)

  // aerodynamic resistances
  ra = 0.;          ///< from canopy air to reference height
  rc = 0.;          ///< from canopy to canopy air
  rs = 0.;          ///< from subsurface to canpopy air
  rstransp = 0.;    ///< stomatal surface resistance for transpiration
  // Averaged variables
  canopyalb = can_alb_dry;  ///< canopy albedo [-]
  totalalb=0;    ///< total albedo above canopy and snow/soil surface [-]
  wetfraction = 0.; ///< fraction of canopy covered by interception [-]
  intcapacity = 0.; ///< maximum interception storage [mm]
  // Radiations
  rswrac = 0.;      ///< upward shortwave above canopy
  iswrac = 0.;	    ///< downward shortwave radiation above canopy
  rswrbc = 0.;      ///< upward shortwave below canopy
  iswrbc = 0.;      ///< downward shortwave radiation below canopy
  ilwrac = 0.;      ///< downward longwave radiation ABOVE canopy
  rlwrac = 0.;      ///< upward longwave radiation ABOVE canopy
  ilwrbc = 0.;      ///< downward longwave radiation BELOW canopy
  rlwrbc = 0.;      ///< upward longwave radiation BELOW canopy
  rsnet = 0.;       ///< net shortwave radiation
  rlnet = 0.;       ///< net longwave radiation
  // Turbulent fluxes
  sensible = 0.;
  latent = 0.;
  latentcorr = 0.;
  // Evap fluxes
  transp = 0.;
  intevap = 0.;
  // Mass fluxes
  interception = 0.;
  throughfall = 0.;
  snowunload = 0.;

  snowfac = 0.;     ///< snowfall above canopy
  rainfac = 0.;     ///< rainfall above canopy
  liquidfraction = 0.;
  sigftrunk = 0.;   ///< radiation interception cross section for trunk layer ()
  Ttrunk = 273.15; // trunk temperature (K)
  CondFluxCanop = 0.; ///< biomass heat storage flux towards Canopy (if 1L) towards Leaves (if 2L). (>0 towards canopy)
  CondFluxTrunks = 0.; ///< biomass heat storage flux towards Trunks (if 2L)
  LWnet_Trunks = 0.; ///< net LW to trunks (>0 towards trunks)
  SWnet_Trunks= 0.; ///< net SW to trunks (>0 towards trunks)
  QStrunks = 0.;      ///< sensible heat flux from trunks (>0 if heat lost from trunk)
  forestfloor_alb = 0.; ///< albedo of the forest floor
  BasalArea =  SSdata.Canopy_BasalArea; ///< basal area of trees on the stand
  if(useCanopyModel &&  (BasalArea < 0.0 || BasalArea == mio::IOUtils::nodata ))
  {
    std::stringstream msg;
    msg << "Value provided for CanopyBasalArea (" << BasalArea << ") in soil file is not valid, the default value of 0.004 will be used.";
    prn_msg(__FILE__, __LINE__, "wrn", Date(),msg.str().c_str());
    BasalArea=0.004;
  }

  HMLeaves=3.*4190.;     ///< Leaves heat mass (J K-1 /m2 ground surface)
  HMTrunks=30.*4190.;     ///< Trunks heat mass (J K-1 /m2 ground surface)
}

void CanopyData::reset(const bool& cumsum_mass)
{
	if (cumsum_mass) { // Do not reset cumulated mass balance
		// radiation
		rswrac=0.;
		iswrac=0.;
		rswrbc=0.;
		iswrbc=0.;
		ilwrac=0.;
		rlwrac=0.;
		ilwrbc=0.;
		rlwrbc=0.;
		rsnet=0.;
		rlnet=0.;
		// turbulent heat fluxes
		sensible=0.0;
		latent=0.0;
		latentcorr=0.0;
		// 2layer canopy model
		CondFluxCanop = 0.;
		CondFluxTrunks = 0.;
		QStrunks = 0.;
		LWnet_Trunks = 0.;
		SWnet_Trunks = 0.;
		forestfloor_alb = 0.;
		// auxiliaries
		canopyalb=0.0;
		totalalb=0.0;
		intcapacity=0.0;
	} else {
		initializeSurfaceExchangeData();
	}
}

/**
 * @brief If multiple fluxes have been summed over multiple time steps, the
 * fluxes then need to be averaged by the number of steps. The albedos are also
 * averaged in this method.
 * @param factor Averaging factor (for example, 1/Nsteps)
 */
void CanopyData::multiplyFluxes(const double& factor)
{
	rswrac *= factor;
	iswrac *= factor;
	rswrbc *= factor;
	iswrbc *= factor;
	ilwrac *= factor;
	rlwrac *= factor;
	ilwrbc *= factor;
	rlwrbc *= factor;
	rsnet *= factor;
	rlnet *= factor;
	// turbulent heat fluxes
	sensible *= factor;
	latent *= factor;
	latentcorr *= factor;
	// 2Layer canopy model
	CondFluxCanop *= factor;
	CondFluxTrunks *= factor;
	QStrunks *= factor;
	LWnet_Trunks *= factor;
	SWnet_Trunks *= factor;
	forestfloor_alb *= factor;
	// auxiliaries
	canopyalb *= factor;
	totalalb *= factor;
	intcapacity *= factor;
}

std::ostream& operator<<(std::ostream& os, const CanopyData& data)
{
	os.write(reinterpret_cast<const char*>(&data.storage), sizeof(data.storage));
	os.write(reinterpret_cast<const char*>(&data.temp), sizeof(data.temp));
	os.write(reinterpret_cast<const char*>(&data.sigf), sizeof(data.sigf));
	os.write(reinterpret_cast<const char*>(&data.ec), sizeof(data.ec));

	os.write(reinterpret_cast<const char*>(&data.lai), sizeof(data.lai));
	os.write(reinterpret_cast<const char*>(&data.z0m), sizeof(data.z0m));
	os.write(reinterpret_cast<const char*>(&data.z0h), sizeof(data.z0h));
	os.write(reinterpret_cast<const char*>(&data.zdispl), sizeof(data.zdispl));
	os.write(reinterpret_cast<const char*>(&data.height), sizeof(data.height));
	os.write(reinterpret_cast<const char*>(&data.direct_throughfall), sizeof(data.direct_throughfall));

	os.write(reinterpret_cast<const char*>(&data.ra), sizeof(data.ra));
	os.write(reinterpret_cast<const char*>(&data.rc), sizeof(data.rc));
	os.write(reinterpret_cast<const char*>(&data.rs), sizeof(data.rs));
	os.write(reinterpret_cast<const char*>(&data.rstransp), sizeof(data.rstransp));
	os.write(reinterpret_cast<const char*>(&data.canopyalb), sizeof(data.canopyalb));
	os.write(reinterpret_cast<const char*>(&data.totalalb), sizeof(data.totalalb));
	os.write(reinterpret_cast<const char*>(&data.wetfraction), sizeof(data.wetfraction));
	os.write(reinterpret_cast<const char*>(&data.intcapacity), sizeof(data.intcapacity));

	os.write(reinterpret_cast<const char*>(&data.rswrac), sizeof(data.rswrac));
	os.write(reinterpret_cast<const char*>(&data.iswrac), sizeof(data.iswrac));
	os.write(reinterpret_cast<const char*>(&data.rswrbc), sizeof(data.rswrbc));
	os.write(reinterpret_cast<const char*>(&data.iswrbc), sizeof(data.iswrbc));
	os.write(reinterpret_cast<const char*>(&data.ilwrac), sizeof(data.ilwrac));
	os.write(reinterpret_cast<const char*>(&data.rlwrac), sizeof(data.rlwrac));
	os.write(reinterpret_cast<const char*>(&data.ilwrbc), sizeof(data.ilwrbc));
	os.write(reinterpret_cast<const char*>(&data.rlwrbc), sizeof(data.rlwrbc));
	os.write(reinterpret_cast<const char*>(&data.rsnet), sizeof(data.rsnet));
	os.write(reinterpret_cast<const char*>(&data.rlnet), sizeof(data.rlnet));

	os.write(reinterpret_cast<const char*>(&data.sensible), sizeof(data.sensible));
	os.write(reinterpret_cast<const char*>(&data.latent), sizeof(data.latent));
	os.write(reinterpret_cast<const char*>(&data.latentcorr), sizeof(data.latentcorr));

	os.write(reinterpret_cast<const char*>(&data.transp), sizeof(data.transp));
	os.write(reinterpret_cast<const char*>(&data.intevap), sizeof(data.intevap));

	os.write(reinterpret_cast<const char*>(&data.interception), sizeof(data.interception));
	os.write(reinterpret_cast<const char*>(&data.throughfall), sizeof(data.throughfall));
	os.write(reinterpret_cast<const char*>(&data.snowunload), sizeof(data.snowunload));

	os.write(reinterpret_cast<const char*>(&data.snowfac), sizeof(data.snowfac));
	os.write(reinterpret_cast<const char*>(&data.rainfac), sizeof(data.rainfac));
	os.write(reinterpret_cast<const char*>(&data.liquidfraction), sizeof(data.liquidfraction));
	os.write(reinterpret_cast<const char*>(&data.sigftrunk), sizeof(data.sigftrunk));
	os.write(reinterpret_cast<const char*>(&data.Ttrunk), sizeof(data.Ttrunk));
	os.write(reinterpret_cast<const char*>(&data.CondFluxCanop), sizeof(data.CondFluxCanop));
	os.write(reinterpret_cast<const char*>(&data.CondFluxTrunks), sizeof(data.CondFluxTrunks));
	os.write(reinterpret_cast<const char*>(&data.LWnet_Trunks), sizeof(data.LWnet_Trunks));
	os.write(reinterpret_cast<const char*>(&data.SWnet_Trunks), sizeof(data.SWnet_Trunks));
	os.write(reinterpret_cast<const char*>(&data.QStrunks), sizeof(data.QStrunks));
	os.write(reinterpret_cast<const char*>(&data.forestfloor_alb), sizeof(data.forestfloor_alb));
	os.write(reinterpret_cast<const char*>(&data.BasalArea), sizeof(data.BasalArea));
	os.write(reinterpret_cast<const char*>(&data.HMLeaves), sizeof(data.HMLeaves));
	os.write(reinterpret_cast<const char*>(&data.HMTrunks), sizeof(data.HMTrunks));

	os.write(reinterpret_cast< const char*>(&data.int_cap_snow), sizeof(data.int_cap_snow));
	os.write(reinterpret_cast< const char*>(&data.int_cap_rain), sizeof(data.int_cap_rain));
	os.write(reinterpret_cast< const char*>(&data.interception_timecoef), sizeof(data.interception_timecoef));
	os.write(reinterpret_cast<const char*>(&data.can_alb_dry), sizeof(data.can_alb_dry));
	os.write(reinterpret_cast<const char*>(&data.can_alb_wet), sizeof(data.can_alb_wet));
	os.write(reinterpret_cast<const char*>(&data.can_alb_snow), sizeof(data.can_alb_snow));
	os.write(reinterpret_cast<const char*>(&data.krnt_lai), sizeof(data.krnt_lai));
	os.write(reinterpret_cast<const char*>(&data.can_diameter), sizeof(data.can_diameter));
	os.write(reinterpret_cast<const char*>(&data.biomass_heat_capacity), sizeof(data.biomass_heat_capacity));
	os.write(reinterpret_cast<const char*>(&data.lai_frac_top_default), sizeof(data.lai_frac_top_default));
	os.write(reinterpret_cast<const char*>(&data.trunk_frac_height), sizeof(data.trunk_frac_height));
	os.write(reinterpret_cast<const char*>(&data.trunkalb), sizeof(data.trunkalb));
	os.write(reinterpret_cast<const char*>(&data.et), sizeof(data.et));
	os.write(reinterpret_cast<const char*>(&data.canopy_stabilitycorrection), sizeof(data.canopy_stabilitycorrection));
	os.write(reinterpret_cast<const char*>(&data.roughmom_to_canopyheight_ratio), sizeof(data.roughmom_to_canopyheight_ratio));
	os.write(reinterpret_cast<const char*>(&data.displ_to_canopyheight_ratio), sizeof(data.displ_to_canopyheight_ratio));
	os.write(reinterpret_cast<const char*>(&data.raincrease_snow), sizeof(data.raincrease_snow));
	os.write(reinterpret_cast<const char*>(&data.canopytemp_maxchange_perhour), sizeof(data.canopytemp_maxchange_perhour));
	os.write(reinterpret_cast<const char*>(&data.roughheat_to_roughmom_ratio), sizeof(data.roughheat_to_roughmom_ratio));
	os.write(reinterpret_cast<const char*>(&data.can_ch0), sizeof(data.can_ch0));
	os.write(reinterpret_cast<const char*>(&data.can_rs_mult), sizeof(data.can_rs_mult));
	os.write(reinterpret_cast<const char*>(&data.rsmin), sizeof(data.rsmin));
	os.write(reinterpret_cast<const char*>(&data.f3_gd), sizeof(data.f3_gd));
	os.write(reinterpret_cast<const char*>(&data.rootdepth), sizeof(data.rootdepth));
	os.write(reinterpret_cast<const char*>(&data.wp_fraction), sizeof(data.wp_fraction));
	os.write(reinterpret_cast<const char*>(&data.h_wilt), sizeof(data.h_wilt));

	return os;
}

std::istream& operator>>(std::istream& is, CanopyData& data)
{
	is.read(reinterpret_cast<char*>(&data.storage), sizeof(data.storage));
	is.read(reinterpret_cast<char*>(&data.temp), sizeof(data.temp));
	is.read(reinterpret_cast<char*>(&data.sigf), sizeof(data.sigf));
	is.read(reinterpret_cast<char*>(&data.ec), sizeof(data.ec));

	is.read(reinterpret_cast<char*>(&data.lai), sizeof(data.lai));
	is.read(reinterpret_cast<char*>(&data.z0m), sizeof(data.z0m));
	is.read(reinterpret_cast<char*>(&data.z0h), sizeof(data.z0h));
	is.read(reinterpret_cast<char*>(&data.zdispl), sizeof(data.zdispl));
	is.read(reinterpret_cast<char*>(&data.height), sizeof(data.height));
	is.read(reinterpret_cast<char*>(&data.direct_throughfall), sizeof(data.direct_throughfall));

	is.read(reinterpret_cast<char*>(&data.ra), sizeof(data.ra));
	is.read(reinterpret_cast<char*>(&data.rc), sizeof(data.rc));
	is.read(reinterpret_cast<char*>(&data.rs), sizeof(data.rs));
	is.read(reinterpret_cast<char*>(&data.rstransp), sizeof(data.rstransp));
	is.read(reinterpret_cast<char*>(&data.canopyalb), sizeof(data.canopyalb));
	is.read(reinterpret_cast<char*>(&data.totalalb), sizeof(data.totalalb));
	is.read(reinterpret_cast<char*>(&data.wetfraction), sizeof(data.wetfraction));
	is.read(reinterpret_cast<char*>(&data.intcapacity), sizeof(data.intcapacity));

	is.read(reinterpret_cast<char*>(&data.rswrac), sizeof(data.rswrac));
	is.read(reinterpret_cast<char*>(&data.iswrac), sizeof(data.iswrac));
	is.read(reinterpret_cast<char*>(&data.rswrbc), sizeof(data.rswrbc));
	is.read(reinterpret_cast<char*>(&data.iswrbc), sizeof(data.iswrbc));
	is.read(reinterpret_cast<char*>(&data.ilwrac), sizeof(data.ilwrac));
	is.read(reinterpret_cast<char*>(&data.rlwrac), sizeof(data.rlwrac));
	is.read(reinterpret_cast<char*>(&data.ilwrbc), sizeof(data.ilwrbc));
	is.read(reinterpret_cast<char*>(&data.rlwrbc), sizeof(data.rlwrbc));
	is.read(reinterpret_cast<char*>(&data.rsnet), sizeof(data.rsnet));
	is.read(reinterpret_cast<char*>(&data.rlnet), sizeof(data.rlnet));

	is.read(reinterpret_cast<char*>(&data.sensible), sizeof(data.sensible));
	is.read(reinterpret_cast<char*>(&data.latent), sizeof(data.latent));
	is.read(reinterpret_cast<char*>(&data.latentcorr), sizeof(data.latentcorr));

	is.read(reinterpret_cast<char*>(&data.transp), sizeof(data.transp));
	is.read(reinterpret_cast<char*>(&data.intevap), sizeof(data.intevap));

	is.read(reinterpret_cast<char*>(&data.interception), sizeof(data.interception));
	is.read(reinterpret_cast<char*>(&data.throughfall), sizeof(data.throughfall));
	is.read(reinterpret_cast<char*>(&data.snowunload), sizeof(data.snowunload));

	is.read(reinterpret_cast<char*>(&data.snowfac), sizeof(data.snowfac));
	is.read(reinterpret_cast<char*>(&data.rainfac), sizeof(data.rainfac));
	is.read(reinterpret_cast<char*>(&data.liquidfraction), sizeof(data.liquidfraction));
	is.read(reinterpret_cast<char*>(&data.sigftrunk), sizeof(data.sigftrunk));
	is.read(reinterpret_cast<char*>(&data.Ttrunk), sizeof(data.Ttrunk));
	is.read(reinterpret_cast<char*>(&data.CondFluxCanop), sizeof(data.CondFluxCanop));
	is.read(reinterpret_cast<char*>(&data.CondFluxTrunks), sizeof(data.CondFluxTrunks));
	is.read(reinterpret_cast<char*>(&data.LWnet_Trunks), sizeof(data.LWnet_Trunks));
	is.read(reinterpret_cast<char*>(&data.SWnet_Trunks), sizeof(data.SWnet_Trunks));
	is.read(reinterpret_cast<char*>(&data.QStrunks), sizeof(data.QStrunks));
	is.read(reinterpret_cast<char*>(&data.forestfloor_alb), sizeof(data.forestfloor_alb));
	is.read(reinterpret_cast<char*>(&data.BasalArea), sizeof(data.BasalArea));
	is.read(reinterpret_cast<char*>(&data.HMLeaves), sizeof(data.HMLeaves));
	is.read(reinterpret_cast<char*>(&data.HMTrunks), sizeof(data.HMTrunks));

	is.read(reinterpret_cast<char*>(&data.int_cap_snow), sizeof(data.int_cap_snow));
	is.read(reinterpret_cast<char*>(&data.int_cap_rain), sizeof(data.int_cap_rain));
	is.read(reinterpret_cast<char*>(&data.interception_timecoef), sizeof(data.interception_timecoef));
	is.read(reinterpret_cast<char*>(&data.can_alb_dry), sizeof(data.can_alb_dry));
	is.read(reinterpret_cast<char*>(&data.can_alb_wet), sizeof(data.can_alb_wet));
	is.read(reinterpret_cast<char*>(&data.can_alb_snow), sizeof(data.can_alb_snow));
	is.read(reinterpret_cast<char*>(&data.krnt_lai), sizeof(data.krnt_lai));
	is.read(reinterpret_cast<char*>(&data.can_diameter), sizeof(data.can_diameter));
	is.read(reinterpret_cast<char*>(&data.biomass_heat_capacity), sizeof(data.biomass_heat_capacity));
 	is.read(reinterpret_cast<char*>(&data.lai_frac_top_default), sizeof(data.lai_frac_top_default));
	is.read(reinterpret_cast<char*>(&data.trunk_frac_height), sizeof(data.trunk_frac_height));
 	is.read(reinterpret_cast<char*>(&data.trunkalb), sizeof(data.trunkalb));
 	is.read(reinterpret_cast<char*>(&data.et), sizeof(data.et));
 	is.read(reinterpret_cast<char*>(&data.canopy_stabilitycorrection), sizeof(data.canopy_stabilitycorrection));
	is.read(reinterpret_cast<char*>(&data.roughmom_to_canopyheight_ratio), sizeof(data.roughmom_to_canopyheight_ratio));
	is.read(reinterpret_cast<char*>(&data.displ_to_canopyheight_ratio), sizeof(data.displ_to_canopyheight_ratio));
	is.read(reinterpret_cast<char*>(&data.raincrease_snow), sizeof(data.raincrease_snow));
	is.read(reinterpret_cast<char*>(&data.canopytemp_maxchange_perhour), sizeof(data.canopytemp_maxchange_perhour));
	is.read(reinterpret_cast<char*>(&data.roughheat_to_roughmom_ratio), sizeof(data.roughheat_to_roughmom_ratio));
	is.read(reinterpret_cast<char*>(&data.can_ch0), sizeof(data.can_ch0));
	is.read(reinterpret_cast<char*>(&data.can_rs_mult), sizeof(data.can_rs_mult));
	is.read(reinterpret_cast<char*>(&data.rsmin), sizeof(data.rsmin));
	is.read(reinterpret_cast<char*>(&data.f3_gd), sizeof(data.f3_gd));
	is.read(reinterpret_cast<char*>(&data.rootdepth), sizeof(data.rootdepth));
	is.read(reinterpret_cast<char*>(&data.wp_fraction), sizeof(data.wp_fraction));
	is.read(reinterpret_cast<char*>(&data.h_wilt), sizeof(data.h_wilt));

	return is;
}

const std::string CanopyData::toString() const
{
	std::ostringstream os;
	os << "<CanopyData>" << "\n";
	os << "\tstorage:                           " << storage << "\n";
	os << "\ttemp:                              " << temp << "\n";
	os << "\tsigf:                              " <<  sigf << "\n";
	os << "\tec:                                " << ec << "\n";
	os << "\theight:                            " << height << "\n";
	os << "\tlai:                               " << lai << "\n";
 	os << "\tdirect_throughfall:                " << direct_throughfall << "\n";
	os << "\tz0m:                               " << z0m <<  "\n";
	os << "\tz0h:                               " <<  z0h << "\n";
	os << "\tzdispl:                            " << zdispl << "\n";
	os << "_____________________________________" <<  "\n";
	os << "\tra:                                " << ra << "\n";
	os << "\trc:                                " <<  rc << "\n";
	os << "\tdrs:                               " << rs << "\n";
	os << "\trstransp:                          " << rstransp << "\n";
	os << "\tcanopyalb:                         " << canopyalb << "\n";
	os << "\ttotalalb:                          " << totalalb << "\n";
	os << "\twetfraction:                       " << wetfraction << "\n";
	os << "\tintcapacity:                       " << intcapacity << "\n";
	os << "\trswrac:                            " << rswrac << "\n";
	os << "\tiswrac:                            " << iswrac << "\n";
	os << "_____________________________________" <<  "\n";
	os << "\tiswrbc:                            " << iswrbc << "\n";
	os << "\tilwrac:                            " << ilwrac << "\n";
	os << "\trlwrac:                            " << rlwrac << "\n";
	os << "\tilwrbc:                            " << ilwrbc << "\n";
	os << "\trlwrbc:                            " << rlwrbc << "\n";
	os << "\trsnet:                             " << rsnet << "\n";
	os << "\trlnet:                             " << rlnet << "\n";
	os << "\tsensible:                          " << sensible << "\n";
	os << "\tlatent:                            " << latent << "\n";
	os << "\tlatentcorr:                        " << latentcorr << "\n";
	os << "_____________________________________" <<  "\n";
	os << "\ttransp:                            " << transp << "\n";
	os << "\tintevap:                           " << intevap << "\n";
	os << "\tinterception:                      " << interception << "\n";
	os << "\tthroughfall:                       " << throughfall << "\n";
	os << "\tsnowunload:                        " << snowunload << "\n";
	os << "\tint_cap_snow:                      " << int_cap_snow << "\n";
  	os << "\tint_cap_rain:                      " << int_cap_rain << "\n";
  	os << "\tinterception_timecoef:             " << interception_timecoef << "\n";
	os << "\tcan_alb_dry:                       " << can_alb_dry << "\n";
	os << "\tcan_alb_wet:                       " << can_alb_wet << "\n";
	os << "_____________________________________" <<  "\n";
	os << "\tcan_alb_snow:                      " << can_alb_snow << "\n";
	os << "\tkrnt_lai:                          " << krnt_lai << "\n";
	os << "\tcan_diameter:                      " << can_diameter << "\n";
	os << "\tbiomass_heat_capacity:             " << biomass_heat_capacity << "\n";
	os << "\tbiomass_density:                   " << biomass_density << "\n";
	os << "\tlai_frac_top_default:              " << lai_frac_top_default << "\n";
	os << "\ttrunk_frac_height:                 " << trunk_frac_height << "\n";
	os << "\ttrunkalb:                          " << trunkalb << "\n";
	os << "\tet:                                " << et << "\n";
	os << "\tcanopy_stabilitycorrection:        " << canopy_stabilitycorrection << "\n";
	os << "_____________________________________" <<  "\n";
	os << "\troughmom_to_canopyheight_ratio:    " << roughmom_to_canopyheight_ratio << "\n";
	os << "\tdispl_to_canopyheight_ratio:       " << displ_to_canopyheight_ratio << "\n";
	os << "\traincrease_snow:                   " << raincrease_snow << "\n";
	os << "\tcanopytemp_maxchange_perhour:      " << canopytemp_maxchange_perhour << "\n";
	os << "\troughheat_to_roughmom_ratio:       " << roughheat_to_roughmom_ratio << "\n";
	os << "\tcan_ch0:                           " << can_ch0 << "\n";
	os << "\tcan_rs_mult:                       " << can_rs_mult << "\n";
	os << "\trsmin:                             " << rsmin << "\n";
	os << "\tf3_gd:                             " << f3_gd << "\n";
	os << "\trootdepth:                         " << rootdepth << "\n";
	os << "_____________________________________" <<  "\n";
	os << "\twp_fraction:                       " << wp_fraction << "\n";
	os << "\th_wilt:                            " << h_wilt << "\n";
	os << "\tsnowfac:                           " << snowfac << "\n";
	os << "\trainfac:                           " << rainfac << "\n";
	os << "\tliquidfraction:                    " << liquidfraction << "\n";
	os << "\tsigftrunk:                         " << sigftrunk << "\n";
	os << "\tTtrunk:                            " << Ttrunk << "\n";
	os << "\tCondFluxCanop:                     " << CondFluxCanop << "\n";
	os << "\tCondFluxTrunks:                    " << CondFluxTrunks << "\n";
	os << "\tLWnet_Trunks:                      " << LWnet_Trunks << "\n";
	os << "_____________________________________" <<  "\n";
	os << "\tSWnet_Trunks:                      " << SWnet_Trunks << "\n";
	os << "\tQStrunks:                          " << QStrunks << "\n";
	os << "\tforestfloor_alb:                   " << forestfloor_alb << "\n";
	os << "\tBasalArea:                         " << BasalArea << "\n";
	os << "\tHMLeaves:                          " << HMLeaves << "\n";
	os << "\tHMTrunks:                          " << HMLeaves << "\n";

	os << "</CanopyData>\n";
	return os.str();
}


/**
 * @brief Function called to initialize the canopy "Surface" exchange
 * data (to enable accumulated mass and energy fluxes)
 */
void CanopyData::initializeSurfaceExchangeData()
{
	// radiation
	rswrac=0.; // upward shortwave above canopy
	iswrac=0.; // downward shortwave radiation above canopy
	rswrbc=0.; // upward shortwave below canopy
	iswrbc=0.; // downward shortwave radiation below canopy
	ilwrac=0.; // downward longwave radiation ABOVE canopy
	rlwrac=0.; // upward longwave radiation ABOVE canopy
	ilwrbc=0.; // downward longwave radiation BELOW canopy
	rlwrbc=0.; // upward longwave radiation BELOW canopy
	rsnet=0.;  // net shortwave radiation absorbed by canopy
	rlnet=0.;  // net longwave radiation absorbed by canopy
	// turbulent heat fluxes
	sensible = 0.0;
	latent = 0.0;
	latentcorr = 0.0;
	// 2layer canopy model
	CondFluxCanop = 0.;
	CondFluxTrunks = 0.;
	LWnet_Trunks = 0.;
	SWnet_Trunks = 0.;
	forestfloor_alb = 0.;
	QStrunks = 0.;
	// mass fluxes
	transp = 0.0;
	intevap = 0.0;
	interception = 0.0;
	throughfall = 0.0;
	snowunload = 0.0;
	snowfac = 0.0; // snowfall above canopy
	rainfac = 0.0; // rainfall above canopy
	// auxiliaries
	canopyalb = 0.0;
	totalalb = 0.0;
	intcapacity = 0.0;
}

// Class ElementData
const unsigned short int ElementData::noID = static_cast<unsigned short int>(-1);
ElementData::ElementData(const unsigned short int& in_ID) : depositionDate(), L0(0.), L(0.),
                             Te(0.), gradT(0.), meltfreeze_tk(Constants::meltfreeze_tk),
                             theta((size_t)N_COMPONENTS), h(Constants::undefined), conc((size_t)N_COMPONENTS, SnowStation::number_of_solutes), k((size_t)N_SN_FIELDS), c((size_t)N_SN_FIELDS), soil((size_t)N_SOIL_FIELDS),
                             Rho(0.), M(0.), sw_abs(0.),
                             rg(0.), dd(0.), sp(0.), ogs(0.), rb(0.), N3(0.), mk(0),
                             type(0), metamo(0.), salinity(0.), dth_w(0.), res_wat_cont(0.), Qmf(0.), QIntmf(0.),
                             dEps(0.), Eps(0.), Eps_e(0.), Eps_v(0.), Eps_Dot(0.), Eps_vDot(0.), E(0.),
                             S(0.), C(0.), CDot(0.), ps2rb(0.),
                             s_strength(0.), hard(0.), S_dr(0.), crit_cut_length(Constants::undefined), soot_ppmv(0.), VG(*this), lwc_source(0.), PrefFlowArea(0.), SlopeParFlux(0.), Qph_up(0.), Qph_down(0.), dsm(0.), ID(in_ID) {}

ElementData::ElementData(const ElementData& cc) :
                             depositionDate(cc.depositionDate), L0(cc.L0), L(cc.L),
                             Te(cc.Te), gradT(cc.gradT), meltfreeze_tk(cc.meltfreeze_tk),
                             theta(cc.theta), h(cc.h), conc(cc.conc), k(cc.k), c(cc.c), soil(cc.soil),
                             Rho(cc.Rho), M(cc.M), sw_abs(cc.sw_abs),
                             rg(cc.rg), dd(cc.dd), sp(cc.sp), ogs(cc.ogs), rb(cc.rb), N3(cc.N3), mk(cc.mk),
                             type(cc.type), metamo(cc.metamo), salinity(cc.salinity), dth_w(cc.dth_w), res_wat_cont(cc.res_wat_cont), Qmf(cc.Qmf), QIntmf(cc.QIntmf),
                             dEps(cc.dEps), Eps(cc.Eps), Eps_e(cc.Eps_e), Eps_v(cc.Eps_v), Eps_Dot(cc.Eps_Dot), Eps_vDot(cc.Eps_vDot), E(cc.E),
                             S(cc.S), C(cc.C), CDot(cc.CDot), ps2rb(cc.ps2rb),
                             s_strength(cc.s_strength), hard(cc.hard), S_dr(cc.S_dr), crit_cut_length(cc.crit_cut_length), soot_ppmv(cc.soot_ppmv), VG(*this), lwc_source(cc.lwc_source), PrefFlowArea(cc.PrefFlowArea), SlopeParFlux(cc.SlopeParFlux), Qph_up(cc.Qph_up), Qph_down(cc.Qph_down), dsm(cc.dsm), ID(cc.ID) {}

std::ostream& operator<<(std::ostream& os, const ElementData& data)
{
	os << data.depositionDate;
	os.write(reinterpret_cast<const char*>(&data.L0), sizeof(data.L0));
	os.write(reinterpret_cast<const char*>(&data.L), sizeof(data.L));
	os.write(reinterpret_cast<const char*>(&data.Te), sizeof(data.Te));
	os.write(reinterpret_cast<const char*>(&data.gradT), sizeof(data.gradT));
	os.write(reinterpret_cast<const char*>(&data.meltfreeze_tk), sizeof(data.meltfreeze_tk));

	const size_t s_theta = data.theta.size();
	os.write(reinterpret_cast<const char*>(&s_theta), sizeof(size_t));
	os.write(reinterpret_cast<const char*>(&data.theta[0]), static_cast<streamsize>(s_theta*sizeof(data.theta[0])));
	os.write(reinterpret_cast<const char*>(&data.h), sizeof(data.h));
	os << data.conc;

	const size_t s_k = data.k.size();
	os.write(reinterpret_cast<const char*>(&s_k), sizeof(size_t));
	os.write(reinterpret_cast<const char*>(&data.k[0]), static_cast<streamsize>(s_k*sizeof(data.k[0])));

	const size_t s_c = data.c.size();
	os.write(reinterpret_cast<const char*>(&s_c), sizeof(size_t));
	os.write(reinterpret_cast<const char*>(&data.c[0]), static_cast<streamsize>(s_c*sizeof(data.c[0])));

	const size_t s_soil = data.soil.size();
	os.write(reinterpret_cast<const char*>(&s_soil), sizeof(size_t));
	os.write(reinterpret_cast<const char*>(&data.soil[0]), static_cast<streamsize>(s_soil*sizeof(data.soil[0])));

	os.write(reinterpret_cast<const char*>(&data.Rho), sizeof(data.Rho));
	os.write(reinterpret_cast<const char*>(&data.M), sizeof(data.M));
	os.write(reinterpret_cast<const char*>(&data.sw_abs), sizeof(data.sw_abs));
	os.write(reinterpret_cast<const char*>(&data.rg), sizeof(data.rg));
	os.write(reinterpret_cast<const char*>(&data.dd), sizeof(data.dd));
	os.write(reinterpret_cast<const char*>(&data.sp), sizeof(data.sp));
	os.write(reinterpret_cast<const char*>(&data.ogs), sizeof(data.ogs));
	os.write(reinterpret_cast<const char*>(&data.rb), sizeof(data.rb));
	os.write(reinterpret_cast<const char*>(&data.N3), sizeof(data.N3));
	os.write(reinterpret_cast<const char*>(&data.mk), sizeof(data.mk));
	os.write(reinterpret_cast<const char*>(&data.type), sizeof(data.type));
	os.write(reinterpret_cast<const char*>(&data.metamo), sizeof(data.metamo));
	os.write(reinterpret_cast<const char*>(&data.salinity), sizeof(data.salinity));
	os.write(reinterpret_cast<const char*>(&data.dth_w), sizeof(data.dth_w));
	os.write(reinterpret_cast<const char*>(&data.res_wat_cont), sizeof(data.res_wat_cont));
	os.write(reinterpret_cast<const char*>(&data.Qmf), sizeof(data.Qmf));
	os.write(reinterpret_cast<const char*>(&data.QIntmf), sizeof(data.QIntmf));

	os.write(reinterpret_cast<const char*>(&data.dEps), sizeof(data.dEps));
	os.write(reinterpret_cast<const char*>(&data.Eps), sizeof(data.Eps));
	os.write(reinterpret_cast<const char*>(&data.Eps_e), sizeof(data.Eps_e));
	os.write(reinterpret_cast<const char*>(&data.Eps_v), sizeof(data.Eps_v));
	os.write(reinterpret_cast<const char*>(&data.Eps_Dot), sizeof(data.Eps_Dot));
	os.write(reinterpret_cast<const char*>(&data.Eps_vDot), sizeof(data.Eps_vDot));
	os.write(reinterpret_cast<const char*>(&data.E), sizeof(data.E));

	os.write(reinterpret_cast<const char*>(&data.S), sizeof(data.S));
	os.write(reinterpret_cast<const char*>(&data.C), sizeof(data.C));
	os.write(reinterpret_cast<const char*>(&data.CDot), sizeof(data.CDot));
	os.write(reinterpret_cast<const char*>(&data.ps2rb), sizeof(data.ps2rb));
	os.write(reinterpret_cast<const char*>(&data.s_strength), sizeof(data.s_strength));
	os.write(reinterpret_cast<const char*>(&data.hard), sizeof(data.hard));
	os.write(reinterpret_cast<const char*>(&data.S_dr), sizeof(data.S_dr));
	os.write(reinterpret_cast<const char*>(&data.crit_cut_length), sizeof(data.crit_cut_length));
	os.write(reinterpret_cast<const char*>(&data.soot_ppmv), sizeof(data.soot_ppmv));
	os.write(reinterpret_cast<const char*>(&data.VG), sizeof(data.VG));
	os.write(reinterpret_cast<const char*>(&data.lwc_source), sizeof(data.lwc_source));
	os.write(reinterpret_cast<const char*>(&data.PrefFlowArea), sizeof(data.PrefFlowArea));
	os.write(reinterpret_cast<const char*>(&data.SlopeParFlux), sizeof(data.SlopeParFlux));
	os.write(reinterpret_cast<const char*>(&data.Qph_up), sizeof(data.Qph_up));
	os.write(reinterpret_cast<const char*>(&data.Qph_down), sizeof(data.Qph_down));
	os.write(reinterpret_cast<const char*>(&data.dsm), sizeof(data.dsm));
	os.write(reinterpret_cast<const char*>(&data.ID), sizeof(data.ID));
	return os;
}

std::istream& operator>>(std::istream& is, ElementData& data)
{
	is >> data.depositionDate;
	is.read(reinterpret_cast<char*>(&data.L0), sizeof(data.L0));
	is.read(reinterpret_cast<char*>(&data.L), sizeof(data.L));
	is.read(reinterpret_cast<char*>(&data.Te), sizeof(data.Te));
	is.read(reinterpret_cast<char*>(&data.gradT), sizeof(data.gradT));
	is.read(reinterpret_cast<char*>(&data.meltfreeze_tk), sizeof(data.meltfreeze_tk));

	size_t s_theta;
	is.read(reinterpret_cast<char*>(&s_theta), sizeof(size_t));
	data.theta.resize(s_theta);
	is.read(reinterpret_cast<char*>(&data.theta[0]), static_cast<streamsize>(s_theta*sizeof(data.theta[0])));
	is.read(reinterpret_cast<char*>(&data.h), sizeof(data.h));
	is >> data.conc;

	size_t s_k;
	is.read(reinterpret_cast<char*>(&s_k), sizeof(size_t));
	data.k.resize(s_k);
	is.read(reinterpret_cast<char*>(&data.k[0]), static_cast<streamsize>(s_k*sizeof(data.k[0])));

	size_t s_c;
	is.read(reinterpret_cast<char*>(&s_c), sizeof(size_t));
	data.c.resize(s_c);
	is.read(reinterpret_cast<char*>(&data.c[0]), static_cast<streamsize>(s_c*sizeof(data.c[0])));

	size_t s_soil;
	is.read(reinterpret_cast<char*>(&s_soil), sizeof(size_t));
	data.soil.resize(s_soil);
	is.read(reinterpret_cast<char*>(&data.soil[0]), static_cast<streamsize>(s_soil*sizeof(data.soil[0])));

	is.read(reinterpret_cast<char*>(&data.Rho), sizeof(data.Rho));
	is.read(reinterpret_cast<char*>(&data.M), sizeof(data.M));
	is.read(reinterpret_cast<char*>(&data.sw_abs), sizeof(data.sw_abs));
	is.read(reinterpret_cast<char*>(&data.rg), sizeof(data.rg));
	is.read(reinterpret_cast<char*>(&data.dd), sizeof(data.dd));
	is.read(reinterpret_cast<char*>(&data.sp), sizeof(data.sp));
	is.read(reinterpret_cast<char*>(&data.ogs), sizeof(data.ogs));
	is.read(reinterpret_cast<char*>(&data.rb), sizeof(data.rb));
	is.read(reinterpret_cast<char*>(&data.N3), sizeof(data.N3));
	is.read(reinterpret_cast<char*>(&data.mk), sizeof(data.mk));
	is.read(reinterpret_cast<char*>(&data.type), sizeof(data.type));
	is.read(reinterpret_cast<char*>(&data.metamo), sizeof(data.metamo));
	is.read(reinterpret_cast<char*>(&data.salinity), sizeof(data.salinity));
	is.read(reinterpret_cast<char*>(&data.dth_w), sizeof(data.dth_w));
	is.read(reinterpret_cast<char*>(&data.res_wat_cont), sizeof(data.res_wat_cont));
	is.read(reinterpret_cast<char*>(&data.Qmf), sizeof(data.Qmf));
	is.read(reinterpret_cast<char*>(&data.QIntmf), sizeof(data.QIntmf));

	is.read(reinterpret_cast<char*>(&data.dEps), sizeof(data.dEps));
	is.read(reinterpret_cast<char*>(&data.Eps), sizeof(data.Eps));
	is.read(reinterpret_cast<char*>(&data.Eps_e), sizeof(data.Eps_e));
	is.read(reinterpret_cast<char*>(&data.Eps_v), sizeof(data.Eps_v));
	is.read(reinterpret_cast<char*>(&data.Eps_Dot), sizeof(data.Eps_Dot));
	is.read(reinterpret_cast<char*>(&data.Eps_vDot), sizeof(data.Eps_vDot));
	is.read(reinterpret_cast<char*>(&data.E), sizeof(data.E));

	is.read(reinterpret_cast<char*>(&data.S), sizeof(data.S));
	is.read(reinterpret_cast<char*>(&data.C), sizeof(data.C));
	is.read(reinterpret_cast<char*>(&data.CDot), sizeof(data.CDot));
	is.read(reinterpret_cast<char*>(&data.ps2rb), sizeof(data.ps2rb));
	is.read(reinterpret_cast<char*>(&data.s_strength), sizeof(data.s_strength));
	is.read(reinterpret_cast<char*>(&data.hard), sizeof(data.hard));
	is.read(reinterpret_cast<char*>(&data.S_dr), sizeof(data.S_dr));
	is.read(reinterpret_cast<char*>(&data.crit_cut_length), sizeof(data.crit_cut_length));
	is.read(reinterpret_cast<char*>(&data.soot_ppmv), sizeof(data.soot_ppmv));
	is.read(reinterpret_cast<char*>(&data.VG), sizeof(data.VG));
	is.read(reinterpret_cast<char*>(&data.lwc_source), sizeof(data.lwc_source));
	is.read(reinterpret_cast<char*>(&data.PrefFlowArea), sizeof(data.PrefFlowArea));
	is.read(reinterpret_cast<char*>(&data.SlopeParFlux), sizeof(data.SlopeParFlux));
	is.read(reinterpret_cast<char*>(&data.Qph_up), sizeof(data.Qph_up));
	is.read(reinterpret_cast<char*>(&data.Qph_down), sizeof(data.Qph_down));
	is.read(reinterpret_cast<char*>(&data.dsm), sizeof(data.dsm));
	is.read(reinterpret_cast<char*>(&data.ID), sizeof(data.ID));
	return is;
}

double ElementData::getYoungModule(const double& rho_slab, const Young_Modulus& model)
{
	switch (model) {
		case Sigrist: {//This is the parametrization by Sigrist, 2006
			static const double A = 968.e6; //in Pa
			const double E_local = A * pow( rho_slab/Constants::density_ice, 2.94 ); //in Pa
			return E_local;
		}
		case Pow: {
			const double E_local = 5.07e9 * (pow((rho_slab/Constants::density_ice), 5.13));
			return E_local;
		}
		case Exp: {
			const double E_local = 1.873e5 * exp(0.0149*(rho_slab));
			return E_local;
		}
		default:
			throw mio::UnknownValueException("Selected Young's modulus model has not been implemented", AT);
	}
}

/**
 * @brief Check volumetric content
 * @version 11.01
 * @return sum of volumetric contents (1)
 */
bool ElementData::checkVolContent() const
{
	bool ret = true;
	/*if(fabs(L*Rho - M) > 0.001) {
		prn_msg(__FILE__, __LINE__, "wrn", Date(), "Inconsistent mass: M = %1.4f, L*Rho = %1.4f * %1.4f = %1.4f", M, L, Rho, L*Rho);
		ret = false;
	}*/

	double sum = 0.;
	for (unsigned int i = 0; i < N_COMPONENTS; i++) {
		sum += theta[i];
	}
	if (sum <= 0.99 || sum >= 1.01) {
		prn_msg(__FILE__, __LINE__, "wrn", Date(), "SUM of volumetric contents = %1.4f", sum);
		ret = false;
	}
	if(theta[SOIL] < -Constants::eps) {
		prn_msg(__FILE__, __LINE__, "wrn", Date(), "Negative SOIL volumetric content: %1.4f", theta[SOIL]);
		ret = false;
	}
	if(theta[ICE] < -Constants::eps) {
		prn_msg(__FILE__, __LINE__, "wrn", Date(), "Negative ICE volumetric content: %1.4f", theta[ICE]);
		ret = false;
	}
	if(theta[WATER] < -Constants::eps) {
		prn_msg(__FILE__, __LINE__, "wrn", Date(), "Negative WATER volumetric content: %1.4f", theta[WATER]);
		ret = false;
	}
	if(theta[AIR] < -Constants::eps) {
		prn_msg(__FILE__, __LINE__, "wrn", Date(), "Negative AIR volumetric content: %1.4f", theta[AIR]);
		ret = false;
	}

	return ret;
}

/**
 * @brief Computes heat capacity of an element based on volumetric contents
 * @version 11.01
 * set the effective heat capacity (J kg-1 K-1)
 */
void ElementData::heatCapacity()
{
	double c_p;

	c_p  = Constants::density_air * theta[AIR] * Constants::specific_heat_air;
	c_p += Constants::density_ice * theta[ICE] * Constants::specific_heat_ice;
	c_p += Constants::density_water * (theta[WATER] + theta[WATER_PREF]) * Constants::specific_heat_water;
	c_p += soil[SOIL_RHO] * theta[SOIL] * soil[SOIL_C];
	c_p /= Rho;
	c[TEMPERATURE] = c_p;
}

/**
 * @brief Computes cold content of an element, taking meltfreeze_tk as reference
 * @version 10.08
 * @return Cold content (J m-2)
 */
double ElementData::coldContent() const
{
	return (Rho * c[TEMPERATURE] * (Te - Constants::meltfreeze_tk) * L);
}

/**
 * @brief Updates element density
 * @version 17.12
 */
void ElementData::updDensity()
{
	// Calculate element density
	Rho = theta[ICE] * Constants::density_ice +
              (theta[WATER] + theta[WATER_PREF]) * Constants::density_water +
              salinity * SeaIce::betaS +						//salinity = bulk salinity
              theta[SOIL] * soil[SOIL_RHO];
	M = Rho * L;
	return;
}

/**
 * @brief Opical equivalent grain size\n
 * CROCUS implementation as described in Vionnet et al., 2012. The detailed snowpack scheme Crocus and
 * its implementation in SURFEX v7.2, Geosci. Model Dev., 5, 773-791, 10.5194/gmd-5-773-2012. (see section 3.6)
 */
void ElementData::opticalEquivalentGrainSize()
{
	// NOTE Be careful regarding dimension!!!
	if (dd > Constants::eps2)
		ogs = 2. * (1.e-1 * (0.5 * (dd + (1. - dd) * (4. - sp)))); // (mm)
	else
		ogs = 2. * (0.5 * ((2. * rg * sp) + (1. - sp) * std::max(4.e-1, rg))); // rg in mm
}

/**
 * @brief Density dependent extinction coefficient -> Michi's magic trick... out of his magic hat
 * @version 9Y.mm
 * @return Density dependent extinction coefficient (m-1)
 */
double ElementData::extinction() const
{
	return(Rho/10. + 30.);
	//return(Edata->Rho/10. + 30.);
	//return(Edata->Rho/7.  + 70.);
	//return(Edata->Rho/7.  + 75. - 0.0*Edata->theta[WATER]);
}

/**
 * @brief Estimate the residual water content RWC by Vol \n
 * From work by Coleou and Lesaffre, 1998, Ann. Glaciol., 26, 64-68. \n
 * Experimental range:
 * - density unsoaked: 235 to 580
 * - density soaked: 328 to 589 kg m-3
 * - RWC by Mass 0.049 to 0.029
 * @note That function will limit range to 0.0264 to 0.08 RWC by Vol
 * @version 11.01
 * @return residual water content of snow element (1)
 */
void ElementData::snowResidualWaterContent()
{
	res_wat_cont = snowResidualWaterContent(theta[ICE]);
}

double ElementData::snowResidualWaterContent(const double& theta_i)
{
	double resWatCont;

	static const double fraction = Constants::density_water/Constants::density_ice;
	static const double limit_theta_i = 1. - fraction * ((1. + 0.0165 * fraction) - sqrt((1. + 0.0165 * fraction)*(1. + 0.0165 * fraction) - 4. * fraction * 0.0264)) / (2. * fraction);	// abc-formula

	if (theta_i > limit_theta_i) {
		// This case is the limiting case where:
		//            theta_i + (theta_r * (Constants::density_water/Constants::density_ice)) >= 1.0
		// In that case, set the residual water content equal to the pore space
		resWatCont = (1. - theta_i) * (Constants::density_ice/Constants::density_water);
	} else {
		if (theta_i > 0.23) {
			resWatCont = 0.0264 + 0.0099 * (1. - theta_i) / theta_i;
		} else {
			resWatCont = 0.08 - 0.1023 * (theta_i - 0.03);
		}
	}
	return std::min(resWatCont, 0.08); //NOTE: std::min() only needed in case of theta_i < 0.03
}

/**
 * @brief Field Capacity Soil is dependent on grain properties.
 * This nice formulation is based on some tedious curve fitting by
 * Martina Luetschg. The data stems from Scheffer und Schachtschabel
 * (Richtwerte Baugrund), which once more proves that "nomen est omen".
 * If my name was "Schachtschabel", I would never ever be dealing with
 * wet soils and Baugrund.
 * For the USDA soil classes used if Richards equation is used, the field capacity is obtained using the Saxton formula (K.E. Saxton et al., 1986, Estimating generalized soil-water characteristics from texture. Soil Sci. Soc. Amer. J. 50(4):1031-1036) and defined in the VG class
 * @author Michael Lehning & Adrien michel
 * @version 9Y.mm
 * @return Soil field capacity (-)
 */
double ElementData::soilFieldCapacity() const
{
	double fc;
  if (VG.defined == true)
  {
    fc=VG.field_capacity;
  }
  else{
  	if (!(rg > 0.)) {
  		fc = std::min(SnLaws::field_capacity_soil, (1. - theta[SOIL]) * 0.1);
  	} else {
  		//Follow implementation by Tobias Hipp master thesis.
  		//Note that the value of 0.0976114 is more precise and the value of 60.8057 is
  		//slightly different from what is mentioned in thesis, to make the function continuous over rg.
  		if(rg<17.0) {
  			fc = std::min(0.95, 0.32 / sqrt(rg) + 0.02);
  		} else {
  			if(rg<60.8057) {
  				fc=0.0976114-0.002*(rg-17.0);
  			} else {
  				fc=0.01;
  			}
  		}
  	}
  }
	return std::min(1. - theta[SOIL], fc);		// Ensure that the field capacity does not exceed the pore space.
}

/**
 * @brief RelativeHumidity
 * @author Nander Wever et al.
 * @brief Relative humidity in soil.
 * The formulation is based on Saito et al., 2006 "Numerical analysis of
 * coupled water vapor and heat transport in the vadose zone".
 * Calculated from the pressure head using a thermodynamic relationship
 * between liquid water and water vapor in soil pores (Philip and de Vries, 1957)
 * @author Margaux Couttet
 * @param Edata element data
 * @param Temperature temperature (K)
 * @return Soil relative humidity (-)
 */

double ElementData::RelativeHumidity() const
{
	if (VG.defined == true) {
		return (std::max(0., std::min(1., exp(h * Constants::g / (Constants::gas_constant * Te))))); //see eq. [18] from Saito et al., 2006
	} else {
		if ((theta[WATER] + theta[WATER_PREF]) < soilFieldCapacity() ) {
			return (0.5 * ( 1. - cos (std::min(Constants::pi, (theta[WATER] + theta[WATER_PREF]) * Constants::pi / (soilFieldCapacity() * 1.6)))));
		} else {
			return 1.;
		}
	}
}

/**
 * @brief SNOW ELASTICITY  :  This important routine was programmed by Marc Christen, who took it directly
 * from Mellor's famous 1975 paper on SNOW MECHANICS in the GRINDLEWALD symposium. Dimensions
 * are in [Pa]. (Presently, it is NOT temperature dependent.)
 * @version 9Y.mm
 * @return Module of elasticity (Pa)
 */
double ElementData::snowElasticity() const
{
	if (Rho > 1000.)
		return Constants::big;

	const double g = (Rho >= 70.)? ((Rho/1000.0)*8.235)-0.47 : ((70./1000.0)*8.235 )-0.47;
	const double he = pow(10.0, g);
	return (he * 100000.0);
}

/**
 * @brief Computes the enhancement of hydrostatically applied stress (overburden) in the necks (or bonds)
 * @version 11.01
 * @return Enhancement factor for neck stress (1))
 */
double ElementData::neckStressEnhancement() const
{
	const double stressEnhance = (4. / (N3 * theta[ICE])) * Optim::pow2(rg/rb);
	return stressEnhance;
}

/**
 * @brief A non-generic function to compute the concave neck radius (mm). \n
 * It is assumed that the neck is bound by a sphere fitting between the two grains side by side
 * such as the sphere goes to RB from the axis (this is a quick and dirty approximation)
 * @author Mathias Bavay
 * @version 9.mm
 * @return Concave neck radius (mm)
 */
double ElementData::concaveNeckRadius() const
{
	if ( (rg - rb) < Constants::eps ) {
		prn_msg(__FILE__, __LINE__, "wrn", Date(), "Infinite radius of curvature, rg(%lf) = rb(%lf); return Constants::big!", rg, rb);
		return Constants::big;
	} else {
		return Optim::pow2(rb) / (2. * (rg - rb));
	}
}

/**
 * @brief Computes the neck (or bond) length (mm)
 * @version 11.01
 * @return Neck length (mm)
 */
double ElementData::neckLength() const
{
	const double rc = concaveNeckRadius();
	return ((2. * rg * rc) / (rg + rc));
}

/**
 * @brief Relates the neck strain to the global volumetric strain
 * @version 11.01
 * @return Macro factor (1)
 */
double ElementData::neck2VolumetricStrain() const
{
	const double Ln = neckLength();
	return (Ln / (2. * rg + Ln));
}

/**
 * @brief Determine the type of snow \n
 * First revisited by Fierz and Bellaire 2006 and 2007
 * TODO needs to be adapted to international classification
 * @version 11.11
 * @return snow type code according to old-fashioned Swiss tradition
 */

void ElementData::snowType()
{
	type = snowType(dd, sp, 2.*rg, static_cast<unsigned short int>(mk%100), theta[WATER], res_wat_cont);
}

unsigned short int ElementData::getSnowType() const
{
	return snowType(dd, sp, 2.*rg, static_cast<unsigned short int>(mk%100), theta[WATER], res_wat_cont);
}

unsigned short int ElementData::snowType(const double& dendricity, const double& sphericity,
                          const double& grain_size, const unsigned short int& marker, const double& theta_w, const double& res_wat_cont_loc)
{
	int a=-1,b=-1,c=0;

	// Dry snow
	if (dendricity > 0.) { // Dry dendritic (new) snow: dendricity and sphericityhericity determine the class
		const int sw2 = (int)(sphericity*10.);
		if (dendricity > 0.80 ) { // ori 0.90, 27 Nov 2007 sb
			a = 1; b = 1; c = 0;
		} else if (dendricity > 0.70) { // ori 0.85, 27 Nov 2007 sb
			a = 1; b = 2; c = 1;
		} else if (dendricity > 0.65) { // ori 0.75, 27 Nov 2007 sb
			a = 2; b = 1; c = 0;
		} else if (dendricity > 0.60) { // ori 0.70, 27 Nov 2007 sb
			a = 2; b = 1; c = 1;
		} else if (dendricity > 0.30) {
			a = 2; b = 2; c = 0;
		} else if (dendricity > 0.05) {
			a = 2;
			switch (sw2) {
				case 0: case 1: case 2:
					b = 4; c = 0; break;
				case 3: case 4:
					b = 4; c = 1; break;
				case 5: case 6:
					b = 3; c = 1; break;
				default:
					b = 3; c = 0;
			}
		} else {
			switch (sw2) {
				case 0: case 1:
					a = 4; b = 4; c = 0; break;
				case 2: case 3: case 4:
					a = 4; b = 2; c = 1; break;
				case 5: case 6: case 7:
					a = 3;  b = 2; c = 1; break;
				default:
					a = 3; b = 3; c = 0;
			}
		}
	} else if (marker <= 2) {
		// Dry non-dendritic snow
		// Sphericity is most important for "a", while the marker is most important for "b","c"
		if (grain_size < 0.7) {
			const int sw2 = (int)(sphericity*10.);
			switch (sw2) {
				case 0: case 1:
					a = 4; b = 4; c = 0; break;
				case 2: case 3:
					a = 4; b = 3; c = 1; break;
				case 4: case 5:
					a = 4;  b = 3; c = 0; break;
				case 6: case 7:
					a = 3;  b = 4; c = 1; break;
				default:
					a = 3; b = 3; c = 0;
			}
		} else if (grain_size < 1.1) {
			if (sphericity < 0.2) {
				a = 4; b = 4; c = 0;
			} else if (sphericity < 0.4) {
				a = 4; b = 9; c = 0;
			} else { // sphericityhericity limited to sphericity_max=0.5 in Metamorphism.c
				a = 9; b = 9 ; c = 0;
			}
		} else if (grain_size < 1.5) {
			if (sphericity < 0.2) {
				a = 4; b = 5; c = 0;
			} else if (sphericity < 0.4) {
				a = 4; b = 9; c = 1;
			} else { // sphericityhericity limited to sphericity_max=0.5 in Metamorphism.c
				a = 9; b = 9 ; c = 0;
			}
		} else {
			if (sphericity < 0.2) {
				a = 5; b = 5; c = 0;
			} else if (sphericity < 0.4) {
				a = 5; b = 9; c = 1;
			} else { // sphericityhericity limited to sphericity_max=0.5 in Metamorphism.c
				a = 9; b = 5 ; c = 1;
			}
		}
	}
	// Melt forms
	if (marker >= 10) {
		if (dendricity > 0.) { // Wet dendritic snow
			if (sphericity > 0.7) {
				b = a; a = 7; c = 0;
			} else {
				b = 7 ; c = 1;
			}
		} else { // Wet non-dendritic snow
			b = 7; c = 0;
			if (sphericity > 0.75) {
				a = 7;
			} else if (sphericity > 0.4 ) {
				if (grain_size <= 0.7) {
					b = a; a = 7;
				} else if (marker != 13 ) {
					if (grain_size <= 1.5) {
						a = 7; b = 9; c = 1;
					} else {
						a = 7; b = 5; c = 1;
					}
				} else {
					a = 7; b = 6;  c = 1;
				}
			} else {
				if (grain_size <= 1.5) {
					a = 4;
				} else {
					a = 5;
				}
				if (sphericity <= 0.2) {
					c = 1;
				}
			}
		}
	}
	// Now treat a couple of exceptions - note that the order is important
	if (b < 0) b = a;
	if ((marker >= 20) && (theta_w < 0.1 * res_wat_cont_loc)) { // MFcr Melt-Freeze
		c = 2;
	}
	switch (marker) {
		case 3: // SH   Surface Hoar
			a = 6; b = 6; c = 0;
			break;
		case 4: // PPgp Graupel
			a = 0; b = 0; c = 0;
			break;
		case 6: // technical Snow
			a = 0; b = 0; c= 6;
			break;
		case 7: case 8: case 17: case 18: case 27: case 28: // Glacier ice & IFil, that is, ice layers within the snowpack
			a = 8; b = 8; c = 0;
			break;
    default: // do nothing sinc we take care of exceptions here
      break;


	}

	return static_cast<unsigned short int>(a*100 + b*10 + c);
}

const std::string ElementData::toString() const
{
	std::ostringstream os;
	os << "<ElementData>\t";
	os << std::fixed << std::showpoint;
	os << "" << depositionDate.toString(mio::Date::ISO) << "\n";
	os << "\tL=" << setprecision(4) << L << " type=" << type << " marker=" << setprecision(2) << mk << " Density=" << Rho << " Mass=" << M << "\n";;

	os << "\tVolumetric contents: soil=" << setprecision(2) << theta[SOIL] << " ice=" << theta[ICE] << " water=" << theta[WATER] << " air=" << theta[AIR] << "\n";
	os << "\tGrains: gsz=2*rg=" <<  2.*rg << " ogs=" << ogs << " rb=" <<  rb << " dd=" <<  dd << " sp=" <<  sp << " N3=" << N3 << "\n";
	os << "\tMetamorphism: ps2rb=" << ps2rb << " metamo=" << metamo << " sw_abs=" << sw_abs << "\n";
	os << "\tMelting: dth_w=" << dth_w << " Qmf=" << Qmf << " res_wat_cont=" << res_wat_cont << "\n";
	os << "\tSoil: density=" << soil[SOIL_RHO] << " Conductivity=" << soil[SOIL_K] << " Capacity=" << soil[SOIL_C] << "\n";

	os << "\tStrains: S=" <<  S << " C=" << C << " s_strength=" << s_strength << "\n";
	os << "\tStrains: dEps=" << dEps << " Eps=" <<  Eps << " Eps_e=" <<  Eps_e << " Eps_v=" <<  Eps_v << "\n";
	os << "\tYoung's modulus of elasticity=" << E << "\n";
	os << "\tStrain rates Eps_Dot=" <<  Eps_Dot << " Eps_vDpt=" <<  Eps_vDot << " CDot=" <<  CDot << "\n";
	os << "\tStability: S_dr=" << S_dr << " hard=" << hard << " dsm=" << dsm << "\n";
	os << "</ElementData>\n";
	return os.str();
}

std::ostream& operator<<(std::ostream& os, const NodeData& data)
{
	os.write(reinterpret_cast<const char*>(&data.z), sizeof(data.z));
	os.write(reinterpret_cast<const char*>(&data.u), sizeof(data.u));
	os.write(reinterpret_cast<const char*>(&data.f), sizeof(data.f));
	os.write(reinterpret_cast<const char*>(&data.udot), sizeof(data.udot));
	os.write(reinterpret_cast<const char*>(&data.T), sizeof(data.T));
	os.write(reinterpret_cast<const char*>(&data.S_n), sizeof(data.S_n));
	os.write(reinterpret_cast<const char*>(&data.S_s), sizeof(data.S_s));
	os.write(reinterpret_cast<const char*>(&data.ssi), sizeof(data.ssi));
	os.write(reinterpret_cast<const char*>(&data.hoar), sizeof(data.hoar));

	os.write(reinterpret_cast<const char*>(&data.dsm), sizeof(data.dsm));
	os.write(reinterpret_cast<const char*>(&data.S_dsm), sizeof(data.S_dsm));
	os.write(reinterpret_cast<const char*>(&data.Sigdsm), sizeof(data.Sigdsm));
	return os;
}

std::istream& operator>>(std::istream& is, NodeData& data)
{
	is.read(reinterpret_cast<char*>(&data.z), sizeof(data.z));
	is.read(reinterpret_cast<char*>(&data.u), sizeof(data.u));
	is.read(reinterpret_cast<char*>(&data.f), sizeof(data.f));
	is.read(reinterpret_cast<char*>(&data.udot), sizeof(data.udot));
	is.read(reinterpret_cast<char*>(&data.T), sizeof(data.T));
	is.read(reinterpret_cast<char*>(&data.S_n), sizeof(data.S_n));
	is.read(reinterpret_cast<char*>(&data.S_s), sizeof(data.S_s));
	is.read(reinterpret_cast<char*>(&data.ssi), sizeof(data.ssi));
	is.read(reinterpret_cast<char*>(&data.hoar), sizeof(data.hoar));

	is.read(reinterpret_cast<char*>(&data.dsm), sizeof(data.dsm));
	is.read(reinterpret_cast<char*>(&data.S_dsm), sizeof(data.S_dsm));
	is.read(reinterpret_cast<char*>(&data.Sigdsm), sizeof(data.Sigdsm));
	return is;
}

const std::string NodeData::toString() const
{
	std::ostringstream os;
	os << std::fixed << std::showpoint;
	os << "<NodeData>\n";
	os << "\tz=" << z << " T=" << T << " hoar=" << hoar << "\n";
	os << "\tCreep: u=" << u << " udot=" << udot << " f=" << f << "\n";
	os << "\tStability: S_n=" << S_n << " S_s=" << S_s << " ssi=" << ssi << "\n";
	os << "</NodeData>\n";
	return os.str();
}

SnowStation::SnowStation(const bool& i_useCanopyModel, const bool& i_useSoilLayers, const bool& i_useSeaIceModule) :
	meta(), cos_sl(1.), sector(0), Cdata(), Seaice(NULL), pAlbedo(0.), Albedo(0.),
	SoilAlb(0.), SoilEmissivity(0.), BareSoil_z0(0.), SoilNode(0), Ground(0.),
	cH(0.), mH(0.), mass_sum(0.), swe(0.), lwc_sum(0.), hn(0.), rho_hn(0.), ErosionLevel(0), ErosionMass(0.),
	S_class1(0), S_class2(0), S_d(0.), z_S_d(0.), S_n(0.), z_S_n(0.),
	S_s(0.), z_S_s(0.), S_4(0.), z_S_4(0.), S_5(0.), z_S_5(0.),
	Ndata(), Edata(), Kt(NULL), ColdContent(0.), ColdContentSoil(0.), dIntEnergy(0.), dIntEnergySoil(0.), meltFreezeEnergy(0.), meltFreezeEnergySoil(0.), meltMassTot(0.), refreezeMassTot(0.),
	ReSolver_dt(-1), windward(false),
	WindScalingFactor(1.), TimeCountDeltaHS(0.),
	nNodes(0), nElems(0), maxElementID(0), useCanopyModel(i_useCanopyModel), useSoilLayers(i_useSoilLayers)
{
	if (i_useSeaIceModule)
		Seaice = new SeaIce;
	else
		Seaice = NULL;
}

SnowStation::SnowStation(const SnowStation& c) :
	meta(c.meta), cos_sl(c.cos_sl), sector(c.sector), Cdata(c.Cdata), Seaice(c.Seaice), pAlbedo(c.pAlbedo), Albedo(c.Albedo),
	SoilAlb(c.SoilAlb), SoilEmissivity(c.SoilEmissivity), BareSoil_z0(c.BareSoil_z0), SoilNode(c.SoilNode), Ground(c.Ground),
	cH(c.cH), mH(c.mH), mass_sum(c.mass_sum), swe(c.swe), lwc_sum(c.lwc_sum), hn(c.hn), rho_hn(c.rho_hn), ErosionLevel(c.ErosionLevel), ErosionMass(c.ErosionMass),
	S_class1(c.S_class1), S_class2(c.S_class2), S_d(c.S_d), z_S_d(c.z_S_d), S_n(c.S_n), z_S_n(c.z_S_n),
	S_s(c.S_s), z_S_s(c.z_S_s), S_4(c.S_4), z_S_4(c.z_S_4), S_5(c.S_5), z_S_5(c.z_S_5),
	Ndata(c.Ndata), Edata(c.Edata), Kt(NULL), ColdContent(c.ColdContent), ColdContentSoil(c.ColdContentSoil), dIntEnergy(c.dIntEnergy), dIntEnergySoil(c.dIntEnergySoil), meltFreezeEnergy(c.meltFreezeEnergy), meltFreezeEnergySoil(c.meltFreezeEnergySoil), meltMassTot(c.meltMassTot), refreezeMassTot(c.refreezeMassTot),
	ReSolver_dt(-1), windward(c.windward),
	WindScalingFactor(c.WindScalingFactor), TimeCountDeltaHS(c.TimeCountDeltaHS),
	nNodes(c.nNodes), nElems(c.nElems), maxElementID(c.maxElementID), useCanopyModel(c.useCanopyModel), useSoilLayers(c.useSoilLayers) {
	if (c.Seaice != NULL) {
		// Deep copy pointer to sea ice object
		Seaice = new SeaIce(*c.Seaice);
	} else {
		Seaice = NULL;
	}
}

SnowStation& SnowStation::operator=(const SnowStation& source) {
	if(this != &source) {
		meta = source.meta;
		cos_sl = source.cos_sl;
		sector = source.sector;
		Cdata = source.Cdata;
		if (source.Seaice != NULL) {
			// Deep copy pointer to sea ice object
			Seaice = new SeaIce(*source.Seaice);
		} else {
			Seaice = NULL;
		}
		pAlbedo = source.pAlbedo;
		Albedo = source.Albedo;
		SoilAlb = source.SoilAlb;
		SoilEmissivity = source.SoilEmissivity;
		BareSoil_z0 = source.BareSoil_z0;
		SoilNode = source.SoilNode;
		Ground = source.Ground;
		cH = source.cH;
		mH = source.mH;
		mass_sum = source.mass_sum;
		swe = source.swe;
		lwc_sum = source.lwc_sum;
		hn = source.hn;
		rho_hn = source.rho_hn;
		ErosionLevel = source.ErosionLevel;
		ErosionMass = source.ErosionMass;
		S_class1 = source.S_class1;
		S_class2 = source.S_class2;
		S_d = source.S_d;
		z_S_d = source.z_S_d;
		S_n = source.S_n;
		z_S_n = source.z_S_n;
		S_s = source.S_s;
		z_S_s = source.z_S_s;
		S_4 = source.S_4;
		z_S_4 = source.z_S_4;
		S_5 = source.S_5;
		z_S_5 = source.z_S_5;
		Ndata = source.Ndata;
		Edata = source.Edata;
		Kt = NULL;
		ColdContent = source.ColdContent;
		ColdContentSoil = source.ColdContentSoil;
		dIntEnergy = source.dIntEnergy;
		dIntEnergySoil = source.dIntEnergySoil;
		meltFreezeEnergy = source.meltFreezeEnergy;
		meltFreezeEnergySoil = source.meltFreezeEnergySoil;
		meltMassTot = source.meltMassTot;
		refreezeMassTot = source.refreezeMassTot;
		ReSolver_dt = source.ReSolver_dt;
		windward = source.windward;
		WindScalingFactor = source.WindScalingFactor;
		TimeCountDeltaHS = source.TimeCountDeltaHS;
		nNodes = source.nNodes;
		nElems = source.nElems;
		maxElementID = source.maxElementID;
		useCanopyModel = source.useCanopyModel;
		useSoilLayers = source.useSoilLayers;
	}
	return *this;
}

SnowStation::~SnowStation()
{
	SD_MATRIX_DATA* pMat = (SD_MATRIX_DATA*) Kt;

	if (pMat != NULL) {
		if ( pMat->State == ConMatrix ){
			ReleaseConMatrix(&pMat->Mat.Con);
		} else if ( pMat->State == BlockMatrix  ){
			ReleaseBlockMatrix(&pMat->Mat.Block);
		}
		free(pMat);
	}

	if (Seaice != NULL) {
		delete Seaice;
		Seaice = NULL;
	}
}

/**
* @brief Computes the actual total masses of the snowpack (kg m-2)
*/
void SnowStation::compSnowpackMasses()
{
	mass_sum = swe = lwc_sum = 0.;
	for (size_t e = SoilNode; e < nElems; e++) {
		mass_sum += Edata[e].M;
		swe += Edata[e].L * Edata[e].Rho;
		lwc_sum += Edata[e].L * ((Edata[e].theta[WATER] + Edata[e].theta[WATER_PREF]) * Constants::density_water);
	}
}

/**
 * @brief Computes the internal energy change of the snowpack during one computation time step (J m-2)
 */
void SnowStation::compSnowpackInternalEnergyChange(const double& sn_dt)
{
	if (nElems > SoilNode) {
		const double i_meltFreezeEnergy = meltFreezeEnergy;
		meltFreezeEnergy = 0.;
		const double i_cold_content = ColdContent;
		ColdContent = 0.;
		for (size_t e=SoilNode; e<nElems; e++) {
			meltMassTot += (Edata[e].Qmf > 0.) ? (Edata[e].Qmf * Edata[e].L * sn_dt / Constants::lh_fusion) : (0.);
			refreezeMassTot += (Edata[e].Qmf < 0.) ? (-Edata[e].Qmf * Edata[e].L * sn_dt / Constants::lh_fusion) : (0.);
			meltFreezeEnergy -= Edata[e].Qmf * Edata[e].L * sn_dt;
			ColdContent += Edata[e].coldContent();
		}
		dIntEnergy += (ColdContent - i_cold_content) + (meltFreezeEnergy - i_meltFreezeEnergy);
	} else {
                meltFreezeEnergy = 0.;
		ColdContent = 0.;
		dIntEnergy = 0.;
	}
}

/**
 * @brief Computes the internal energy change of the soil during one computation time step (J m-2)
 */
void SnowStation::compSoilInternalEnergyChange(const double& sn_dt)
{
	if (SoilNode > 0) {
		const double i_meltFreezeEnergy = meltFreezeEnergySoil;
		meltFreezeEnergySoil = 0.;
		const double i_cold_content = ColdContentSoil;
		ColdContentSoil = 0.;
		double tmp_sum_QIntmf = 0.;
		for (size_t e=0; e<SoilNode; e++) {
			tmp_sum_QIntmf += Edata[e].QIntmf * Edata[e].L * sn_dt;
			Edata[e].QIntmf=0.;
			meltFreezeEnergySoil -= Edata[e].Qmf * Edata[e].L * sn_dt;
			ColdContentSoil += Edata[e].coldContent();
		}
		dIntEnergySoil += (ColdContentSoil - i_cold_content) + (meltFreezeEnergySoil - i_meltFreezeEnergy) - tmp_sum_QIntmf;
	} else {
                meltFreezeEnergySoil = 0.;
		ColdContentSoil = 0.;
		dIntEnergySoil = 0.;
	}
}

/**
 * @brief Computes the liquid water index defined as the ratio of total liquid water content (in mm w.e.) to calculated snow depth (in mm) divided by 0.03. Unit: (1)
 */
double SnowStation::getLiquidWaterIndex() const
{
	return (cH > Constants::eps) ? lwc_sum / (M_TO_MM(cH) * 0.03) : Constants::undefined;
}

/**
 * @brief Returns modelled internal snow or/and soil temperature (instantaneous value; degC),
 *        at a given position z perpendicular to slope (m) \n
 *        z must be less than computed height (Xdata->cH), otherwise modeled temperature is set to Constants::undefined
 * @version 11.03
 * @param z Sensor position perpendicular to slope (m)
 */
double SnowStation::getModelledTemperature(const double& z) const
{
	if ((z == Constants::undefined) || !((getNumberOfNodes() > 1) && (z < cH))) {
		return Constants::undefined;
	} else {
		const size_t n_up = findUpperNode(z, Ndata, getNumberOfNodes()); // Upper node number
		const double z_low = (Ndata[n_up-1].z + Ndata[n_up-1].u); // Lower node around position z of sensor
		const double z_up = (Ndata[n_up].z + Ndata[n_up].u); // Upper node around position z of sensor
		const double T_low = Ndata[n_up-1].T;
		const double T_up = Ndata[n_up].T;
		const double T = T_low + (T_up-T_low)*(z-z_low)/(z_up-z_low);
		return IOUtils::K_TO_C( T );
	}
}

/**
 * @brief Reallocate element and node data \n
 * Edata and Ndata as well as nElems and nNodes are reallocated or reset, respectively.
 * @param number_of_elements The new number of elements
 */
void SnowStation::resize(const size_t& number_of_elements)
{
	const size_t nEdata_old = Edata.size();
	try {
		Edata.resize(number_of_elements, ElementData(ElementData::noID));
		Ndata.resize(number_of_elements + 1);
	} catch(const exception& e){
		throw IOException(e.what(), AT); //this will catch all allocation exceptions
	}

	if (number_of_elements>nEdata_old) {
		for(size_t ii=nEdata_old; ii<Edata.size(); ii++) {
			if (Edata[ii].ID==ElementData::noID) Edata[ii].ID = ++maxElementID;
		}
	}

	nElems = Edata.size();
	nNodes = Ndata.size();
}

size_t SnowStation::getNumberOfElements() const
{
	return nElems;
}

size_t SnowStation::getNumberOfNodes() const
{
	return nNodes;
}

/**
 * @brief Find element with corresponding tag or return IOUtils::npos if not found
 * @param tag Tag to look for
 * @return Index of tagged element, IOUtils::npos if not found
 */
size_t SnowStation::find_tag(const size_t& tag) const
{
	for (size_t e=0; e<nElems; e++) {
		if (Edata[e].mk/100 == tag) {
			return e;
		}
	}

	return IOUtils::npos;
}

bool SnowStation::hasSoilLayers() const
{
	return useSoilLayers;
}

/**
 * @brief If more than NUMBER_TOP_ELEMENTS snow elements exist, attempt to reduce their number in the FEM mesh,
 * leaving NUMBER_TOP_ELEMENTS surface elements untouched \n
 * Pairs of elements within the snow cover satisfying the conditions of combineCondition() are combined
 * by placing everything in the lower element, setting the density of upper element to Constants::undefined,
 * and getting rid of node in between. \n
 * The elements being very similar and thus the microstructure parameters being approximately equal
 * as defined in combineCondition(), simply average the microstructure properties \n
 * NOTE that the condense element check is placed at the end of a time step, allowing elements do develop on their own.
 * @param i_number_top_elements The number of surface elements to be left untouched
 * @param reduce_n_elements When >0: enable more "aggressive" combining for layers deeper in the snowpack, to reduce the number of elements and thus the computational load. Values >=1 denote levels of aggressivity.
 * @param cond Condition to use to determine whether or not to combine: 1 = combineCondition, 2 = Aggregate::joinSimilarLayers, 3 = Aggregate::mergeThinLayer
 * @param comb_thresh_l Only used for cond == 1: both elements must be smaller than this value for an action to be taken.
 */
void SnowStation::combineElements(const size_t& i_number_top_elements, const int& reduce_n_elements, const size_t& cond, const double& comb_thresh_l)
{
	if (nElems - SoilNode < i_number_top_elements+1) {
		return;
	}

	size_t nRemove=0;       // Number of elements to be removed
	bool merge=false;
	for (size_t eLower = SoilNode, eUpper = SoilNode+1; eLower < nElems-i_number_top_elements; eLower++, eUpper++) {
		switch (cond) {
			case 1:	// merging WaterTransport
				merge = (combineCondition(Edata[eLower], Edata[eUpper], cH-Ndata[eUpper].z, reduce_n_elements, comb_thresh_l));
				break;
			case 2:	// aggregate first round
				merge = (Aggregate::joinSimilarLayers(Edata[eUpper], Edata[eLower]));
				break;
			case 3:	// aggregate second round
				merge = (Aggregate::mergeThinLayer(Edata[eUpper], Edata[eLower]));
				break;
			default:
				merge = false;
				break;
		}
		if (merge) {
			mergeElements(Edata[eLower], Edata[eUpper], true, (eUpper==nElems-1));
			nRemove++;
			Edata[eUpper].Rho = Constants::undefined;
			eLower++; eUpper++;
		}
	}
	if (nRemove > 0) {
		const size_t rnE = nElems - nRemove; //Reduced number of elements
		reduceNumberOfElements(rnE);
	}
}

/**
 * @brief Remove the upper "marked" element of two (snow only) \n
 * -# Merging two elements:
 *     -# density is undefined
 *     -# take the uppermost node of both
 * -# Removing melted or thin elements
 *     -# density is undefined AND length negative (*= -1.) as the latter will be used!
 *     -# keep upper node of lowest element
 * @param rnE Reduced number of elements
 */
void SnowStation::reduceNumberOfElements(const size_t& rnE)
{
	size_t eNew = SoilNode; // New element index
	double dL=0.;

	for (size_t e = SoilNode; e < nElems; e++) {
		if (Edata[e].Rho == Constants::undefined) {
			if (Edata[e].L > 0.0) { // Merging elements
				Ndata[eNew] = Ndata[e+1];
				Ndata[eNew].z = Ndata[e+1].z + Ndata[e+1].u + dL;
				Ndata[eNew].u = Ndata[e].udot = 0.;
				Ndata[eNew].ssi = Ndata[e+1].ssi;
				Ndata[eNew].S_s = Ndata[e+1].S_s;
				Ndata[eNew].S_n = Ndata[e+1].S_n;
			} else { // Removing elements for negative length L
				dL += Edata[e].L;
			}
		} else {
			if (eNew < e) {
				Edata[eNew] = Edata[e];
				Ndata[eNew+1] = Ndata[e+1];
			}
			Ndata[eNew+1].z = Ndata[e+1].z + Ndata[e+1].u + dL;
			Ndata[eNew+1].u = Ndata[e+1].udot = 0.;
			Ndata[eNew+1].ssi = Ndata[e+1].ssi;
			Ndata[eNew+1].S_s = Ndata[e+1].S_s;
			Ndata[eNew+1].S_n = Ndata[e+1].S_n;
			eNew++;
		}
	}

	resize(rnE);

	const double cH_old = cH;
	cH = Ndata[nNodes-1].z + Ndata[nNodes-1].u;
	if (mH!=Constants::undefined) mH -= (cH_old - cH);
	ErosionLevel = std::max(SoilNode, std::min(ErosionLevel, rnE-1));
}

/**
 * @brief This routine initializes the snow cover structure which contains all information about a station
 * including element, nodal and canopy data \n
 * Because you are working with layers, the first node is a special case; the rest can be generated in a loop ....
 * The bottom temperature at the beginning of the computation is given by the temperature at the top of the
 * lowest soil or snow layer \n
 * IMPORTANT: it is very important for Alpine3D that Cdata.height is initialized even if CANOPY = 0,
 * otherwise SnowInterface will not recognize the canopy grids (David 2007-06-25).
 * @version 10.02
 * @param SSdata
 * @param i_sector defines the exposition sector of the slope (width 360./number_slopes)
 */
void SnowStation::initialize(const SN_SNOWSOIL_DATA& SSdata, const size_t& i_sector)
{
	Albedo = SSdata.Albedo;
	SoilAlb = SSdata.SoilAlb;
	BareSoil_z0 = SSdata.BareSoil_z0;

	SoilEmissivity = (SSdata.Emissivity_soil == mio::IOUtils::nodata) ? Constants::emissivity_soil : SSdata.Emissivity_soil;

	WindScalingFactor = SSdata.WindScalingFactor;
	TimeCountDeltaHS = SSdata.TimeCountDeltaHS;

	meta = SSdata.meta;
	cos_sl = cos(meta.getSlopeAngle()*mio::Cst::to_rad);
	sector = i_sector;

	mH = cH = SSdata.Height;

	nNodes = SSdata.nN;
	nElems = SSdata.nN-1;
	resize(nElems);

	SoilNode = 0;
	Ground = 0.0;
	Ndata.front().z = 0.;
	Ndata.front().T = (SSdata.nLayers > 0)? SSdata.Ldata.front().tl : Constants::meltfreeze_tk;
	Ndata.front().u = 0.;
	Ndata.front().f = 0.;
	Ndata.front().udot = 0.;
	Ndata.front().hoar = 0.;
	Ndata.front().S_n=6.;   // Interface static natural stability index
	Ndata.front().S_s=6.;   // Interface stability index Sk38 (skier)

	bool real_soil_no_sandwich = true;  // Switch to count real soil layers
	for (size_t ll = 0, n = 1; ll < SSdata.nLayers; ll++) {
		// Update ground heigth and SoilNode number
		if (SSdata.Ldata[ll].phiSoil > 0.0 && real_soil_no_sandwich) {
			Ground += SSdata.Ldata[ll].hl;
			SoilNode += SSdata.Ldata[ll].ne;
		} else {
			real_soil_no_sandwich = false;
		}

		const double dT = (ll>0)? (SSdata.Ldata[ll].tl - SSdata.Ldata[ll-1].tl) / static_cast<double>(SSdata.Ldata[ll].ne) : 0.;

		for (size_t le = 0; le < SSdata.Ldata[ll].ne; le++, n++ ) {
			Ndata[n].z = Ndata[n-1].z + SSdata.Ldata[ll].hl / static_cast<double>(SSdata.Ldata[ll].ne);
			Ndata[n].T = Ndata[n-1].T + dT;
			Ndata[n].u = 0.;
			Ndata[n].f = 0.;
			Ndata[n].udot = 0.;
			Ndata[n].S_n = INIT_STABILITY;   // Static natural stability index
			Ndata[n].S_s = INIT_STABILITY;   // Alternative Stability Index (skier stability)
		}
	}

	if (SoilNode == 0 && useSoilLayers) {
		prn_msg(__FILE__, __LINE__, "err", Date(), "SNP_SOIL set but no soil layers given");
		throw IOException("Snowpack Initialization failed", AT);
	}

	// INITIALIZE THE ELEMENT DATA
	for (size_t ll = 0, e = 0; ll<SSdata.nLayers; ll++) {
		for (size_t le = 0; le < SSdata.Ldata[ll].ne; le++, e++) {
			// Element's JulianQ Date
			Edata[e].depositionDate = Date::rnd(SSdata.Ldata[ll].depositionDate, 1.);
			// Temperature data
			Edata[e].Te = (Ndata[e].T+Ndata[e+1].T) / 2.;
			Edata[e].L0 = Edata[e].L = (Ndata[e+1].z - Ndata[e].z);
			Edata[e].gradT = (Ndata[e+1].T-Ndata[e].T) / Edata[e].L;
			// Creep data
			Edata[e].E = Edata[e].Eps = Edata[e].S = Edata[e].Eps_Dot=0.0;
			Edata[e].Eps_v = Edata[e].Eps_e = Edata[e].Eps_vDot=0.0;
			// Very important to initialize the increments in length and strain
			Edata[e].dEps = 0.0;
			// Volumetric Components
			Edata[e].theta[SOIL]  = SSdata.Ldata[ll].phiSoil;
			Edata[e].theta[AIR]   = SSdata.Ldata[ll].phiVoids;
			Edata[e].theta[ICE]   = SSdata.Ldata[ll].phiIce;
			Edata[e].theta[WATER] = SSdata.Ldata[ll].phiWater;
			Edata[e].theta[WATER_PREF] = SSdata.Ldata[ll].phiWaterPref;
			Edata[e].soil[SOIL_RHO] = SSdata.Ldata[ll].SoilRho;
			Edata[e].soil[SOIL_K]   = SSdata.Ldata[ll].SoilK;
			Edata[e].soil[SOIL_C]   = SSdata.Ldata[ll].SoilC;
			for (size_t ii = 0; ii < SnowStation::number_of_solutes; ii++) {
				Edata[e].conc[SOIL][ii]  = SSdata.Ldata[ll].cSoil[ii];
				Edata[e].conc[ICE][ii]  = SSdata.Ldata[ll].cIce[ii];
				Edata[e].conc[WATER][ii] = SSdata.Ldata[ll].cWater[ii];
				Edata[e].conc[AIR][ii]  = SSdata.Ldata[ll].cVoids[ii];
			}
			Edata[e].updDensity();
			assert(Edata[e].Rho >= 0. || Edata[e].Rho==IOUtils::nodata); //we want positive density
			// conductivities, specific heat and moisture content
			Edata[e].k[TEMPERATURE] = Edata[e].k[SEEPAGE] = Edata[e].k[SETTLEMENT] = 0.;
			Edata[e].heatCapacity();
			Edata[e].c[SEEPAGE] = Edata[e].c[SETTLEMENT] = 0.;
			Edata[e].snowResidualWaterContent();
			// Set the initial short wave radiation to zero
			Edata[e].sw_abs = 0.;
			// Phase change variables
			Edata[e].Qmf = 0.;
			Edata[e].QIntmf = 0.;
			Edata[e].dth_w = 0.;
			// Micro-structure data
			Edata[e].dd = SSdata.Ldata[ll].dd;
			Edata[e].sp = SSdata.Ldata[ll].sp;
			Edata[e].rg = SSdata.Ldata[ll].rg;
			Edata[e].opticalEquivalentGrainSize();
			Edata[e].rb = SSdata.Ldata[ll].rb;
			Edata[e].N3 = Metamorphism::getCoordinationNumberN3(Edata[e].Rho);
			Edata[e].mk = SSdata.Ldata[ll].mk;
			Edata[e].snowType();
			Ndata[e+1].hoar = SSdata.Ldata[ll].hr;
			// Memories, memories
			Edata[e].CDot = SSdata.Ldata[ll].CDot;
			Edata[e].metamo = SSdata.Ldata[ll].metamo;
			Edata[e].salinity = SSdata.Ldata[ll].salinity;
			Edata[e].S_dr = INIT_STABILITY;
			Edata[e].hard = IOUtils::nodata;
			Edata[e].M = Edata[e].Rho * Edata[e].L0;
			assert(Edata[e].M >= (-Constants::eps2)); //mass must be positive
<<<<<<< HEAD
=======

>>>>>>> 6d5ba131
			// Check if pore space is available when water would freeze
			const double porespace = (1. - Edata[e].theta[ICE] - Edata[e].theta[SOIL]) * (Constants::density_ice / Constants::density_water);
			if(Edata[e].theta[WATER] + Edata[e].theta[WATER_PREF] > porespace) {
				const double tmp_sum = Edata[e].theta[WATER] + Edata[e].theta[WATER_PREF];
				Edata[e].theta[WATER] *= porespace / tmp_sum;
				Edata[e].theta[WATER_PREF] *= porespace / tmp_sum;
			}
		} // end of element layer for
	} // end of layer for

	ErosionLevel = (SSdata.ErosionLevel > 0)? static_cast<size_t>(SSdata.ErosionLevel) : std::max(SoilNode, nElems-1);

	// Find the real Cauchy stresses
	double SigC = 0.0;
	for(size_t e = nElems; e -->0; ) {
		if (e < nElems-1)
			SigC -= (.5*Edata[e+1].M) * Constants::g * cos_sl;
		SigC -= (.5*Edata[e].M) * Constants::g * cos_sl;

		Edata[e].C = SigC;
		assert(Edata[e].C<0.);
	}

	// Sea ice initializations
	if (Seaice != NULL) {
		Seaice->updateFreeboard(*this);
		for(size_t e = nElems; e -->0; ) {
			const double br_sal = (Edata[e].theta[WATER] + Edata[e].theta[WATER_PREF] == 0.) ? (0.) : (Edata[e].salinity / (Edata[e].theta[WATER] + Edata[e].theta[WATER_PREF]));
			if(Edata[e].salinity > 0.) {
				Edata[e].meltfreeze_tk = -SeaIce::mu * br_sal + Constants::meltfreeze_tk;
			}
			Edata[e].h = Seaice->SeaLevel - .5 * (Ndata[e].z + Ndata[e+1].z);
		}
	}

	// Cold content and snowpack masses
	compSnowpackInternalEnergyChange(900.); // Time (900 s) will not matter as Qmf == 0. for all layers
	compSoilInternalEnergyChange(900.); // Time (900 s) will not matter as Qmf == 0. for all layers
	compSnowpackMasses();

	Cdata.initialize(SSdata, useCanopyModel);

	// Set time step to -1, so we can determine the first time ReSolver1d is called.
	ReSolver_dt = -1.;
}

/**
 * @brief Determine flexible maximum element length for combining two elements
 * - Function required for REDUCE_N_ELEMENTS function for "aggressive" combining for layers deeper in the
 *   snowpack, to reduce the number of elements and thus the computational load.
 * @param depth Distance of the element from the snow surface
 * @return Maximum element length.
 */
double SnowStation::flexibleMaxElemLength(const double& depth, const double& comb_thresh_l)
{
	static const double upper_limit_length=1.0;
	const double calc_length = static_cast<double>( int( int(depth * 100.) / 10) + 1) * comb_thresh_l;
	return std::min(calc_length, upper_limit_length);
}

/**
 * @brief Boolean routine to check whether two snow elements can be combined
 * - \b no \b action will be taken if one of the two elements is
 *      - a soil element
 *      - larger than comb_thresh_l
 *      - tagged
 *      - dry surface hoar (mk=3)
 *      - dendritic but not both
 * - \b otherwise we use criteria for dendricity, sphericity, volumetric ice or water content, grain size and marker
 * - Whatever type of thin elements are treated in WaterTransport::mergingElements()
 *
 * @param Edata0 Lower element
 * @param Edata1 Upper element
 * @param depth Distance of the element from the snow surface
 * @param reduce_n_elements When >0: enable more "aggressive" combining for layers deeper in the snowpack, to reduce the number of elements and thus the computational load. Values >=1 denote levels of aggressivity.
 * @return true if the two elements should be combined, false otherwise
 */
bool SnowStation::combineCondition(const ElementData& Edata0, const ElementData& Edata1, const double& depth, const int& reduce_n_elements, const double& comb_thresh_l)
{
	// Default max_elem_l
	double max_elem_l = comb_thresh_l;

	// When aggressive combining is activated, override max_elem_l when necessary
	if (reduce_n_elements > 0) {
		max_elem_l = flexibleMaxElemLength(depth, comb_thresh_l);
	}

	if ( (Edata0.L > max_elem_l) || (Edata1.L > max_elem_l) )
		return false;

	if ( (Edata0.mk%100 != Edata1.mk%100) && (depth < 10. || reduce_n_elements == 1) )
		return false;

	double comb_thresh_sp_flex;
	if (reduce_n_elements <= 1) {
		comb_thresh_sp_flex = comb_thresh_sp;
	} else {
		if (depth <= 10.) {
			comb_thresh_sp_flex = comb_thresh_sp;
		} else if (depth >= 20.) {
			comb_thresh_sp_flex = 1.01;
		} else {
			comb_thresh_sp_flex = (((1.01 - comb_thresh_sp) / 10.) * depth) + (2. * comb_thresh_sp - 1.01);
		}
	}

	if ( fabs(Edata0.sp - Edata1.sp) > comb_thresh_sp_flex )
		return false;

	if ( Edata0.theta[SOIL] > 0. || Edata1.theta[SOIL] > 0. )
		return false;

	if ( (Edata0.mk >= 100 && int(Edata0.mk/1000)!=9) || (Edata1.mk >= 100 && int(Edata0.mk/1000)!=9) )
		return false;

	if ( (Edata0.mk%100 == 3) || (Edata1.mk%100 == 3) )
		return false;

	if ( (Edata0.dd > comb_thresh_dd || Edata1.dd > comb_thresh_dd) &&
		!(Edata0.dd > comb_thresh_dd && Edata1.dd > comb_thresh_dd) ) {
		return false;
	} else if ( fabs(Edata0.dd - Edata1.dd) > comb_thresh_dd ) {
		return false;
	}

	double comb_thresh_ice_flex;
	if (reduce_n_elements <= 1) {
		comb_thresh_ice_flex = comb_thresh_ice;
	} else {
		if (depth <= 50.) {
			comb_thresh_ice_flex = comb_thresh_ice;
		} else if (depth >= 150.) {
			comb_thresh_ice_flex = comb_thresh_ice * 5.;
		} else {
			comb_thresh_ice_flex = (((4. * comb_thresh_ice) / 100.) * depth) - comb_thresh_ice;
		}
	}

	if ( fabs(Edata0.theta[ICE] - Edata1.theta[ICE]) > comb_thresh_ice_flex )
		return false;

	if ( fabs(Edata0.theta[WATER] - Edata1.theta[WATER]) > comb_thresh_water )
		return false;

	double comb_thresh_rg_flex;
	if (reduce_n_elements <= 1) {
		comb_thresh_rg_flex = comb_thresh_rg;
	} else {
		if (depth <= 10.) {
			comb_thresh_rg_flex = comb_thresh_rg;
		} else if ((depth > 10.) && (depth <= 50.)) {
			comb_thresh_rg_flex = ((4. * comb_thresh_rg / 40.) * depth);
		} else if ((depth > 50.) && (depth <= 150.)) {
			comb_thresh_rg_flex = ((45. * comb_thresh_rg / 100.) * depth) - (17.5 * comb_thresh_rg);
		} else {
			comb_thresh_rg_flex = comb_thresh_rg * 50.;
		}
	}

	if ( fabs(Edata0.rg - Edata1.rg) > comb_thresh_rg_flex )
		return false;

	return true;
}

/**
 * @brief Split the element provided as first argument.
 */
void SnowStation::splitElement(const size_t& e)
{
	resize(nElems+1);
	if(e!=nElems-2) { // If it is not the top node that needs splitting ...     (Note that we have to reference nElems-2, as resize has been called (thus nElems increased) already.)
		// then shift all elements and nodes above upward
		for(size_t ee = nElems-1; ee >= e+2; ee--) {
			Edata[ee]=Edata[ee-1];
			Ndata[ee+1]=Ndata[ee];
			Ndata[ee]=Ndata[ee-1];
		}
	}
	// Fill info of new element
	Edata[e+1]=Edata[e];
	// Half the element
	Edata[e].L*=0.5;
	Edata[e].L0*=0.5;
	Edata[e+1].L*=0.5;
	Edata[e+1].L0*=0.5;
	Edata[e].M*=0.5;
	Edata[e+1].M*=0.5;
	// Fill info of new node
	Ndata[e+2]=Ndata[e+1];
	Ndata[e+1].hoar=0.;
	Ndata[e+1].T=Edata[e].Te;
	// Position the new node correctly in the domain
	Ndata[e+1].z=(Ndata[e+2].z+Ndata[e].z)/2.;
	Ndata[e+2].u*=0.5;
	Ndata[e+1].u*=0.5;
}

/**
 * @brief Split elements when they are near the top of the snowpack, when REDUCE_N_ELEMENTS is used.
 * - This function split elements when they are getting closer to the top of the snowpack. This is required
 *   when using the "aggressive" merging option (REDUCE_N_ELEMENTS). When snow melt brings elements back to the
 *   snow surface, smaller layer spacing is required to accurately describe temperature and moisture gradients.
 * @param max_element_length If positive: maximum allowed element length (m), above which splitting is applied.
 *                           If argument is not positive: use function flexibleMaxElemLength.
 */
void SnowStation::splitElements(const double& max_element_length, const double& comb_thresh_l)
{
	//Return when no snow present
	if (nElems == SoilNode) return;

	for (size_t e = SoilNode; e < nElems; e++) {
		double max_elem_l = comb_thresh_l;
		const double depth = cH - Ndata[e].z;
		// If max_element_length > 0: take its value, else use function flexibleMaxElemLength.
		max_elem_l = (max_element_length > 0) ? (0.5 * max_element_length) : (flexibleMaxElemLength(depth, comb_thresh_l));
		if(0.5*(Edata[e].L) > max_elem_l) {
			splitElement(e);
			e--;			// Make sure the same element gets checked again, in case 1 split is not sufficient
		}
	}
}

/**
 * @brief Keep simulated snow depth within MAX_SIMULATED_HS range.
 * - This function deletes elements at the bottom of the snowpack when the simulated snow depth exceeds max_simulated_hs.
 *   Useful for simulations of Firn, in studies where one is only interested in the near surface processes.
 *   Note that this function will always keep at least one snow element.
 * @param max_simulated_hs If positive: maximum allowed modelled snow depth, above which elements will be removed.
 */
void SnowStation::CheckMaxSimHS(const double& max_simulated_hs) {
	if(max_simulated_hs > 0. && cH > max_simulated_hs) {
		double tmp_height = 0.;
		size_t e = nElems;
		for ( ; e-- > SoilNode; ) {
			// Find which element exceeds the max_simulated_hs
			tmp_height += Edata[e].L;
			if (tmp_height > max_simulated_hs) {
				if ( e+1 < nElems ) { //Check for the case where the top element L already exceeds max_simulated_hs, in case we skip element deletion.
					size_t i_offset = e+1;				// The new indexing offset
					size_t i = i_offset;
					for ( ; i < nElems; i++) {			// Go from the element above the one that was exceeding max_simulated_hs to the top element
						Edata[i-i_offset] = Edata[i];		// Shift all the elements down
						Ndata[i-i_offset] = Ndata[i];		// Shift the node down
					}
					Ndata[nElems-i_offset] = Ndata[nElems];		// Take care of the remaining top node
					resize(i-i_offset);
				}
				break;
			}
		}
	}
	return;
}

/**
 * @brief Merging two elements
 * - Joining:
 * 	- Keep the lower element, that is, the lowest snow element always survives!
 * 	- The properties of the upper and lower elements are (depth) averaged in an appropriate way.
 * 	- The new length is the sum of both
 * 	- Keep the birthday of the upper element
 * 	- Keep the tag of the upper element only if the lower is untagged (mk >= 100)
 * 	- @note Joining two elements may cause the tag (marker >= 100) to "jump" abruptly
 * - Removing:
 * 	- Remaining ice, liquid water, solutes, etc. are added to the lower element
 * 	- The length of the lower element is kept
 * 	- Keep the birthday of the lower element
 * @param EdataLower Properties of lower element
 * @param EdataUpper Properties of upper element
 * @param merge True if upper element is to be joined with lower one, false if upper element is to be removed
 * @param topElement set to true if the upper element is at the very top of the snow pack
 */
void SnowStation::mergeElements(ElementData& EdataLower, const ElementData& EdataUpper, const bool& merge, const bool& topElement)
{
	const double L_lower = EdataLower.L; //Thickness of lower element
	const double L_upper = EdataUpper.L; //Thickness of upper element
	double LNew = L_lower;               //Thickness of "new" element

	if (merge) {
		// Determine new element length under the condition of keeping the density of the lower element constant, if the density of the lower element is larger than the upper element.
		// This is only in case we are considering the top element, to deal with the common situation where top elements are being removed due to low
		// ice content as a result of melt. We don't want to transfer this low ice content to lower layers.
		if (EdataUpper.Rho != Constants::undefined && EdataLower.Rho != Constants::undefined && EdataUpper.Rho < EdataLower.Rho && topElement==true) {	// Check if densities are defined, which may not be the case if elements are already marked for removal (may happen when removing multiple adjacent elements).
			LNew += (EdataUpper.Rho * L_upper) / EdataLower.Rho;
		} else {
			LNew += L_upper;
		}
		EdataLower.depositionDate = EdataUpper.depositionDate;
		if (EdataLower.theta[ICE] + EdataUpper.theta[ICE] > 0.) {
			EdataLower.dd = ( EdataLower.theta[ICE]*L_lower*EdataLower.dd + EdataUpper.theta[ICE]*L_upper*EdataUpper.dd ) / (EdataLower.theta[ICE]*L_lower + EdataUpper.theta[ICE]*L_upper);
			EdataLower.sp = ( EdataLower.theta[ICE]*L_lower*EdataLower.sp + EdataUpper.theta[ICE]*L_upper*EdataUpper.sp ) / (EdataLower.theta[ICE]*L_lower + EdataUpper.theta[ICE]*L_upper);
			EdataLower.rg = ( EdataLower.theta[ICE]*L_lower*EdataLower.rg + EdataUpper.theta[ICE]*L_upper*EdataUpper.rg ) / (EdataLower.theta[ICE]*L_lower + EdataUpper.theta[ICE]*L_upper);
			EdataLower.rb = ( EdataLower.theta[ICE]*L_lower*EdataLower.rb + EdataUpper.theta[ICE]*L_upper*EdataUpper.rb ) / (EdataLower.theta[ICE]*L_lower + EdataUpper.theta[ICE]*L_upper);
			EdataLower.CDot = ( EdataLower.theta[ICE]*L_lower*EdataLower.CDot + EdataUpper.theta[ICE]*L_upper*EdataUpper.CDot ) / (EdataLower.theta[ICE]*L_lower + EdataUpper.theta[ICE]*L_upper);
		}
		EdataLower.opticalEquivalentGrainSize();
		EdataLower.Eps = EdataLower.Eps_v; //HACK: why?
		EdataLower.Eps_e = 0.0; // TODO (very old) Check whether not simply add the elastic
		                     //                 and viscous strains of the elements and average the stress? E is kept from Lower
	} else {
		EdataLower.E = EdataLower.Eps_e = EdataLower.Eps = EdataLower.Eps_v = EdataLower.dEps = 0.0;
	}

	EdataLower.L0 = EdataLower.L = LNew;
	EdataLower.M += EdataUpper.M;
	EdataLower.theta[ICE] = (L_upper*EdataUpper.theta[ICE] + L_lower*EdataLower.theta[ICE]) / LNew;
	EdataLower.theta[WATER] = (L_upper*EdataUpper.theta[WATER] + L_lower*EdataLower.theta[WATER]) / LNew;
	EdataLower.theta[WATER_PREF] = (L_upper*EdataUpper.theta[WATER_PREF] + L_lower*EdataLower.theta[WATER_PREF]) / LNew;
	EdataLower.theta[AIR] = 1.0 - EdataLower.theta[WATER] - EdataLower.theta[WATER_PREF] - EdataLower.theta[ICE] - EdataLower.theta[SOIL];
	EdataLower.salinity = (L_upper * EdataUpper.salinity + L_lower * EdataLower.salinity) / LNew;
	// For snow, check if there is enough space to store all ice if all water would freeze. This also takes care of cases where theta[AIR]<0.
	if ((merge==false && topElement==true) && EdataLower.theta[SOIL]<Constants::eps2 && EdataLower.theta[AIR] < (EdataLower.theta[WATER]+EdataLower.theta[WATER_PREF])*((Constants::density_water/Constants::density_ice)-1.)) {
		// Note: we can only do this for the uppermost snow element, as otherwise it is not possible to adapt the element length.
		// If there is not enough space, adjust element length:
		EdataLower.theta[AIR] = (EdataLower.theta[WATER]+EdataLower.theta[WATER_PREF])*((Constants::density_water/Constants::density_ice)-1.);
		const double tmpsum = EdataLower.theta[AIR]+EdataLower.theta[ICE]+EdataLower.theta[WATER]+EdataLower.theta[WATER_PREF];
		// Ensure that the element does not become larger than the sum of lengths of the original ones (no absolute element "growth")!
		LNew = std::min(LNew * tmpsum, L_lower + L_upper);
		EdataLower.L0 = EdataLower.L = LNew;
		EdataLower.theta[AIR] /= tmpsum;
		EdataLower.theta[ICE] /= tmpsum;
		EdataLower.theta[WATER] /= tmpsum;
		EdataLower.theta[WATER_PREF] /= tmpsum;
	}
	EdataLower.snowResidualWaterContent();
	EdataLower.updDensity();

	for (size_t ii = 0; ii < SnowStation::number_of_solutes; ii++) {
		for (size_t kk = 0; kk < N_COMPONENTS; kk++) {
			EdataLower.conc(kk,ii) = (L_upper*EdataUpper.conc(kk,ii) + L_lower*EdataLower.conc(kk,ii)) / LNew;
		}
	}
	EdataLower.dth_w = (L_upper*EdataUpper.dth_w + L_lower*EdataLower.dth_w) / LNew;
	EdataLower.Qmf = (EdataUpper.Qmf*L_upper + EdataLower.Qmf*L_lower) / LNew;	//Note: Qmf has units W/m^3, so it needs to be scaled with element lengths.
	EdataLower.sw_abs += EdataUpper.sw_abs;
	if ((EdataUpper.mk >= 100) && (EdataLower.mk < 100)) {
		EdataLower.mk += static_cast<short unsigned int>( (EdataUpper.mk/100)*100 );
	}
	EdataLower.heatCapacity();
}

/**
 * @brief returns if a snow profile can be considered as a glacier.
 * Practically, the hydrological criteria is that if a pixel contains more than 2 m
 * of pure ice anywhere, it is considered to be glaciated. The standard criteria is that
 * if the top 5 layers are made of pure ice, the pixel is glaciated.
 * Therefore, a glacier covered by seasonal snow is glaciated in regard to the hydrological criteria
 * but non-glaciated in regard to the standard criteria.
 * @param hydro if true, use an hydrologist criteria (default: false)
 * @return true if the profile belongs to a glacier
 */
bool SnowStation::isGlacier(const bool& hydro) const
{
	if (hydro) {
		//if more than 2m of pure ice in the whole profile -> hydrologically, glacier melt
		static const double ice_depth_glacier = 2.;
		double sum_ice_depth=0.;
		for (size_t layer_index=0; layer_index<nElems; layer_index++) {
			if ((Edata[layer_index].type==880) || (Edata[layer_index].mk % 10 == 7) || (Edata[layer_index].mk % 10 == 8))
				sum_ice_depth += Edata[layer_index].L;
		}

		return (sum_ice_depth>=ice_depth_glacier);
	} else {
		bool is_pure_ice=true;
		static const size_t check_depth=5;
		const size_t top_index = nElems-1;
		const size_t top_index_toCheck = top_index - check_depth;
		const size_t soil_index = SoilNode-1;
		const size_t end_index = (top_index_toCheck>soil_index)? top_index_toCheck : soil_index;

		if (nElems==0 || top_index==soil_index) return false; //there are only soil layers or none

		for (size_t layer_index=top_index+1; layer_index-- > end_index; ) { //because it is decremented right away when testing...
			const bool is_ice = (Edata[layer_index].type==880) || (Edata[layer_index].mk % 10 == 7) || (Edata[layer_index].mk % 10 == 8);
			if (!is_ice)  {
				is_pure_ice=false;
				break;
			}
		}

		return is_pure_ice;
	}
}

/**
 * @brief returns the height of a marked reference layer inside the model domain
 * Searches for the layer that is marked using (int(mk/1000)==9, e.g. 9000 or 9028) inside model domain
 * This is for example used to interpret snow height measurements with an arbitrary reference level
 * (i.e., not necessarily 0.) on a glacier, ice sheets or sea ice using the snow height driven mode.
 * @return height of top node of marked reference layer
 */
double SnowStation::findMarkedReferenceLayer() const
{
	if(nElems == 0) {
		return Constants::undefined;
	}
	for (size_t e = SoilNode; e < nElems; e++) {
		if (int(Edata[e].mk/1000) == 9) {
			return Ndata[e+1].z;
		}
	}
	return Constants::undefined;
}

std::ostream& operator<<(std::ostream& os, const SnowStation& data)
{
	os << data.meta;
	os.write(reinterpret_cast<const char*>(&data.cos_sl), sizeof(data.cos_sl));
	os.write(reinterpret_cast<const char*>(&data.sector), sizeof(data.sector));

	os << data.Cdata;
	//os << data.Seaice;	//HACK how to do this with a pointer?
	os.write(reinterpret_cast<const char*>(&data.pAlbedo), sizeof(data.pAlbedo));
	os.write(reinterpret_cast<const char*>(&data.Albedo), sizeof(data.Albedo));
	os.write(reinterpret_cast<const char*>(&data.SoilAlb), sizeof(data.SoilAlb));
	os.write(reinterpret_cast<const char*>(&data.SoilEmissivity), sizeof(data.SoilEmissivity));
	os.write(reinterpret_cast<const char*>(&data.BareSoil_z0), sizeof(data.BareSoil_z0));
	os.write(reinterpret_cast<const char*>(&data.SoilNode), sizeof(data.SoilNode));
	os.write(reinterpret_cast<const char*>(&data.Ground), sizeof(data.Ground));
	os.write(reinterpret_cast<const char*>(&data.cH), sizeof(data.cH));
	os.write(reinterpret_cast<const char*>(&data.mH), sizeof(data.mH));
	os.write(reinterpret_cast<const char*>(&data.mass_sum), sizeof(data.mass_sum));
	os.write(reinterpret_cast<const char*>(&data.swe), sizeof(data.swe));
	os.write(reinterpret_cast<const char*>(&data.lwc_sum), sizeof(data.lwc_sum));
	os.write(reinterpret_cast<const char*>(&data.hn), sizeof(data.hn));
	os.write(reinterpret_cast<const char*>(&data.rho_hn), sizeof(data.rho_hn));
	os.write(reinterpret_cast<const char*>(&data.ErosionLevel), sizeof(data.ErosionLevel));
	os.write(reinterpret_cast<const char*>(&data.ErosionMass), sizeof(data.ErosionMass));
	os.write(reinterpret_cast<const char*>(&data.S_class1), sizeof(data.S_class1));
	os.write(reinterpret_cast<const char*>(&data.S_class2), sizeof(data.S_class2));
	os.write(reinterpret_cast<const char*>(&data.S_d), sizeof(data.S_d));
	os.write(reinterpret_cast<const char*>(&data.z_S_d), sizeof(data.z_S_d));
	os.write(reinterpret_cast<const char*>(&data.S_n), sizeof(data.S_n));
	os.write(reinterpret_cast<const char*>(&data.z_S_n), sizeof(data.z_S_n));
	os.write(reinterpret_cast<const char*>(&data.S_s), sizeof(data.S_s));
	os.write(reinterpret_cast<const char*>(&data.z_S_s), sizeof(data.z_S_s));
	os.write(reinterpret_cast<const char*>(&data.S_4), sizeof(data.S_4));
	os.write(reinterpret_cast<const char*>(&data.z_S_4), sizeof(data.z_S_4));
	os.write(reinterpret_cast<const char*>(&data.S_5), sizeof(data.S_5));
	os.write(reinterpret_cast<const char*>(&data.z_S_5), sizeof(data.z_S_5));

	const size_t s_Ndata = data.Ndata.size();
	os.write(reinterpret_cast<const char*>(&s_Ndata), sizeof(size_t));
	for (size_t ii=0; ii<s_Ndata; ii++) os << data.Ndata[ii];

	const size_t s_Edata = data.Edata.size();
	os.write(reinterpret_cast<const char*>(&s_Edata), sizeof(size_t));
	for (size_t ii=0; ii<s_Edata; ii++) os << data.Edata[ii];

	// void *Kt
	os.write(reinterpret_cast<const char*>(&data.ColdContent), sizeof(data.ColdContent));
	os.write(reinterpret_cast<const char*>(&data.ColdContentSoil), sizeof(data.ColdContentSoil));
	os.write(reinterpret_cast<const char*>(&data.dIntEnergy), sizeof(data.dIntEnergy));
	os.write(reinterpret_cast<const char*>(&data.dIntEnergySoil), sizeof(data.dIntEnergySoil));
	os.write(reinterpret_cast<const char*>(&data.meltFreezeEnergy), sizeof(data.meltFreezeEnergy));
	os.write(reinterpret_cast<const char*>(&data.meltFreezeEnergySoil), sizeof(data.meltFreezeEnergySoil));
	os.write(reinterpret_cast<const char*>(&data.meltMassTot), sizeof(data.meltMassTot));
	os.write(reinterpret_cast<const char*>(&data.refreezeMassTot), sizeof(data.refreezeMassTot));
	os.write(reinterpret_cast<const char*>(&data.ReSolver_dt), sizeof(data.ReSolver_dt));
	os.write(reinterpret_cast<const char*>(&data.windward), sizeof(data.windward));
	os.write(reinterpret_cast<const char*>(&data.WindScalingFactor), sizeof(data.WindScalingFactor));
	os.write(reinterpret_cast<const char*>(&data.TimeCountDeltaHS), sizeof(data.TimeCountDeltaHS));

	//static member variables
	/*os.write(reinterpret_cast<const char*>(&data.comb_thresh_l), sizeof(data.comb_thresh_l));
	os.write(reinterpret_cast<const char*>(&data.comb_thresh_ice), sizeof(data.comb_thresh_ice));
	os.write(reinterpret_cast<const char*>(&data.comb_thresh_water), sizeof(data.comb_thresh_water));
	os.write(reinterpret_cast<const char*>(&data.comb_thresh_dd), sizeof(data.comb_thresh_dd));
	os.write(reinterpret_cast<const char*>(&data.comb_thresh_sp), sizeof(data.comb_thresh_sp));
	os.write(reinterpret_cast<const char*>(&data.comb_thresh_rg), sizeof(data.comb_thresh_rg));
	os.write(reinterpret_cast<const char*>(&data.thresh_moist_snow), sizeof(data.thresh_moist_snow));
	os.write(reinterpret_cast<const char*>(&data.thresh_moist_soil), sizeof(data.thresh_moist_soil));
	os.write(reinterpret_cast<const char*>(&data.number_top_elements), sizeof(data.number_top_elements));
	os.write(reinterpret_cast<const char*>(&data.number_of_solutes), sizeof(data.number_of_solutes));*/

	// private member variables:
	os.write(reinterpret_cast<const char*>(&data.nNodes), sizeof(data.nNodes));
	os.write(reinterpret_cast<const char*>(&data.nElems), sizeof(data.nElems));
	os.write(reinterpret_cast<const char*>(&data.maxElementID), sizeof(data.maxElementID));
	os.write(reinterpret_cast<const char*>(&data.useCanopyModel), sizeof(data.useCanopyModel));
	os.write(reinterpret_cast<const char*>(&data.useSoilLayers), sizeof(data.useSoilLayers));
	return os;
}

std::istream& operator>>(std::istream& is, SnowStation& data)
{
	// HACK: nothing is done for the void* Kt

	is >> data.meta;
	is.read(reinterpret_cast<char*>(&data.cos_sl), sizeof(data.cos_sl));
	is.read(reinterpret_cast<char*>(&data.sector), sizeof(data.sector));

	is >> data.Cdata;
	//is >> data.Seaice;	//HACK how to do this with a pointer?
	is.read(reinterpret_cast<char*>(&data.pAlbedo), sizeof(data.pAlbedo));
	is.read(reinterpret_cast<char*>(&data.Albedo), sizeof(data.Albedo));
	is.read(reinterpret_cast<char*>(&data.SoilAlb), sizeof(data.SoilAlb));
	is.read(reinterpret_cast<char*>(&data.SoilEmissivity), sizeof(data.SoilEmissivity));
	is.read(reinterpret_cast<char*>(&data.BareSoil_z0), sizeof(data.BareSoil_z0));
	is.read(reinterpret_cast<char*>(&data.SoilNode), sizeof(data.SoilNode));
	is.read(reinterpret_cast<char*>(&data.Ground), sizeof(data.Ground));
	is.read(reinterpret_cast<char*>(&data.cH), sizeof(data.cH));
	is.read(reinterpret_cast<char*>(&data.mH), sizeof(data.mH));
	is.read(reinterpret_cast<char*>(&data.mass_sum), sizeof(data.mass_sum));
	is.read(reinterpret_cast<char*>(&data.swe), sizeof(data.swe));
	is.read(reinterpret_cast<char*>(&data.lwc_sum), sizeof(data.lwc_sum));
	is.read(reinterpret_cast<char*>(&data.hn), sizeof(data.hn));
	is.read(reinterpret_cast<char*>(&data.rho_hn), sizeof(data.rho_hn));
	is.read(reinterpret_cast<char*>(&data.ErosionLevel), sizeof(data.ErosionLevel));
	is.read(reinterpret_cast<char*>(&data.ErosionMass), sizeof(data.ErosionMass));
	is.read(reinterpret_cast<char*>(&data.S_class1), sizeof(data.S_class1));
	is.read(reinterpret_cast<char*>(&data.S_class2), sizeof(data.S_class2));
	is.read(reinterpret_cast<char*>(&data.S_d), sizeof(data.S_d));
	is.read(reinterpret_cast<char*>(&data.z_S_d), sizeof(data.z_S_d));
	is.read(reinterpret_cast<char*>(&data.S_n), sizeof(data.S_n));
	is.read(reinterpret_cast<char*>(&data.z_S_n), sizeof(data.z_S_n));
	is.read(reinterpret_cast<char*>(&data.S_s), sizeof(data.S_s));
	is.read(reinterpret_cast<char*>(&data.z_S_s), sizeof(data.z_S_s));
	is.read(reinterpret_cast<char*>(&data.S_4), sizeof(data.S_4));
	is.read(reinterpret_cast<char*>(&data.z_S_4), sizeof(data.z_S_4));
	is.read(reinterpret_cast<char*>(&data.S_5), sizeof(data.S_5));
	is.read(reinterpret_cast<char*>(&data.z_S_5), sizeof(data.z_S_5));

	size_t s_Ndata;
	is.read(reinterpret_cast<char*>(&s_Ndata), sizeof(size_t));
	data.Ndata.resize(s_Ndata);
	for (size_t ii=0; ii<s_Ndata; ii++) is >> data.Ndata[ii];

	size_t s_Edata;
	is.read(reinterpret_cast<char*>(&s_Edata), sizeof(size_t));
	data.Edata.resize( s_Edata, ElementData(ElementData::noID) );
	for (size_t ii=0; ii<s_Edata; ii++) is >> data.Edata[ii];

	data.Kt = NULL;

	is.read(reinterpret_cast<char*>(&data.ColdContent), sizeof(data.ColdContent));
	is.read(reinterpret_cast<char*>(&data.ColdContentSoil), sizeof(data.ColdContentSoil));
	is.read(reinterpret_cast<char*>(&data.dIntEnergy), sizeof(data.dIntEnergy));
	is.read(reinterpret_cast<char*>(&data.dIntEnergySoil), sizeof(data.dIntEnergySoil));
	is.read(reinterpret_cast<char*>(&data.meltFreezeEnergy), sizeof(data.meltFreezeEnergy));
	is.read(reinterpret_cast<char*>(&data.meltFreezeEnergySoil), sizeof(data.meltFreezeEnergySoil));
	is.read(reinterpret_cast<char*>(&data.meltMassTot), sizeof(data.meltMassTot));
	is.read(reinterpret_cast<char*>(&data.refreezeMassTot), sizeof(data.refreezeMassTot));
	is.read(reinterpret_cast<char*>(&data.ReSolver_dt), sizeof(data.ReSolver_dt));
	is.read(reinterpret_cast<char*>(&data.windward), sizeof(data.windward));
	is.read(reinterpret_cast<char*>(&data.WindScalingFactor), sizeof(data.WindScalingFactor));
	is.read(reinterpret_cast<char*>(&data.TimeCountDeltaHS), sizeof(data.TimeCountDeltaHS));

	//static member variables
	/*is.read(reinterpret_cast<char*>(&data.comb_thresh_l), sizeof(data.comb_thresh_l));
	is.read(reinterpret_cast<char*>(&data.comb_thresh_ice), sizeof(data.comb_thresh_ice));
	is.read(reinterpret_cast<char*>(&data.comb_thresh_water), sizeof(data.comb_thresh_water));
	is.read(reinterpret_cast<char*>(&data.comb_thresh_dd), sizeof(data.comb_thresh_dd));
	is.read(reinterpret_cast<char*>(&data.comb_thresh_sp), sizeof(data.comb_thresh_sp));
	is.read(reinterpret_cast<char*>(&data.comb_thresh_rg), sizeof(data.comb_thresh_rg));
	is.read(reinterpret_cast<char*>(&data.thresh_moist_snow), sizeof(data.thresh_moist_snow));
	is.read(reinterpret_cast<char*>(&data.thresh_moist_soil), sizeof(data.thresh_moist_soil));
	is.read(reinterpret_cast<char*>(&data.number_top_elements), sizeof(data.number_top_elements));
	is.read(reinterpret_cast<char*>(&data.number_of_solutes), sizeof(data.number_of_solutes));*/

	// private member variables:
	is.read(reinterpret_cast<char*>(&data.nNodes), sizeof(data.nNodes));
	is.read(reinterpret_cast<char*>(&data.nElems), sizeof(data.nElems));
	is.read(reinterpret_cast<char*>(&data.maxElementID), sizeof(data.maxElementID));
	is.read(reinterpret_cast<char*>(&data.useCanopyModel), sizeof(data.useCanopyModel));
	is.read(reinterpret_cast<char*>(&data.useSoilLayers), sizeof(data.useSoilLayers));
	return is;
}

const std::string SnowStation::toString() const
{
	std::ostringstream os;
	os << "<SnowStation>" << "\n";
	os << "" << meta.toString();
	os << setprecision(4);
	//os << fixed;
	os << "" << nElems << " element(s) and " << nNodes << " node(s).";
	if(useSoilLayers)
		os << " Soil=true";
	else
		os << " Soil=false";
	if(useCanopyModel)
		os << " canopy=true";
	else
		os << " canopy=false";
	os << "\n";

	os << "Soil:\tSoilNode=" << SoilNode  << " depth=" << Ground << " BareSoil_z0=" << BareSoil_z0 << " SoilAlb=" << SoilAlb << " SoilEmissivity=" << SoilEmissivity <<  "\n";
	os << "Snow:\tMeasured HS=" << mH << " Calculated HS=" << cH << " SWE=" << swe << " LWCtot" << lwc_sum << " New snow=" << hn << " of density=" << rho_hn << "\n";
	os << "Snow Albedo:\tAlbedo=" << Albedo << " parametrized Albedo=" << pAlbedo << "\n";
	os << "Energy:\tColdContent=" << ColdContent << " dIntEnergy=" << dIntEnergy;
	os << "Snowdrift:\tsector=" << sector << " windward=" << windward << " ErosionLevel=" << ErosionLevel << " ErosionMass=" << ErosionMass << "\n";
	os << "WindScalingFactor:          " << WindScalingFactor << "\n";
	os << "TimeCountDeltaHS:           " << TimeCountDeltaHS << "\n";
	os << "Stability:\tS_d(" << z_S_d << ")=" << S_d << " S_n(" << z_S_n << ")=" << S_n << " S_s(" << z_S_s << ")=" << S_s;
	os << " S_1=" << S_class1 << " S_2=" << S_class2 << " S_4(" << z_S_4 << ")=" << S_4 << " S_5(" << z_S_5 << ")=" << S_5 << "\n";

	if(Kt==NULL)
		os << "Kt= NULL\n";
	else
		os << "Kt= " << hex << Kt << dec << "\n";
	/*for (unsigned int ii=1; ii<Ndata.size(); ii++) {
		os << Ndata[ii].toString();
	}
	for (unsigned int ii=1; ii<Edata.size(); ii++) {
		os << Edata[ii].toString();
	}*/
	//os << "Canopy=" << Cdata;

	os << "</SnowStation>\n";
	return os.str();
}

CurrentMeteo::CurrentMeteo()
        : date(), ta(0.), rh(0.), rh_avg(0.), vw(0.), vw_avg(0.), vw_max(0.), dw(0.),
          vw_drift(0.), dw_drift(0.), ustar(0.), z0(0.), psi_s(0.),
          iswr(0.), rswr(0.), mAlbedo(0.), diff(0.), dir_h(0.), elev(0.), ea(0.), tss(0.), tss_a12h(0.), tss_a24h(0.), ts0(0.),
          psum(0.), psum_ph(IOUtils::nodata), psum_tech(IOUtils::nodata), hs(0.), hs_a3h(0.), hs_rate(0.), geo_heat(IOUtils::nodata), adv_heat(IOUtils::nodata),
          surf_melt(0.), snowdrift(0.), sublim(0.), odc(0.), p(0.),
          ts(), zv_ts(), conc(SnowStation::number_of_solutes, 0.), rho_hn(0.),
          fixedPositions(), minDepthSubsurf(), maxNumberMeasTemperatures(),
          numberMeasTemperatures(mio::IOUtils::unodata), numberFixedRates()
{}


CurrentMeteo::CurrentMeteo(const SnowpackConfig& cfg)
        : date(), ta(0.), rh(0.), rh_avg(0.), vw(0.), vw_avg(0.), vw_max(0.), dw(0.),
          vw_drift(0.), dw_drift(0.), ustar(0.), z0(0.), psi_s(0.),
          iswr(0.), rswr(0.), mAlbedo(0.), diff(0.), dir_h(0.), elev(0.), ea(0.), tss(0.), tss_a12h(0.), tss_a24h(0.), ts0(0.),
          psum(0.), psum_ph(IOUtils::nodata), psum_tech(IOUtils::nodata), hs(0.), hs_a3h(0.), hs_rate(0.), geo_heat(IOUtils::nodata), adv_heat(IOUtils::nodata),
          surf_melt(0.), snowdrift(0.), sublim(0.), odc(0.), p(0.),
          ts(), zv_ts(), conc(SnowStation::number_of_solutes, 0.), rho_hn(0.),
          fixedPositions(), minDepthSubsurf(), maxNumberMeasTemperatures(),
          numberMeasTemperatures(mio::IOUtils::unodata), numberFixedRates()
{
	maxNumberMeasTemperatures = cfg.get("MAX_NUMBER_MEAS_TEMPERATURES", "SnowpackAdvanced");
	cfg.getValue("FIXED_POSITIONS", "SnowpackAdvanced", fixedPositions);
	minDepthSubsurf = cfg.get("MIN_DEPTH_SUBSURF", "SnowpackAdvanced");
	numberFixedRates = cfg.get("NUMBER_FIXED_RATES", "SnowpackAdvanced");
}

void CurrentMeteo::reset(const SnowpackConfig& i_cfg)
{
	*this = CurrentMeteo(i_cfg);
}

/* Description:
* - Measured and/or modelled temperatures can be monitored at fixed positions (m).
* - At most MAX_NUMBER_MEAS_TEMPERATURES can be monitored (by default 5). Measured temperatures
*     are read in from the input file. If you use the smet format, do not forget to properly
*     label the columns: TS1, TS2, TS3, etc.
* - User defined positions (m) should be provided in the advanced section, for example,
*     FIXED_POSITIONS = "0.25 0.50 -0.10":
* 	- positive values refer to heigths measured from the ground surface (snow only)
* 	- negative values refer to depths measured from either the ground surface or the snow surface in case no soil
*      layers are present
* 	- There may be be more FIXED_POSITIONS than measured temperatures. In that case, the first positions are
*      associated with measured values of TS1, TS2, etc. and the following will be associated with modelled
*      temperatures only
* @note:
* 	- A sensor must at least be covered by MIN_DEPTH_SUBSURF (m) snow for its temperature to be output
*/
void CurrentMeteo::setMeasTempParameters(const mio::MeteoData& md)
{
	for (size_t jj = maxNumberMeasTemperatures; jj-- > 0; ) {
		stringstream ss;
		ss << "HTS" << jj+1;
		if (md.param_exists(ss.str()) && (md(ss.str()) != Constants::undefined)) {
			fixedPositions.insert(fixedPositions.begin(), md(ss.str()));
		}
	}
	if (numberMeasTemperatures == IOUtils::unodata) {
		numberMeasTemperatures = getNumberMeasTemperatures(md);
	}
	if (numberMeasTemperatures > maxNumberMeasTemperatures) {
		prn_msg(__FILE__, __LINE__, "wrn", Date(),
		        "Too many measured temperatures (%u). Only the first %u will be used. Check input file!",
		        numberMeasTemperatures, maxNumberMeasTemperatures);
		numberMeasTemperatures = maxNumberMeasTemperatures;
	}
	if ((numberMeasTemperatures > 0) && (fixedPositions.empty())) {
		prn_msg(__FILE__, __LINE__, "wrn", Date(),
		        "%u measured temperatures available but no positions. Check FIXED_POSITIONS in SnowpackAdvanced section!",
		        numberMeasTemperatures);
	}
	if (fixedPositions.size() > maxNumberMeasTemperatures) {
		fixedPositions.resize(maxNumberMeasTemperatures);
		prn_msg(__FILE__, __LINE__, "wrn", Date(),
		        "Vector of positions resized to MAX_NUMBER_MEAS_TEMPERATURES (%u). Check FIXED_POSITIONS in SnowpackAdvanced section!",
		        maxNumberMeasTemperatures);
	}

	const size_t number_ts = std::max(numberMeasTemperatures, fixedPositions.size());
	ts.resize(number_ts, mio::IOUtils::nodata);
	zv_ts.resize(number_ts, mio::IOUtils::nodata);
}

/**
* @brief Returns the number of measured snow/soil temperatures stored in MeteoData
*/
size_t CurrentMeteo::getNumberMeasTemperatures() const
{
	return numberMeasTemperatures;
}

size_t CurrentMeteo::getNumberMeasTemperatures(const mio::MeteoData& md)
{
	size_t nrMeasTemperatures = 0;
	const size_t numberParams = md.getNrOfParameters();
	for (size_t ii=0; ii<numberParams; ii++) {
		stringstream ss;
		ss << "TS" << nrMeasTemperatures+1;
		if (md.getNameForParameter(ii) == ss.str()) {
			nrMeasTemperatures++;
		}
	}
	return nrMeasTemperatures;
}

void CurrentMeteo::getFixedPositions(std::vector<double>& positions) const
{
	positions = fixedPositions;
}

size_t CurrentMeteo::getNumberFixedPositions() const
{
	return fixedPositions.size();
}

size_t CurrentMeteo::getNumberFixedRates() const
{
	return numberFixedRates;
}

size_t CurrentMeteo::getMaxNumberMeasTemperatures() const
{
	return maxNumberMeasTemperatures;
}

void CurrentMeteo::copySnowTemperatures(const mio::MeteoData& md, const unsigned int& current_slope)
{
	std::vector<double> positions;
	getFixedPositions(positions);
	for (size_t jj=0; jj < positions.size(); jj++) {
		zv_ts[jj] = positions[jj];
		ts[jj] = mio::IOUtils::nodata;
		if (current_slope == 0) {
			stringstream ss;
			ss << "TS" << jj+1;
			if (md.param_exists(ss.str()) && (md(ss.str()) != mio::IOUtils::nodata)) {
				ts[jj] = md(ss.str());
			}
		}
	}
}

void CurrentMeteo::copySolutes(const mio::MeteoData& md, const size_t& i_number_of_solutes)
{
	if (i_number_of_solutes > 0) {
		for (size_t jj=0; jj < i_number_of_solutes; jj++) {
			conc[jj] = mio::IOUtils::nodata;
			stringstream ss;
			ss << "CONC" << jj;
			conc[jj] = md(ss.str());
		}
	} else {
		return;
	}
}

std::ostream& operator<<(std::ostream& os, const CurrentMeteo& data)
{
	os << data.date;
	os.write(reinterpret_cast<const char*>(&data.ta), sizeof(data.ta));
	os.write(reinterpret_cast<const char*>(&data.rh), sizeof(data.rh));
	os.write(reinterpret_cast<const char*>(&data.rh_avg), sizeof(data.rh_avg));
	os.write(reinterpret_cast<const char*>(&data.vw), sizeof(data.vw));
	os.write(reinterpret_cast<const char*>(&data.vw_avg), sizeof(data.vw_avg));
	os.write(reinterpret_cast<const char*>(&data.vw_max), sizeof(data.vw_max));
	os.write(reinterpret_cast<const char*>(&data.dw), sizeof(data.dw));
	os.write(reinterpret_cast<const char*>(&data.vw_drift), sizeof(data.vw_drift));
	os.write(reinterpret_cast<const char*>(&data.dw_drift), sizeof(data.dw_drift));
	os.write(reinterpret_cast<const char*>(&data.ustar), sizeof(data.ustar));
	os.write(reinterpret_cast<const char*>(&data.z0), sizeof(data.z0));
	os.write(reinterpret_cast<const char*>(&data.psi_s), sizeof(data.psi_s));
	os.write(reinterpret_cast<const char*>(&data.iswr), sizeof(data.iswr));
	os.write(reinterpret_cast<const char*>(&data.rswr), sizeof(data.rswr));
	os.write(reinterpret_cast<const char*>(&data.mAlbedo), sizeof(data.mAlbedo));
	os.write(reinterpret_cast<const char*>(&data.diff), sizeof(data.diff));
	os.write(reinterpret_cast<const char*>(&data.dir_h), sizeof(data.dir_h));
	os.write(reinterpret_cast<const char*>(&data.elev), sizeof(data.elev));
	os.write(reinterpret_cast<const char*>(&data.ea), sizeof(data.ea));
	os.write(reinterpret_cast<const char*>(&data.tss), sizeof(data.tss));
	os.write(reinterpret_cast<const char*>(&data.tss_a12h), sizeof(data.tss_a12h));
	os.write(reinterpret_cast<const char*>(&data.tss_a24h), sizeof(data.tss_a24h));
	os.write(reinterpret_cast<const char*>(&data.ts0), sizeof(data.ts0));
	os.write(reinterpret_cast<const char*>(&data.psum), sizeof(data.psum));
	os.write(reinterpret_cast<const char*>(&data.psum_ph), sizeof(data.psum_ph));
	os.write(reinterpret_cast<const char*>(&data.psum_tech), sizeof(data.psum_tech));
	os.write(reinterpret_cast<const char*>(&data.hs), sizeof(data.hs));
	os.write(reinterpret_cast<const char*>(&data.hs_a3h), sizeof(data.hs_a3h));
	os.write(reinterpret_cast<const char*>(&data.hs_rate), sizeof(data.hs_rate));
	os.write(reinterpret_cast<const char*>(&data.geo_heat), sizeof(data.geo_heat));
	os.write(reinterpret_cast<const char*>(&data.adv_heat), sizeof(data.adv_heat));
	os.write(reinterpret_cast<const char*>(&data.surf_melt), sizeof(data.surf_melt));
	os.write(reinterpret_cast<const char*>(&data.snowdrift), sizeof(data.snowdrift));
	os.write(reinterpret_cast<const char*>(&data.sublim), sizeof(data.sublim));
	os.write(reinterpret_cast<const char*>(&data.odc), sizeof(data.odc));
	os.write(reinterpret_cast<const char*>(&data.p), sizeof(data.p));

	const size_t s_ts = data.ts.size();
	os.write(reinterpret_cast<const char*>(&s_ts), sizeof(size_t));
	for (size_t ii=0; ii<s_ts; ii++) os << "" << data.ts[ii];

	const size_t s_zv_ts = data.zv_ts.size();
	os.write(reinterpret_cast<const char*>(&s_zv_ts), sizeof(size_t));
	for (size_t ii=0; ii<s_zv_ts; ii++) os << "" << data.zv_ts[ii];

	const size_t s_conc = data.conc.size();
	os.write(reinterpret_cast<const char*>(&s_conc), sizeof(size_t));
	for (size_t ii=0; ii<s_conc; ii++) os << "" << data.conc[ii];

	os.write(reinterpret_cast<const char*>(&data.rho_hn), sizeof(data.rho_hn));

	const size_t s_fixedPositions = data.fixedPositions.size();
	os.write(reinterpret_cast<const char*>(&s_fixedPositions), sizeof(size_t));
	for (size_t ii=0; ii<s_fixedPositions; ii++) os << "" << data.fixedPositions[ii];

	os.write(reinterpret_cast<const char*>(&data.minDepthSubsurf), sizeof(data.minDepthSubsurf));
	os.write(reinterpret_cast<const char*>(&data.maxNumberMeasTemperatures), sizeof(data.maxNumberMeasTemperatures));
	os.write(reinterpret_cast<const char*>(&data.numberMeasTemperatures), sizeof(data.numberMeasTemperatures));
	os.write(reinterpret_cast<const char*>(&data.numberFixedRates), sizeof(data.numberFixedRates));
	return os;
}

std::istream& operator>>(std::istream& is, CurrentMeteo& data)
{
	is >> data.date;
	is.read(reinterpret_cast<char*>(&data.ta), sizeof(data.ta));
	is.read(reinterpret_cast<char*>(&data.rh), sizeof(data.rh));
	is.read(reinterpret_cast<char*>(&data.rh_avg), sizeof(data.rh_avg));
	is.read(reinterpret_cast<char*>(&data.vw), sizeof(data.vw));
	is.read(reinterpret_cast<char*>(&data.vw_avg), sizeof(data.vw_avg));
	is.read(reinterpret_cast<char*>(&data.vw_max), sizeof(data.vw_max));
	is.read(reinterpret_cast<char*>(&data.dw), sizeof(data.dw));
	is.read(reinterpret_cast<char*>(&data.vw_drift), sizeof(data.vw_drift));
	is.read(reinterpret_cast<char*>(&data.dw_drift), sizeof(data.dw_drift));
	is.read(reinterpret_cast<char*>(&data.ustar), sizeof(data.ustar));
	is.read(reinterpret_cast<char*>(&data.z0), sizeof(data.z0));
	is.read(reinterpret_cast<char*>(&data.psi_s), sizeof(data.psi_s));
	is.read(reinterpret_cast<char*>(&data.iswr), sizeof(data.iswr));
	is.read(reinterpret_cast<char*>(&data.rswr), sizeof(data.rswr));
	is.read(reinterpret_cast<char*>(&data.mAlbedo), sizeof(data.mAlbedo));
	is.read(reinterpret_cast<char*>(&data.diff), sizeof(data.diff));
	is.read(reinterpret_cast<char*>(&data.dir_h), sizeof(data.dir_h));
	is.read(reinterpret_cast<char*>(&data.elev), sizeof(data.elev));
	is.read(reinterpret_cast<char*>(&data.ea), sizeof(data.ea));
	is.read(reinterpret_cast<char*>(&data.tss), sizeof(data.tss));
	is.read(reinterpret_cast<char*>(&data.tss_a12h), sizeof(data.tss_a12h));
	is.read(reinterpret_cast<char*>(&data.tss_a24h), sizeof(data.tss_a24h));
	is.read(reinterpret_cast<char*>(&data.ts0), sizeof(data.ts0));
	is.read(reinterpret_cast<char*>(&data.psum), sizeof(data.psum));
	is.read(reinterpret_cast<char*>(&data.psum_ph), sizeof(data.psum_ph));
	is.read(reinterpret_cast<char*>(&data.psum_tech), sizeof(data.psum_tech));
	is.read(reinterpret_cast<char*>(&data.hs), sizeof(data.hs));
	is.read(reinterpret_cast<char*>(&data.hs_a3h), sizeof(data.hs_a3h));
	is.read(reinterpret_cast<char*>(&data.hs_rate), sizeof(data.hs_rate));
	is.read(reinterpret_cast<char*>(&data.geo_heat), sizeof(data.geo_heat));
	is.read(reinterpret_cast<char*>(&data.adv_heat), sizeof(data.adv_heat));
	is.read(reinterpret_cast<char*>(&data.surf_melt), sizeof(data.surf_melt));
	is.read(reinterpret_cast<char*>(&data.snowdrift), sizeof(data.snowdrift));
	is.read(reinterpret_cast<char*>(&data.sublim), sizeof(data.sublim));
	is.read(reinterpret_cast<char*>(&data.odc), sizeof(data.odc));
	is.read(reinterpret_cast<char*>(&data.p), sizeof(data.p));

	size_t s_ts;
	is.read(reinterpret_cast<char*>(&s_ts), sizeof(size_t));
	data.ts.resize(s_ts);
	for (size_t ii=0; ii<s_ts; ii++) is >> data.ts[ii];

	size_t s_zv_ts;
	is.read(reinterpret_cast<char*>(&s_zv_ts), sizeof(size_t));
	data.zv_ts.resize(s_zv_ts);
	for (size_t ii=0; ii<s_zv_ts; ii++) is >> data.zv_ts[ii];

	size_t s_conc;
	is.read(reinterpret_cast<char*>(&s_conc), sizeof(size_t));
	data.conc.resize(s_conc);
	for (size_t ii=0; ii<s_conc; ii++) is >> data.conc[ii];

	is.read(reinterpret_cast<char*>(&data.rho_hn), sizeof(data.rho_hn));

	size_t s_fixedPositions;
	is.read(reinterpret_cast<char*>(&s_fixedPositions), sizeof(size_t));
	data.fixedPositions.resize(s_fixedPositions);
	for (size_t ii=0; ii<s_fixedPositions; ii++) is >> data.fixedPositions[ii];

	is.read(reinterpret_cast<char*>(&data.minDepthSubsurf), sizeof(data.minDepthSubsurf));
	is.read(reinterpret_cast<char*>(&data.maxNumberMeasTemperatures), sizeof(data.maxNumberMeasTemperatures));
	is.read(reinterpret_cast<char*>(&data.numberMeasTemperatures), sizeof(data.numberMeasTemperatures));
	is.read(reinterpret_cast<char*>(&data.numberFixedRates), sizeof(data.numberFixedRates));
	return is;
}

const std::string CurrentMeteo::toString() const
{
	std::ostringstream os;
	const double to_deg = 180. / mio::Cst::PI;
	os << "<CurrentMeteo>" << "\n";
	os << "" << date.toString(Date::ISO) << "\n";

	os << setw(8) << "TA=" << ta << " TSS=" << tss << " TSG=" << ts0 << "\n";
	os << setw(8) << "RH=" << rh << " rh_avg=" << rh_avg << "\n";
	os << setw(8) << "ISWR=" << iswr << " RSWR=" << rswr << " mAlbedo=" << mAlbedo << "\n";
	os << setw(8) << "diff=" << diff << " dir_h=" << dir_h << " Sun_elev=" << elev*to_deg << "° EA=" << ea << "\n";
	os << setw(8) << "PSUM=" << psum << " PSUM_PH=" << psum_ph << " HS=" << hs << " rho_hn=" << rho_hn << " PSUM_TECH=" << psum_tech << "\n";
	os << setw(8) << "VW=" << vw << " vw_avg=" << vw_avg << " vw_max=" << vw_max << " vw_drift=" << vw_drift << "\n";
	os << setw(8) << "DW=" << dw << "\n";
	os << setw(8) << "U*=" << ustar << " z0=" << z0 << " psi_s=" << psi_s << "\n";

	//os << std::setprecision(10);
	if(!ts.empty()) os << "     ";
	for (unsigned int ii=0; ii<ts.size(); ii++) {
		os << "ts(" << zv_ts[ii] << ")=" << ts[ii] << " ";
	}
	if(!ts.empty()) os << "\n";
	if(conc.size()>0) os << "     ";
	for (unsigned int ii=0; ii<conc.size(); ii++) {
		os << "conc[" << ii << "]=" << conc[ii] << " ";
	}
	if(!conc.empty()) os << "\n";

	os << "</CurrentMeteo>\n";
	return os.str();
}

std::ostream& operator<<(std::ostream& os, const SN_SNOWSOIL_DATA& data)
{
	os << data.meta;
	os << data.profileDate;
	os.write(reinterpret_cast<const char*>(&data.nN), sizeof(data.nN));
	os.write(reinterpret_cast<const char*>(&data.Height), sizeof(data.Height));
	os.write(reinterpret_cast<const char*>(&data.nLayers), sizeof(data.nLayers));

	const size_t s_Ldata = data.Ldata.size();
	os.write(reinterpret_cast<const char*>(&s_Ldata), sizeof(size_t));
	for (size_t ii=0; ii<s_Ldata; ii++) os << data.Ldata[ii];

	os.write(reinterpret_cast<const char*>(&data.HS_last), sizeof(data.HS_last));
	os.write(reinterpret_cast<const char*>(&data.Albedo), sizeof(data.Albedo));
	os.write(reinterpret_cast<const char*>(&data.SoilAlb), sizeof(data.SoilAlb));
	os.write(reinterpret_cast<const char*>(&data.BareSoil_z0), sizeof(data.BareSoil_z0));
	os.write(reinterpret_cast<const char*>(&data.Canopy_Height), sizeof(data.Canopy_Height));
	os.write(reinterpret_cast<const char*>(&data.Canopy_LAI), sizeof(data.Canopy_LAI));
	os.write(reinterpret_cast<const char*>(&data.Canopy_BasalArea), sizeof(data.Canopy_BasalArea));
	os.write(reinterpret_cast<const char*>(&data.Canopy_Direct_Throughfall), sizeof(data.Canopy_Direct_Throughfall));
	os.write(reinterpret_cast<const char*>(&data.Canopy_diameter), sizeof(data.Canopy_diameter));
	os.write(reinterpret_cast<const char*>(&data.Canopy_lai_frac_top_default), sizeof(data.Canopy_lai_frac_top_default));
	os.write(reinterpret_cast<const char*>(&data.Canopy_int_cap_snow), sizeof(data.Canopy_int_cap_snow));
	os.write(reinterpret_cast<const char*>(&data.Canopy_alb_dry), sizeof(data.Canopy_alb_dry));
	os.write(reinterpret_cast<const char*>(&data.Canopy_alb_wet), sizeof(data.Canopy_alb_wet));
	os.write(reinterpret_cast<const char*>(&data.Canopy_alb_snow), sizeof(data.Canopy_alb_snow));
	os.write(reinterpret_cast<const char*>(&data.Emissivity_soil), sizeof(data.Emissivity_soil));
	os.write(reinterpret_cast<const char*>(&data.WindScalingFactor), sizeof(data.WindScalingFactor));
	os.write(reinterpret_cast<const char*>(&data.ErosionLevel), sizeof(data.ErosionLevel));
	os.write(reinterpret_cast<const char*>(&data.TimeCountDeltaHS), sizeof(data.TimeCountDeltaHS));
	return os;
}

std::istream& operator>>(std::istream& is, SN_SNOWSOIL_DATA& data)
{
	is >> data.meta;
	is >> data.profileDate;
	is.read(reinterpret_cast<char*>(&data.nN), sizeof(data.nN));
	is.read(reinterpret_cast<char*>(&data.Height), sizeof(data.Height));
	is.read(reinterpret_cast<char*>(&data.nLayers), sizeof(data.nLayers));

	size_t s_Ldata;
	is.read(reinterpret_cast<char*>(&s_Ldata), sizeof(size_t));
	data.Ldata.resize(s_Ldata);
	for (size_t ii=0; ii<s_Ldata; ii++) is >> data.Ldata[ii];

	is.read(reinterpret_cast<char*>(&data.HS_last), sizeof(data.HS_last));
	is.read(reinterpret_cast<char*>(&data.Albedo), sizeof(data.Albedo));
	is.read(reinterpret_cast<char*>(&data.SoilAlb), sizeof(data.SoilAlb));
	is.read(reinterpret_cast<char*>(&data.BareSoil_z0), sizeof(data.BareSoil_z0));
	is.read(reinterpret_cast<char*>(&data.Canopy_Height), sizeof(data.Canopy_Height));
	is.read(reinterpret_cast<char*>(&data.Canopy_LAI), sizeof(data.Canopy_LAI));
	is.read(reinterpret_cast<char*>(&data.Canopy_BasalArea), sizeof(data.Canopy_BasalArea));
	is.read(reinterpret_cast<char*>(&data.Canopy_Direct_Throughfall), sizeof(data.Canopy_Direct_Throughfall));
	is.read(reinterpret_cast<char*>(&data.Canopy_diameter), sizeof(data.Canopy_diameter));
	is.read(reinterpret_cast<char*>(&data.Canopy_lai_frac_top_default), sizeof(data.Canopy_lai_frac_top_default));
	is.read(reinterpret_cast<char*>(&data.Canopy_int_cap_snow), sizeof(data.Canopy_int_cap_snow));
	is.read(reinterpret_cast<char*>(&data.Canopy_alb_dry), sizeof(data.Canopy_alb_dry));
	is.read(reinterpret_cast<char*>(&data.Canopy_alb_wet), sizeof(data.Canopy_alb_wet));
	is.read(reinterpret_cast<char*>(&data.Canopy_alb_snow), sizeof(data.Canopy_alb_snow));
	is.read(reinterpret_cast<char*>(&data.Emissivity_soil), sizeof(data.Emissivity_soil));
	is.read(reinterpret_cast<char*>(&data.WindScalingFactor), sizeof(data.WindScalingFactor));
	is.read(reinterpret_cast<char*>(&data.ErosionLevel), sizeof(data.ErosionLevel));
	is.read(reinterpret_cast<char*>(&data.TimeCountDeltaHS), sizeof(data.TimeCountDeltaHS));
	return is;
}

const std::string SN_SNOWSOIL_DATA::toString() const
{
	std::ostringstream os;
	os << "<SN_SNOWSOIL_DATA>\n";
	os << "" << meta.toString()   << "\n";
	os << "profileDate:                  " << profileDate.toString(Date::ISO) << "\n";
	os << "nN:                           " << nN << "\n";
	os << "Height:                       " << Height << "\n";
	os << "nLayers:                      " << nLayers << "\n";

	for(size_t ii=0; ii<nLayers; ii++)
		os << "" << Ldata[ii].toString();

	os << "HS_last:                      " << HS_last << "\n";
	os << "Albedo:                       " << Albedo << "\n";
	os << "SoilAlb:                      " << SoilAlb << "\n";
	os << "BareSoil_z0:                  " << BareSoil_z0 << "\n";
	os << "Canopy_Height:                " << Canopy_Height << "\n";
	os << "Canopy_LAI:                   " << Canopy_LAI << "\n";
	os << "Canopy_BasalArea:             " << Canopy_BasalArea << "\n";
	os << "Canopy_diameter:              " << Canopy_diameter << "\n";
	os << "Canopy_lai_frac_top_default:  " << Canopy_lai_frac_top_default << "\n";
	os << "Canopy_int_cap_snow:          " << Canopy_int_cap_snow << "\n";
	os << "Canopy_alb_dry:               " << Canopy_alb_dry << "\n";
	os << "Canopy_alb_wet:               " << Canopy_alb_wet << "\n";
	os << "Canopy_alb_snow:              " << Canopy_alb_snow << "\n";
	os << "Soil_Emissivity:              " << Emissivity_soil << "\n";
	os << "WindScalingFactor:            " << WindScalingFactor << "\n";
	os << "ErosionLevel:                 " << ErosionLevel << "\n";
	os << "TimeCountDeltaHS:             " << TimeCountDeltaHS << "\n";

	os << "</SN_SNOWSOIL_DATA>\n";
	return os.str();
}

const std::string SurfaceFluxes::toString() const
{
	std::ostringstream os;
	os << "<SurfaceFluxes>" << "\n";
	os << std::setprecision(10);
	os << "Long wave: lw_in=" << lw_in << " lw_out=" << lw_out << " lw_net=" << lw_net << "\n";
	os << "Short wave: sw_in=" << sw_in << " sw_out=" << sw_out << " qw=" << qw << "\n";
	os << "Short wave: sw_hor=" << sw_hor << " sw_dir=" << sw_dir << " sw_diff=" << sw_diff << "\n";
	os << "Albedo: mAlbedo=" << mAlbedo << " pAlbedo=" << pAlbedo << "\n";
	os << "Energy: qs=" << qs << " ql=" << ql << " qw=" << qw << " qr=" << qr << " qg=" << qg << " qg0=" << qg0 << "\n";
	os << "Energy: dIntEnergy=" << dIntEnergy << "\n";
	os << "Mass change: hoar=" << hoar << " drift=" << drift << " snow_depth_correction=" << dhs_corr << "\n";
	os << "Snow: mRho_hn=" << mRho_hn << " cRho_hn=" << cRho_hn << "\n";

	os << "" << mass.size() << " mass fluxes: ";
	for (unsigned int ii=1; ii<mass.size(); ii++) {
		os << "" << mass[ii] << " ";
	}
	os << "\n";
	os << "" << load.size() << " solutes fluxes: ";
	for (unsigned int ii=1; ii<load.size(); ii++) {
		os << "" << load[ii] << " ";
	}
	os << "\n";
	os << "</SurfaceFluxes>\n";

	return os.str();
}

LayerData::LayerData() : depositionDate(), hl(0.), ne(0), tl(0.),
                     phiSoil(0.), phiIce(0.), phiWater(0.), phiWaterPref(0.), phiVoids(0.),
                     cSoil(SnowStation::number_of_solutes), cIce(SnowStation::number_of_solutes), cWater(SnowStation::number_of_solutes), cVoids(SnowStation::number_of_solutes),
                     SoilRho(0.), SoilK(0.), SoilC(0.),
                     rg(0.), sp(0.), dd(0.), rb(0.), mk(0), hr(0.), CDot(0.), metamo(0.), salinity(0.)
{
}

std::ostream& operator<<(std::ostream& os, const LayerData& data)
{
	os << data.depositionDate;
	os.write(reinterpret_cast<const char*>(&data.hl), sizeof(data.hl));
	os.write(reinterpret_cast<const char*>(&data.ne), sizeof(data.ne));
	os.write(reinterpret_cast<const char*>(&data.tl), sizeof(data.tl));
	os.write(reinterpret_cast<const char*>(&data.phiSoil), sizeof(data.phiSoil));
	os.write(reinterpret_cast<const char*>(&data.phiIce), sizeof(data.phiIce));
	os.write(reinterpret_cast<const char*>(&data.phiWater), sizeof(data.phiWater));
	os.write(reinterpret_cast<const char*>(&data.phiWaterPref), sizeof(data.phiWaterPref));
	os.write(reinterpret_cast<const char*>(&data.phiVoids), sizeof(data.phiVoids));

	const size_t s_csoil = data.cSoil.size();
	os.write(reinterpret_cast<const char*>(&s_csoil), sizeof(size_t));
	os.write(reinterpret_cast<const char*>(&data.cSoil[0]), static_cast<streamsize>(s_csoil*sizeof(data.cSoil[0])));

	const size_t s_cice = data.cIce.size();
	os.write(reinterpret_cast<const char*>(&s_cice), sizeof(size_t));
	os.write(reinterpret_cast<const char*>(&data.cIce[0]), static_cast<streamsize>(s_cice*sizeof(data.cIce[0])));

	const size_t s_cwater = data.cWater.size();
	os.write(reinterpret_cast<const char*>(&s_cwater), sizeof(size_t));
	os.write(reinterpret_cast<const char*>(&data.cWater[0]), static_cast<streamsize>(s_cwater*sizeof(data.cWater[0])));

	const size_t s_cvoids = data.cVoids.size();
	os.write(reinterpret_cast<const char*>(&s_cvoids), sizeof(size_t));
	os.write(reinterpret_cast<const char*>(&data.cVoids[0]), static_cast<streamsize>(s_cvoids*sizeof(data.cVoids[0])));

	os.write(reinterpret_cast<const char*>(&data.SoilRho), sizeof(data.SoilRho));
	os.write(reinterpret_cast<const char*>(&data.SoilK), sizeof(data.SoilK));
	os.write(reinterpret_cast<const char*>(&data.SoilC), sizeof(data.SoilC));
	os.write(reinterpret_cast<const char*>(&data.rg), sizeof(data.rg));
	os.write(reinterpret_cast<const char*>(&data.sp), sizeof(data.sp));
	os.write(reinterpret_cast<const char*>(&data.dd), sizeof(data.dd));
	os.write(reinterpret_cast<const char*>(&data.rb), sizeof(data.rb));
	os.write(reinterpret_cast<const char*>(&data.mk), sizeof(data.mk));

	os.write(reinterpret_cast<const char*>(&data.hr), sizeof(data.hr));
	os.write(reinterpret_cast<const char*>(&data.CDot), sizeof(data.CDot));
	os.write(reinterpret_cast<const char*>(&data.metamo), sizeof(data.metamo));
	os.write(reinterpret_cast<const char*>(&data.salinity), sizeof(data.salinity));
	return os;
}

std::istream& operator>>(std::istream& is, LayerData& data)
{
	is >> data.depositionDate;
	is.read(reinterpret_cast<char*>(&data.hl), sizeof(data.hl));
	is.read(reinterpret_cast<char*>(&data.ne), sizeof(data.ne));
	is.read(reinterpret_cast<char*>(&data.tl), sizeof(data.tl));
	is.read(reinterpret_cast<char*>(&data.phiSoil), sizeof(data.phiSoil));
	is.read(reinterpret_cast<char*>(&data.phiIce), sizeof(data.phiIce));
	is.read(reinterpret_cast<char*>(&data.phiWater), sizeof(data.phiWater));
	is.read(reinterpret_cast<char*>(&data.phiWaterPref), sizeof(data.phiWaterPref));
	is.read(reinterpret_cast<char*>(&data.phiVoids), sizeof(data.phiVoids));

	size_t s_csoil;
	is.read(reinterpret_cast<char*>(&s_csoil), sizeof(size_t));
	data.cSoil.resize(s_csoil);
	is.read(reinterpret_cast<char*>(&data.cSoil[0]), static_cast<streamsize>(s_csoil*sizeof(data.cSoil[0])));

	size_t s_cice;
	is.read(reinterpret_cast<char*>(&s_cice), sizeof(size_t));
	data.cIce.resize(s_cice);
	is.read(reinterpret_cast<char*>(&data.cIce[0]), static_cast<streamsize>(s_cice*sizeof(data.cIce[0])));

	size_t s_cwater;
	is.read(reinterpret_cast<char*>(&s_cwater), sizeof(size_t));
	data.cWater.resize(s_cwater);
	is.read(reinterpret_cast<char*>(&data.cWater[0]), static_cast<streamsize>(s_cwater*sizeof(data.cWater[0])));

	size_t s_cvoids;
	is.read(reinterpret_cast<char*>(&s_cvoids), sizeof(size_t));
	data.cVoids.resize(s_cvoids);
	is.read(reinterpret_cast<char*>(&data.cVoids[0]), static_cast<streamsize>(s_cvoids*sizeof(data.cVoids[0])));

	is.read(reinterpret_cast<char*>(&data.SoilRho), sizeof(data.SoilRho));
	is.read(reinterpret_cast<char*>(&data.SoilK), sizeof(data.SoilK));
	is.read(reinterpret_cast<char*>(&data.SoilC), sizeof(data.SoilC));
	is.read(reinterpret_cast<char*>(&data.rg), sizeof(data.rg));
	is.read(reinterpret_cast<char*>(&data.sp), sizeof(data.sp));
	is.read(reinterpret_cast<char*>(&data.dd), sizeof(data.dd));
	is.read(reinterpret_cast<char*>(&data.rb), sizeof(data.rb));
	is.read(reinterpret_cast<char*>(&data.mk), sizeof(data.mk));

	is.read(reinterpret_cast<char*>(&data.hr), sizeof(data.hr));
	is.read(reinterpret_cast<char*>(&data.CDot), sizeof(data.CDot));
	is.read(reinterpret_cast<char*>(&data.metamo), sizeof(data.metamo));
	is.read(reinterpret_cast<char*>(&data.salinity), sizeof(data.salinity));
	return is;
}

const std::string LayerData::toString() const
{
	std::ostringstream os;
	os << "<LayerData>\n";

	os << "" << depositionDate.toString(mio::Date::ISO) << "\n";
	os << "\theight:" << hl << " (" << ne << "elements) at " << tl << "K\n";
	os << "\tvolumetric contents: " << phiIce << " ice, " << phiWater << " water, " << phiWaterPref << " water_pref, " << phiVoids << " voids, ";
	os << "" << phiSoil << " soil, total = " << phiIce+phiWater+phiWaterPref+phiVoids+phiSoil << "%\n";
	os << "\tSoil properties: " << SoilRho << " kg/m^3, " << SoilK << " W/(m*K), " << SoilC << " J/K\n";
	os << "\tSoil microstructure: rg=" << rg << " sp=" << sp << " dd=" << dd << " rb=" << rb << " mk=" << mk << "\n";
	os << "\tStability: surface hoar=" << hr << " kg/m^2, stress rate=" << CDot << " Pa/s, metamo=" << metamo << "\n";
	os << "\tNumber of solutes: " << cSoil.size() << " in soil, " << cIce.size() << " in ice, " << cWater.size() << " in water, " << cVoids.size() << " in voids\n";

	os << "</LayerData>\n";
	return os.str();
}<|MERGE_RESOLUTION|>--- conflicted
+++ resolved
@@ -2341,10 +2341,7 @@
 			Edata[e].hard = IOUtils::nodata;
 			Edata[e].M = Edata[e].Rho * Edata[e].L0;
 			assert(Edata[e].M >= (-Constants::eps2)); //mass must be positive
-<<<<<<< HEAD
-=======
-
->>>>>>> 6d5ba131
+
 			// Check if pore space is available when water would freeze
 			const double porespace = (1. - Edata[e].theta[ICE] - Edata[e].theta[SOIL]) * (Constants::density_ice / Constants::density_water);
 			if(Edata[e].theta[WATER] + Edata[e].theta[WATER_PREF] > porespace) {
