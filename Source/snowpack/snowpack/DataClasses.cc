--- conflicted
+++ resolved
@@ -1187,16 +1187,12 @@
                              soot_ppmv(0.), VG(*this), lwc_source(0.), PrefFlowArea(0.),
 #ifndef SNOWPACK_CORE
                              theta_w_transfer(0.), theta_i_reservoir(0.), theta_i_reservoir_cumul(0.),
-<<<<<<< HEAD
 #endif
                              SlopeParFlux(0.), Qph_up(0.), Qph_down(0.),
 #ifndef SNOWPACK_CORE
                              dsm(0.), rime(0.),
 #endif
-                             ID(in_ID) {}
-=======
-                             SlopeParFlux(0.), Qph_up(0.), Qph_down(0.), dsm(0.), rime(0.), ID(in_ID), rhov(0.), Qmm(0.), vapTrans_fluxDiff(0.), vapTrans_snowDenChangeRate(0.), vapTrans_cumulativeDenChange(0.), vapTrans_underSaturationDegree(0.) {}
->>>>>>> e757da4f
+                             ID(in_ID), rhov(0.), Qmm(0.), vapTrans_fluxDiff(0.), vapTrans_snowDenChangeRate(0.), vapTrans_cumulativeDenChange(0.), vapTrans_underSaturationDegree(0.) {}
 
 ElementData::ElementData(const ElementData& cc) :
                              depositionDate(cc.depositionDate), L0(cc.L0), L(cc.L),
@@ -1217,16 +1213,12 @@
                              soot_ppmv(cc.soot_ppmv), VG(*this), lwc_source(cc.lwc_source), PrefFlowArea(cc.PrefFlowArea),
 #ifndef SNOWPACK_CORE
                              theta_w_transfer(cc.theta_w_transfer), theta_i_reservoir(cc.theta_i_reservoir), theta_i_reservoir_cumul(cc.theta_i_reservoir_cumul),
-<<<<<<< HEAD
 #endif
                              SlopeParFlux(cc.SlopeParFlux), Qph_up(cc.Qph_up), Qph_down(cc.Qph_down),
 #ifndef SNOWPACK_CORE
                              dsm(cc.dsm), rime(cc.rime),
 #endif
-                             ID(cc.ID) {}
-=======
-                             SlopeParFlux(cc.SlopeParFlux), Qph_up(cc.Qph_up), Qph_down(cc.Qph_down), dsm(cc.dsm), rime(cc.rime), ID(cc.ID), rhov(cc.rhov), Qmm(cc.Qmm), vapTrans_fluxDiff(cc.vapTrans_fluxDiff), vapTrans_snowDenChangeRate(cc.vapTrans_snowDenChangeRate), vapTrans_cumulativeDenChange(cc.vapTrans_cumulativeDenChange), vapTrans_underSaturationDegree(cc.vapTrans_underSaturationDegree) {}
->>>>>>> e757da4f
+                             ID(cc.ID), rhov(cc.rhov), Qmm(cc.Qmm), vapTrans_fluxDiff(cc.vapTrans_fluxDiff), vapTrans_snowDenChangeRate(cc.vapTrans_snowDenChangeRate), vapTrans_cumulativeDenChange(cc.vapTrans_cumulativeDenChange), vapTrans_underSaturationDegree(cc.vapTrans_underSaturationDegree) {}
 
 std::ostream& operator<<(std::ostream& os, const ElementData& data)
 {
@@ -1954,13 +1946,9 @@
 	os.write(reinterpret_cast<const char*>(&data.dsm), sizeof(data.dsm));
 	os.write(reinterpret_cast<const char*>(&data.S_dsm), sizeof(data.S_dsm));
 	os.write(reinterpret_cast<const char*>(&data.Sigdsm), sizeof(data.Sigdsm));
-<<<<<<< HEAD
-#endif
-	os.write(reinterpret_cast<const char*>(&data.soil_lysimeter), sizeof(data.soil_lysimeter));
-=======
+#endif
 	os.write(reinterpret_cast<const char*>(&data.water_flux), sizeof(data.water_flux));
 	os.write(reinterpret_cast<const char*>(&data.rhov), sizeof(data.rhov));
->>>>>>> e757da4f
 	return os;
 }
 
@@ -1982,13 +1970,9 @@
 	is.read(reinterpret_cast<char*>(&data.dsm), sizeof(data.dsm));
 	is.read(reinterpret_cast<char*>(&data.S_dsm), sizeof(data.S_dsm));
 	is.read(reinterpret_cast<char*>(&data.Sigdsm), sizeof(data.Sigdsm));
-<<<<<<< HEAD
-#endif
-	is.read(reinterpret_cast<char*>(&data.soil_lysimeter), sizeof(data.soil_lysimeter));
-=======
+#endif
 	is.read(reinterpret_cast<char*>(&data.water_flux), sizeof(data.water_flux));
 	is.read(reinterpret_cast<char*>(&data.rhov), sizeof(data.rhov));
->>>>>>> e757da4f
 	return is;
 }
 
@@ -2001,12 +1985,8 @@
 	os << "\tCreep: u=" << u << " udot=" << udot << " f=" << f << "\n";
 #ifndef SNOWPACK_CORE
 	os << "\tStability: S_n=" << S_n << " S_s=" << S_s << " ssi=" << ssi << "\n";
-<<<<<<< HEAD
-#endif
-	os << "\tSoil lysimeter: S_n=" << soil_lysimeter << "\n";
-=======
+#endif
 	os << "\tWater flux: S_n=" << water_flux << "\n";
->>>>>>> e757da4f
 	os << "</NodeData>\n";
 	return os.str();
 }
