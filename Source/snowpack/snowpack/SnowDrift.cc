--- conflicted
+++ resolved
@@ -267,13 +267,6 @@
 		unsigned int nErode=0; // number of eroded elements
 		Xdata.Erosion_ustar_th = 0.;
 		for(size_t e = nE; e --> Xdata.SoilNode; ) {
-<<<<<<< HEAD
-
-			// Set ustar_th to the max ustar_th of eroded layers
-			const double layer_ustar_th = SnowDrift::get_ustar_thresh(EMS[e]);
-			if (layer_ustar_th > Xdata.Erosion_ustar_th) {
-				Xdata.Erosion_ustar_th = layer_ustar_th;
-=======
 			if (erosion_limit != Constants::undefined && erosion_limit != 0.) {
 				// A positive value of erosion_limit denotes a snow density above which layer erosion is halted.
 				// A negative value of erosion_limit denotes that erosion is halted if a layer threshold friction velocity exceeds the actual friction velocity
@@ -282,7 +275,12 @@
 				} else {
 					if (SnowDrift::get_ustar_thresh(EMS[e]) > ustar) break;
 				}
->>>>>>> af1c93a1
+			}
+
+			// Set ustar_th to the max ustar_th of eroded layers
+			const double layer_ustar_th = SnowDrift::get_ustar_thresh(EMS[e]);
+			if (layer_ustar_th > Xdata.Erosion_ustar_th) {
+				Xdata.Erosion_ustar_th = layer_ustar_th;
 			}
 
 			// Continue with mass erosion:
