/*
 *  SNOWPACK stand-alone
 *
 *  Copyright WSL Institute for Snow and Avalanche Research SLF, DAVOS, SWITZERLAND
*/
/*  This file is part of Snowpack.
    Snowpack is free software: you can redistribute it and/or modify
    it under the terms of the GNU General Public License as published by
    the Free Software Foundation, either version 3 of the License, or
    (at your option) any later version.

    Snowpack is distributed in the hope that it will be useful,
    but WITHOUT ANY WARRANTY; without even the implied warranty of
    MERCHANTABILITY or FITNESS FOR A PARTICULAR PURPOSE.  See the
    GNU General Public License for more details.

    You should have received a copy of the GNU General Public License
    along with Snowpack.  If not, see <http://www.gnu.org/licenses/>.
*/
/**
 * @file DataClasses.h
 * @version 11.08
 * This header file contains all the data structures needed for the 1d snowpack model
 */

#ifndef DATACLASSES_H
#define DATACLASSES_H

#include <snowpack/SnowpackConfig.h>
#include <snowpack/vanGenuchten.h>
#include <snowpack/snowpackCore/SeaIce.h>

#include <snowpack/Constants.h>
#include <meteoio/MeteoIO.h>

#include <string>
#include <vector>

/// @brief The 3 different phases in the matrix
enum {
	SOLID,  ///< Solid
	LIQUID, ///< Liquid
	GAS,   ///< Gas
	NUMBER_OF_PHASES
};

/// @brief Optical Properties of snow
struct SNOW_OPTIC {
	double ggg;     ///< Asymmetry Parameter
	double exteff;  ///< Extinction Efficiency
	double ssa;     ///< Single Scattering Albedo
};

/// @brief Spectrum of incoming solar radiation
struct WL_STRUCT {
	double nm;      ///< Wavelength
	double perc;    ///< Percentage of Energy
};

/**
 * @brief ZwischenData contains "memory" information mainly for operational use\n
 * It is used to prepare some parameters of qr_Hdata. This data is read from and written to *.sno
 * or .haz files respectively
 */
class ZwischenData {
	public:
		ZwischenData(): hoar24(48, 0.0), drift24(48, 0.0), hn3(144, 0.0), hn24(144, 0.0) {}
		void reset();                ///< Sets all the values in the vectors to 0.0

		friend std::ostream& operator<<(std::ostream& os, const ZwischenData& data);
		friend std::istream& operator>>(std::istream& is, ZwischenData& data);

		std::vector<double> hoar24;  ///< Twenty-four hour hoar index every half-hour over one day 48
		std::vector<double> drift24; ///< Twenty-four hour hoar index every half-hour over one day 48
		std::vector<double> hn3;    ///< Three hour new snow heights every half-hour over three days 144
		std::vector<double> hn24;   ///< Twenty-four hour snow heights every half-hour over three days 144
};

/**
 * @brief CurrentMeteo is the class of interpolated meteo data for the current calculation time step \n
 * It contains some additional and very important derived parameters such as the roughness length or running mean values.
 */
class CurrentMeteo {
	public:
		CurrentMeteo();
		CurrentMeteo(const SnowpackConfig& i_cfg);

		void reset(const SnowpackConfig& i_cfg);
		void setMeasTempParameters(const mio::MeteoData& md);
		size_t getNumberMeasTemperatures() const;
		size_t getNumberFixedRates() const;
		size_t getMaxNumberMeasTemperatures() const;
		void getFixedPositions(std::vector<double>& positions) const;
		size_t getNumberFixedPositions() const;
		void copySnowTemperatures(const mio::MeteoData& md, const unsigned int& current_slope);
		void copySolutes(const mio::MeteoData& md, const size_t& i_number_of_solutes);

		const std::string toString() const;
		friend std::ostream& operator<<(std::ostream& os, const CurrentMeteo& data);
		friend std::istream& operator>>(std::istream& is, CurrentMeteo& data);

		mio::Date date;  ///< Date of current meteo data
		double ta;       ///< Air temperature (K)
		double rh;       ///< Relative humidity (% or 1)
		double rh_avg;   ///< Running mean of relative humidity (1)
		double vw;       ///< Wind velocity at snow station (m s-1)
		double vw_avg;   ///< Running mean of wind velocity at snow station (m s-1)
		double vw_max;   ///< Maximum wind velocity at snow station (m s-1)
		double dw;       ///< Wind direction at snow station (deg)
		double vw_drift; ///< Wind velocity for blowing and drifting snow (operational: wind ridge station)
		double dw_drift; ///< Wind direction of blowing and drifting snow (operational: wind ridge station)
		double ustar;    ///< The friction velocity (m s-1) computed in mt_MicroMet() and also used later for the MeteoHeat fluxes
		double z0;       ///< The roughness length computed in SnowDrift and also used later for the MeteoHeat fluxes (m)
		double psi_s;    ///< Stability correction for scalar heat fluxes
		double iswr;     ///< Incoming SHORTWAVE radiation (W m-2)
		double rswr;     ///< Reflected SHORTWAVE radiation (W m-2) divide this value by the ALBEDO to get iswr
		double mAlbedo;  ///< Measured snow albedo
		double diff;     ///< Diffuse radiation from the sky (W m-2)
		double dir_h;    ///< Horizontal direct radiation from the sky (W m-2)
		double elev;     ///< Solar elevation to be used in Canopy.c (rad) => see also
		double ea;       ///< Atmospheric emissivity (1)
		double tss;      ///< Snow surface temperature (K)
		double tss_a12h; ///< Snow surface temperature averaged over past 12 hours (K)
		double tss_a24h; ///< Snow surface temperature averaged over past 24 hours (K)
		double ts0;      ///< Bottom temperatures of snow/soil pack (K)
		double psum;     ///< precipitation sum over the current timestep (mm)
		double psum_ph;  ///< precipitation phase for the current timestep (between 0 and 1, 0 is fully solid while 1 is fully liquid).
		double psum_tech;///< Equivalent precipitation water sum for technical snow over the current timestep (mm)
		double hs;       ///< The measured height of snow (m)
		double hs_a3h;   ///< Snow depth averaged over 3 past hours
		double hs_rate;  ///< The rate of change in snow depth (m h-1)
		double geo_heat; ///< Geo heat flux (W/m^2), for the neumann lower boundary condition in the heat equation
		double adv_heat; ///< Advective heat to inject in the soil (if ADVECTIVE_HEAT and related parameters set to true)
 		double surf_melt;///< Surface melt (kg m-2) per CALCULATION_STEP_LENGTH
 		double snowdrift;///< Snow drift (erosion or deposition) (kg m-2) per CALCULATION_STEP_LENGTH
 		double sublim;   ///< Surface sublimation and evaporation (kg m-2) per CALCULATION_STEP_LENGTH
		double odc;      ///< Optical depth of the cloud (HACK: units??)
		double p;        ///< Atmospheric pressure (HACK: units??)

		std::vector<double> ts;    ///< Measured snow or/and soil temperatures (K)
		std::vector<double> zv_ts; ///< Positions of all measured snow or/and soil temperatures (m)
		std::vector<double> conc;  ///< Solute concentrations in precipitation
		double rho_hn;             ///< Measured new snow density (kg m-3)

	private:
		size_t getNumberMeasTemperatures(const mio::MeteoData& md);

		std::vector<double> fixedPositions; ///< Positions of fixed snow/soil temperatures (m)
		double minDepthSubsurf;             ///< Sensor must be covered by minDepthSubsurf (m) to be output
		size_t maxNumberMeasTemperatures;   ///< Max allowed number of measured snow/soil temperatures, depending on variant
		size_t numberMeasTemperatures;      ///< Number of measured snow/soil temperatures
		size_t numberFixedRates;
};

/// @brief The 3 mathematical fields that can be solved
enum SN_FIELD{
	TEMPERATURE, ///< Temperature (phase change and metamorphism)
	SEEPAGE,     ///< Water transport
	SETTLEMENT,  ///< Creep displacements
	N_SN_FIELDS
};

/// @brief The 4 different components of the porous matrix
enum {
	SOIL,       ///< Soil
	ICE,        ///< Ice
	WATER,      ///< Water
	WATER_PREF, ///< Water in preferential flow
	AIR,        ///< Air
	N_COMPONENTS
};

/// @brief The different soil fields (PERMAFROST)
enum SN_SOIL_DATA{
	SOIL_RHO, ///< Bulk density of dry soil component (without accounting for porosity)
	SOIL_K,   ///< Bulk conductivity of dry soil component
	SOIL_C,   ///< Specific heat of dry soil component
	N_SOIL_FIELDS
};

/**
 * @brief Parameters of the different layers of the snowpack.
 * @details The layers form a vector within the SSdata (profile) data structure.
 * This is only used by SN_SNOWSOIL_DATA and filled in the plugins
 */
class LayerData {
	public:
		LayerData();

		const std::string toString() const;
		friend std::ostream& operator<<(std::ostream& os, const LayerData& data);
		friend std::istream& operator>>(std::istream& is, LayerData& data);

		mio::Date depositionDate;   ///< Date of deposition (mainly used for snow layers)
		double hl;                  ///< The thickness of the layer in m
		size_t ne;                  ///< Number of finite elements in the the layer (hl/ne defines elm. size)
		double tl;                  ///< Temperature at the top of the layer in K
		double phiSoil;             ///< Volumetric soil content in %
		double phiIce;              ///< Volumetric ice content in %
		double phiWater;            ///< Volumetric water content in %
		double phiWaterPref;        ///< Volumetric preferential water content in %
		double phiVoids;            ///< Volumetric void content in %
		std::vector<double> cSoil;  ///< Solute concentrations in Soil
		std::vector<double> cIce;   ///< Solute concentrations in Ice
		std::vector<double> cWater; ///< Solute concentrations in Water
		std::vector<double> cVoids; ///< Solute concentrations in Air
		double SoilRho;             ///< Density of soil in kg m-3
		double SoilK;               ///< Conductivity of soil
		double SoilC;               ///< Heat Capacity of soil
		double rg;                  ///< Micro-structure : Grainsize in mm
		double sp;                  ///< Micro-structure : Sphericity
		double dd;                  ///< Micro-structure : Dendricity
		double rb;                  ///< Micro-structure : Bond Radius in mm
		unsigned short int mk;      ///< Micro-structure : Marker
		double hr;                  ///< Surface hoar Mass in kg m-2
		double CDot;                ///< Stress rate (Pa s-1), that is the LAST overload change rate
		double metamo;              ///< keep track of metamorphism
		double salinity;            ///< salinity (kg/kg)
};

/**
 * @brief SN_SNOWSOIL_DATA includes all important station parameters as well as LayerData.
 * @details This data structure will have to be replaced by something a little more complicated soon ???
 * For now it is simply an efficient way of creating a snowpack to investigate.
 */
class SN_SNOWSOIL_DATA {
	public:
		SN_SNOWSOIL_DATA() : meta(), profileDate(), nN(0), Height(0.),
                     nLayers(0), Ldata(), HS_last(0.), Albedo(mio::IOUtils::nodata),
								     SoilAlb(mio::IOUtils::nodata), BareSoil_z0(mio::IOUtils::nodata),
                     Canopy_Height(mio::IOUtils::nodata), Canopy_LAI(mio::IOUtils::nodata),
										 Canopy_Direct_Throughfall(mio::IOUtils::nodata),  WindScalingFactor(1.),
										 ErosionLevel(static_cast<int>(mio::IOUtils::nodata)), TimeCountDeltaHS(mio::IOUtils::nodata),
										 Canopy_BasalArea(mio::IOUtils::nodata), Canopy_diameter(mio::IOUtils::nodata),
										 Canopy_lai_frac_top_default(mio::IOUtils::nodata),Canopy_int_cap_snow(mio::IOUtils::nodata),
										 Canopy_alb_dry(mio::IOUtils::nodata),Canopy_alb_wet(mio::IOUtils::nodata),
										 Canopy_alb_snow(mio::IOUtils::nodata)
                    {}

		const std::string toString() const;
		friend std::ostream& operator<<(std::ostream& os, const SN_SNOWSOIL_DATA& data);
		friend std::istream& operator>>(std::istream& is, SN_SNOWSOIL_DATA& data);

		mio::StationData meta;            ///< Station meta data
		mio::Date profileDate;            ///< Date of profile
		size_t nN;                        ///< Total number of FE nodes after loading
		double Height;                    ///< Total height of soil-snow column in m (sum of the layer heights)
		size_t nLayers;                   ///< Total number of soil and snow layers at loading
		std::vector<LayerData> Ldata;     ///< contains all the information required to construct the Xdata
		double HS_last;                   ///< Last checked calculated snow depth used for albedo control
		/// REQUIRED PARAMETERS, an error will be thrown at reading (SnowpackIO) if no parameter are provided
		double Albedo;                    ///< Snow albedo
		double SoilAlb;                   ///< Soil albedo, default 0.2
		double BareSoil_z0;               ///< Bare soil roughness in m, default 0.02 m
		double Canopy_Height;             ///< Canopy Height in m
		double Canopy_LAI;                ///< Canopy Leaf Area Index in m2 m-2
		double Canopy_Direct_Throughfall; ///< Direct throughfall [fraction of precipitation]
		double WindScalingFactor;         ///< Local scaling factor for wind at drift station
		int    ErosionLevel;              ///< Erosion Level in operational mode (flat field virtual erosion)
		double TimeCountDeltaHS;          ///< Time counter tracking erroneous settlement in operational mode
		/// OPTIONNAL PARAMETERS, a warning will be thrown in CANOPY::Initialze if no value is provided
		double Canopy_BasalArea;          ///< Canopy Basal Area in m2 m-2
		double Canopy_diameter;						///< Average canopy (tree) diameter [m], parameter in the new radiation transfer model
		double Canopy_lai_frac_top_default;	///< fraction of total LAI that is attributed to the uppermost layer. Here calibrated for Alptal.
		double Canopy_int_cap_snow;				///< Specific interception capacity for rain (I_LAI) (mm/LAI)
		double Canopy_alb_dry;  // Albedo of dry canopy (calibr: 0.09, Alptal)
		double Canopy_alb_wet;  // Albedo of wet canopy (calibr: 0.09, Alptal)
		double Canopy_alb_snow;  // Albedo of snow covered albedo (calibr: 0.35, Alptal)

};

/**
 * @brief ELEMENT DATA used as a pointer in the SnowStation structure
 * NOTE on M below: this is the mass of an element that is neither changed by phase changes nor densification. \n
 * It is set in the data initialization and used to compute the stress field.
 * It can ONLY be changed by the WATER TRANSPORT or SURFACE SUBLIMATION or WIND TRANSPORT routines.
 */
class ElementData {
	public:
		/// This enum provides names for possible Young's modulus calculations
		typedef enum YOUNG_MODULUS {
		            Sigrist, ///< Sigrist, 2006
			    Pow, ///< another power law
		            Exp ///< exponential law
		} Young_Modulus;

		ElementData(const unsigned short int& in_ID);
		ElementData(const ElementData& cc); //required to get the correct back-reference in vanGenuchten object

		bool checkVolContent() const;
		void heatCapacity();
		double coldContent() const;
		void updDensity();
		double extinction() const;
		void opticalEquivalentGrainSize();
		void snowResidualWaterContent();
		static double snowResidualWaterContent(const double& theta_i);
		double soilFieldCapacity() const;
		double RelativeHumidity() const;

		double snowElasticity() const;
		double neckStressEnhancement() const;
		double concaveNeckRadius() const;
		double neckLength() const;
		double neck2VolumetricStrain() const;

		void snowType();
		unsigned short int getSnowType() const;
		static unsigned short int snowType(const double& dendricity, const double& sphericity, const double& grain_dia, const unsigned short int& marker,
                        const double& theta_w, const double& res_wat_cont_loc);
		static double getYoungModule(const double& rho_slab, const Young_Modulus& model);

		const std::string toString() const;
		friend std::ostream& operator<<(std::ostream& os, const ElementData& data);
		friend std::istream& operator>>(std::istream& is, ElementData& data);

		mio::Date depositionDate;  ///< Date of deposition
		double L0, L;              ///< Original and present element thickness (m)
		double Te;                 ///< mean element temperature (K)
		double gradT;              ///< temperature gradient over element (K m-1)
		double meltfreeze_tk;	   ///< melt/freeze temperature of layer (principally initialized as 0 degC, but enables possibility for freezing point depression)
		std::vector<double> theta; ///< volumetric contents: SOIL, ICE, WATER, WATER_PREF, AIR (1)
		double h;                  ///< pressure head (m)
		mio::Array2D<double> conc; ///< Concentration for chemical constituents in (kg m-3)
		std::vector<double> k;     ///< For example, heat conductivity of TEMPERATURE field (W m-1 K-1)
		//   Stored in order to visualize constitutive laws
		//   Will be used for creep field hydraulic conductivity in m3 s kg-1
		std::vector<double> c;     ///< For example, specific heat of TEMPERATURE field (J kg-1 K-1)
		//   Will also be used for creep specific snow water capacity  in m3 J-1
		std::vector<double> soil;  ///< Contains the heat conductivity, capacity and dry density of the soil (solid, non-ice)  component phase
		double Rho;                ///< mean element density (or BULK density; kg m-3), that is, rho=M/V=sum( theta(i)*rho(i) )
		double M;                  ///< the total mass of the element (kg m-2)
		double sw_abs;             ///< total absorbed shortwave radiation by the element (W m-2)
		// Snow Metamorphism Data
		double rg;                 ///< grain radius (mm)
		double dd;                 ///< snow dendricity: 0 = none, 1 = newsnow
		double sp;                 ///< sphericity: 1 = round, 0 = angular
		double ogs;                ///< optical equivalent grain size (mm)
		double rb;                 ///< grain bond radius (mm)
		double N3;                 ///< grain Coordination number (1)
		size_t mk;                 ///< grain marker (history dependent)
		unsigned short int type;   ///< grain class
		double metamo;             ///< keep track of metamorphism
		double salinity;           ///< salinity (PSU, which is g/kg)
		double dth_w;              ///< Subsurface Melting & Freezing Data: change of water content
		double res_wat_cont;       ///< Residual water content
		double Qmf;                ///< Subsurface Melting & Freezing Data: change of energy due to phase changes (melt-freeze)
		double QIntmf;             ///< Apparent change in internal energy due to phase change (caused by difference in heat capacity of water and ice)
		double dEps, Eps, Eps_e, Eps_v;      ///< Total element strain (GREEN'S strains -- TOTAL LAGRANGIAN FORMULATION): Eps_e is elastic and Eps_v is viscous
		double Eps_Dot, Eps_vDot;        ///< Total Strain Rate, elastic and viscous, respectively (s-1) (Simply, Eps/sn_dt)
		double E;                  ///< Young's modulus of elasticity (Pa)
		double S;                  ///< Total Element Stress (Pa), S being the energy conjugate stress
		double C;                  ///< Total Element Stress (Pa), C being the real or the Cauchy stress, which is output
		double CDot;               ///< Stress rate (Pa s-1), that is the overload change rate
		double ps2rb;              ///< proportion of grain bond growth due to pressure sintering (1)
#ifndef SNOWPACK_CORE
		double s_strength;         ///< Parameterized snow shear strength (kPa)
#endif
		double hard;               ///< Parameterized hand hardness (1)
#ifndef SNOWPACK_CORE
		double S_dr;               ///< Stability Index based on deformation rate (Direct Action Avalanching)
		double crit_cut_length;    ///< Critical cut length (m)
#endif
		double soot_ppmv;          ///< Impurity content (ppmv) used for albedo calculation of Gardner
		vanGenuchten VG;           ///< Van Genuchten Model for water retention
		double lwc_source;         ///< Source/sink term for Richards equation (m^3/m^3 / timestep)
		double PrefFlowArea;       ///< Preferential flow path relative area (-)
		double SlopeParFlux;       ///< Slope parallel flux (m^3/m^3 * m / timestep)
		double Qph_up;             ///< Heat source/sink due to phase changes for the heat equation (W/m^3), at the upper node of the element
		double Qph_down;           ///< Heat source/sink due to phase changes for the heat equation (W/m^3), at the lower node of the element
#ifndef SNOWPACK_CORE
		//NIED (H. Hirashima)
		double dsm;                ///< Dry snow metamorphism factor
<<<<<<< HEAD
#endif
		
=======

>>>>>>> 2373b010
		unsigned short int ID;    ///< Element ID used to track elements
		static const unsigned short int noID;
};

/// @brief NODAL DATA used as a pointer in the SnowStation structure
class NodeData {
	public:
		NodeData() : z(0.), u(0.), f(0.), udot(0.), T(0.)
#ifndef SNOWPACK_CORE
                             , S_n(0.), S_s(0.), ssi(6.)
#endif
                             , hoar(0.)
#ifndef SNOWPACK_CORE
                             , dsm(0.), S_dsm(0.), Sigdsm(0.)
#endif
                             {} //HACK: set ssi to max_stability!

		const std::string toString() const;
		friend std::ostream& operator<<(std::ostream& os, const NodeData& data);
		friend std::istream& operator>>(std::istream& is, NodeData& data);

		double z;    ///< nodal height from ground in m
		double u;    ///< creep displacements in m
		double f;    ///< reaction or unbalanced forces (CREEP)
		double udot; ///< downward creep velocity in m s-1
		double T;    ///< nodal temperature in K
#ifndef SNOWPACK_CORE
		double S_n;  ///< Stability Index for natural avalanches
		double S_s;  ///< Stability Index for skier triggered avalanches
		double ssi;  ///< Structural Stability Index
#endif
		double hoar; ///< Mass of surface hoar collected while node was exposed to surface

		//NIED (H. Hirashima)
#ifndef SNOWPACK_CORE
		double dsm;  ///< Dry snow metamorphism factor
		double S_dsm;
		double Sigdsm;
#endif
};

/**
 * @brief Canopy data used as a pointer in the SnowStation structure
 * -# INSTANTANEOUS VARIABLES
 * 	-# Canopy "state" variables, and some auxiliaries
 * 	-# Properties which could be given here or as a parameter field
 * 	-# Aerodynamic resistances
 * -# CUMULATED/AVERAGE VARIABLES \n
 *    cumulated between time series output timesteps - these variables can be moved or mirrored in a canopy "surface" data structure
 * 	-# Albedo and similar auxiliaries
 * 	-# Radiation fluxes
 * 	-# Canopy turbulent heat fluxes
 * 	-# Canopy evaporative fluxes
 * 	-# Canopy mass fluxes
 */
class CanopyData {
	public:
		CanopyData() : int_cap_snow(0.), int_cap_rain(0.),  interception_timecoef(0.), can_alb_dry(0.),
		can_alb_wet(0.), can_alb_snow(0.), krnt_lai(0.), can_diameter(0.), biomass_heat_capacity(0.),
		biomass_density(0.), lai_frac_top_default(0.), trunk_frac_height(0.), trunkalb(0.), et(0.),
		canopy_stabilitycorrection(true), roughmom_to_canopyheight_ratio(0.), displ_to_canopyheight_ratio(0.),
		raincrease_snow(0.), canopytemp_maxchange_perhour(0.), roughheat_to_roughmom_ratio(0.),
		can_ch0(0.), can_rs_mult(0.), rsmin(0.), f3_gd(0.), rootdepth(0.), wp_fraction(0.),
		h_wilt(0.), storage(0.), temp(0.), sigf(0.), ec(0.), lai(0.), z0m(0.), z0h(0.), zdispl(0.),
		height(0.), direct_throughfall(0.), ra(0.), rc(0.), rs(0.), rstransp(0.), canopyalb(0.),
		totalalb(0.), wetfraction(0.), intcapacity(0.), rswrac(0.), iswrac(0.), rswrbc(0.), iswrbc(0.),
		ilwrac(0.), rlwrac(0.), ilwrbc(0.), rlwrbc(0.), rsnet(0.), rlnet(0.), sensible(0.), latent(0.),
		latentcorr(0.), transp(0.), intevap(0.), interception(0.), throughfall(0.), snowunload(0.),
		snowfac(0.), rainfac(0.), liquidfraction(0.), sigftrunk(0.), Ttrunk(0.), CondFluxCanop(0.),
		CondFluxTrunks(0.), LWnet_Trunks(0.), SWnet_Trunks(0.), QStrunks(0.), forestfloor_alb(0.),
		BasalArea(0.), HMLeaves(0.), HMTrunks(0.) {}

		void initialize(const SN_SNOWSOIL_DATA& SSdata, const bool useCanopyModel);
		void reset(const bool& cumsum_mass);
		void initializeSurfaceExchangeData();
		void multiplyFluxes(const double& factor);

		const std::string toString() const;
		friend std::ostream& operator<<(std::ostream& os, const CanopyData& data);
		friend std::istream& operator>>(std::istream& is, CanopyData& data);

		/**
		* CANOPY PARAMETERS DEFAULT VALUES
		* These values can be changed in the .sno file
		* brief History of changed values:
		* - 2007-12-20: update based on data from all SnowMIP2 sites, and calibration using Alptal data
		* brief Specific interception capacity for snow (i_LAI) (mm/LAI) \n
		* Please note that this parameter is further multiplied with (0.27+46/new_snow_density[Ta]) following (Pomeroy et al, Hydr. Proc. 1998)
		* - 5.9 Spruce and 6.6 Pine (Schmidt&Glums,CanJForRes,1991)
		*/
	 	double int_cap_snow; //iMax in Gouttevin,2015
		/// Specific interception capacity for rain (I_LAI) (mm/LAI)
		double int_cap_rain;
		/** Coef in interception function, see (Pomeroy et al,1998) where a value of 0.7 was
		 * found to be appropriate for hourly time-step, but smaller time steps require smaller
		 * values, 0.5 was found reasoanble by using the SnowMIP2 data (2007-12-09)
	  	*/
		double interception_timecoef;

		/// RADIATION BALANCE
		double can_alb_dry;  	// Albedo of dry canopy (calibr: 0.09, Alptal)
		double can_alb_wet; 	// Albedo of wet canopy (calibr: 0.09, Alptal)
		double can_alb_snow; 	// Albedo of snow covered albedo (calibr: 0.35, Alptal)
		double krnt_lai;      	// Radiation transmissivity parameter, in the range 0.4-0.8 if the true LAI is used; higher if optical LAI is used.
		                        // (calibrated on Alptal)
		double can_diameter;	// average canopy (tree) diameter [m], parameter in the new radiation transfer model
		///  ENERGY BALANCE
		/// parameters for HeatMass and 2layercanopy
		double biomass_heat_capacity;	// from Linroth et al., 2013 (J Kg-1 K-1)
		double biomass_density;		// from Linroth et al., 2013 (Kg m-3)
		double lai_frac_top_default;	// fraction of total LAI that is attributed to the uppermost layer. Here calibrated for Alptal.
		double trunk_frac_height;	// (optional) fraction of total tree height occupied by trunks,
						// used to calculate direct solar insolation of trunks.
		double trunkalb;		// trunk albedo
		double et;			// trunk emissivity
		///  TURBULENT HEAT EXCHANGE
		/// Stab. corr. aerodyn. resist. above and below canopy: 0=off and 1=on (Monin-Obukhov formulation)
		bool canopy_stabilitycorrection;
		/// Ratio between canopy height and roughness length
		double roughmom_to_canopyheight_ratio;
		/// As above for displacement height
		double displ_to_canopyheight_ratio;
		/**
		 * Fractional increase of aerodynamic resistance for evaporation of intercepted snow.
		 * - 10.0 from Koivusalo and Kokkonen (2002)
		 * - 8.0 calibration with Alptal data
		 */
		double raincrease_snow;

		/// @brief Maximum allowed canopy temperature change (K hr-1)
		double canopytemp_maxchange_perhour;
		/// @brief (~=1, but Not allowed to be exactly 1)
		double roughheat_to_roughmom_ratio;
		/// @brief minimum heat exchange (Wm-2K-1) at zero wind
		double can_ch0;
		/// @brief 1+CAN_RS_MULT = maximum factor to increase Cdata->rs below canopy
		double can_rs_mult;
		/// @brief TRANSPIRATION
		/// @brief Minimum canopy surface resistance, 500 (sm-1) is for needle leaf treas van den Hurk et al (2000) *75% Gustafsson et al (2003)
		double rsmin;
		/**
		 * @brief gd (Pa-1) parameter for canopy surface resistance response to vapour pressure:
		 * - 0.0003 = trees (needle or broadleafs)
		 * - 0=crops, grass, tundra etc
		 */
		double f3_gd;
		/// @brief Root depth, determining the soil layers influenced by root water uptake
		double rootdepth;
		/// @brief Wilting point, defined as a fraction of water content at field capacity (-)
		double wp_fraction;
		/// @brief Wilting point pressure head, when using Richards equation for soil.
		double h_wilt;
		//@}

		// State variable
		double storage;     ///< intercepted water (mm or kg m-2)
		double temp;        ///< temperature (K)
		double sigf;        ///< radiation transmissivity (1)
		double ec;          ///< longwave emissivity (1)
		// parameters
		double lai;
		double z0m;
		double z0h;
		double zdispl;
		double height;
		double direct_throughfall;
		// aerodynamic resistances
		double ra;          ///< from canopy air to reference height
		double rc;          ///< from canopy to canopy air
		double rs;          ///< from subsurface to canpopy air
		double rstransp;    ///< stomatal surface resistance for transpiration
		// Averaged variables
		double canopyalb;   ///< canopy albedo [-]
		double totalalb;    ///< total albedo above canopy and snow/soil surface [-]
		double wetfraction; ///< fraction of canopy covered by interception [-]
		double intcapacity; ///< maximum interception storage [mm]
		// Radiations
		double rswrac;      ///< upward shortwave above canopy
		double iswrac;	    ///< downward shortwave radiation above canopy
		double rswrbc;      ///< upward shortwave below canopy
		double iswrbc;      ///< downward shortwave radiation below canopy
		double ilwrac;      ///< downward longwave radiation ABOVE canopy
		double rlwrac;      ///< upward longwave radiation ABOVE canopy
		double ilwrbc;      ///< downward longwave radiation BELOW canopy
		double rlwrbc;      ///< upward longwave radiation BELOW canopy
		double rsnet;       ///< net shortwave radiation
		double rlnet;       ///< net longwave radiation
		// Turbulent fluxes
		double sensible;
		double latent;
		double latentcorr;
		// Evap fluxes
		double transp;
		double intevap;
		// Mass fluxes
		double interception;
		double throughfall;
		double snowunload;

		double snowfac;     	///< snowfall above canopy
		double rainfac;     	///< rainfall above canopy
		double liquidfraction;
		double sigftrunk;   	///< radiation interception cross section for trunk layer ()
		double Ttrunk;      	///< trunk temperature (K)
		double CondFluxCanop; 	///< biomass heat storage flux towards Canopy (if 1L) towards Leaves (if 2L). (>0 towards canopy)
		double CondFluxTrunks; 	///< biomass heat storage flux towards Trunks (if 2L)
		double LWnet_Trunks; 	///< net LW to trunks (>0 towards trunks)
		double SWnet_Trunks; 	///< net SW to trunks (>0 towards trunks)
		double QStrunks;      	///< sensible heat flux from trunks (>0 if heat lost from trunk)
		double forestfloor_alb; ///< albedo of the forest floor
		double BasalArea;    	///< basal area of trees on the stand
		double HMLeaves;     	///< Leaves heat mass (J K-1 /m2 ground surface)
		double HMTrunks;     	///< Trunks heat mass (J K-1 /m2 ground surface)
};

/**
 * @brief Station data including all information on snowpack layers (elements and nodes) and on canopy \n
 * This is the PRIMARY data structure of the SNOWPACK program \n
 * It is used extensively not only during the finite element solution but also to control
 * the post-processing writes. It is initialized from SN_SNOWSOIL_DATA (at present).
 */
class SeaIce;	// Foreward-declare sea ice class
class SnowStation {
	public:
		explicit SnowStation(const bool& i_useCanopyModel=true, const bool& i_useSoilLayers=true, const bool& i_useSeaIceModule=false);
		SnowStation(const SnowStation& c);

		~SnowStation();
		SnowStation& operator=(const SnowStation&); ///<Assignement operator

		void initialize(const SN_SNOWSOIL_DATA& SSdata, const size_t& i_sector);
		void resize(const size_t& number_of_elements);

		void reduceNumberOfElements(const size_t& rnE);
		void combineElements(const size_t& number_top_elements, const int& reduce_n_elements, const size_t& cond, const double& comb_thresh_l);
		static bool combineCondition(const ElementData& Edata0, const ElementData& Edata1, const double& depth, const int& reduce_n_elements, const double& comb_thresh_l);
		static void mergeElements(ElementData& Edata0, const ElementData& Edata1, const bool& merge, const bool& topElement);
		void splitElement(const size_t& e);							//Split an element
		void splitElements(const double& max_element_length, const double& comb_thresh_l);	//Check for splitting, calls splitElement(...) for actual splitting
		void CheckMaxSimHS(const double& max_simulated_hs);					//Check for hs > max_simulated_hs

		void compSnowpackMasses();
		void compSnowpackInternalEnergyChange(const double& sn_dt);
		void compSoilInternalEnergyChange(const double& sn_dt);
		double getLiquidWaterIndex() const;
		double getModelledTemperature(const double& z) const;

		size_t getNumberOfElements() const;
		size_t getNumberOfNodes() const;
		bool isGlacier(const bool& hydro=false) const;
		bool hasSoilLayers() const;
		double findMarkedReferenceLayer() const;

		size_t find_tag(const size_t& tag) const;

		const std::string toString() const;
		friend std::ostream& operator<<(std::ostream& os, const SnowStation& data);
		friend std::istream& operator>>(std::istream& is, SnowStation& data);

		mio::StationData meta;      ///< Station meta data
		double cos_sl;              ///< Cosinus of slope angle, initialized once!
		size_t sector;              ///< current slope sector of width 360./max(1, nSlopes-1)

		CanopyData* Cdata;          ///< Pointer to canopy data
		SeaIce* Seaice;             ///< Pointer to sea ice class
		double pAlbedo;             ///< Parameterized snow albedo
		double Albedo;              ///< Snow albedo used by the model
		double SoilAlb;             ///< Soil albedo
		double BareSoil_z0;         ///< Bare soil roughness in m
		size_t SoilNode;            ///< The top soil node, 0 in case of SNP_SOIL == 0
		double Ground;              ///< The ground height -- meaning the height of the top soil node
		double cH;                  ///< The CALCULATED height, including soil depth if SNP_SOIL == 1
		double mH;                  ///< The MEASURED height, including soil depth if SNP_SOIL == 1
		double mass_sum;            ///< Total mass summing mass of snow elements
		double swe;                 ///< Total mass summing snow water equivalent of elements
		double lwc_sum;             ///< Total liquid water in snowpack
		double hn;                  ///< Depth of new snow to be used on slopes
		double rho_hn;              ///< Density of new snow to be used on slopes
		size_t ErosionLevel;        ///< Element where snow erosion stopped previously for the drift index
		double ErosionMass;         ///< Eroded mass either real or virtually (storage if less than one element)
#ifndef SNOWPACK_CORE
		char S_class1;               ///< Stability class based on hand hardness, grain class ...
		char S_class2;               ///< Stability class based on hand hardness, grain class ...
		double S_d;                 ///< Minimum Direct Action Stability Index  ...
		double z_S_d;               ///< Depth of Minimum Direct Action Stability
		double S_n;                 ///< Minimum Natural Stability Index
		double z_S_n;               ///< Depth of Minimum Natural Stability
		double S_s;                 ///< Minimum Skier Stability Index (SSI)
		double z_S_s;               ///< Depth of Minimum SSI
		double S_4;                 ///< stab_index4
		double z_S_4;               ///< Depth of stab_index4
		double S_5;                 ///< stab_index5
		double z_S_5;               ///< Depth of stab_index5
#endif
		std::vector<NodeData> Ndata;    ///< pointer to nodal data array (e.g. T, z, u, etc..)
		std::vector<ElementData> Edata; ///< pointer to element data array (e.g. Te, L, Rho, etc..)
		void *Kt;                   ///< Pointer to pseudo-conductivity and stiffnes matrix
		double ColdContent;         ///< Cold content of snowpack (J m-2)
		double ColdContentSoil;     ///< Cold content of soil (J m-2)
		double dIntEnergy;          ///< Internal energy change of snowpack (J m-2)
		double dIntEnergySoil;      ///< Internal energy change of soil (J m-2)
		double meltFreezeEnergy;    ///< Melt freeze part of internal energy change of snowpack (J m-2)
		double meltFreezeEnergySoil;///< Melt freeze part of internal energy change of soil (J m-2)
		double meltMassTot;         ///< Vertically summed melt per model time step (kg m-2)
		double refreezeMassTot;     ///< Vertically summed refreeze per model time step (kg m-2)
		double ReSolver_dt;         ///< Last used RE time step in the previous SNOWPACK time step
#ifndef SNOWPACK_CORE
		bool windward;              ///< True for windward (luv) slope
		double WindScalingFactor;   ///< Local scaling factor for wind at drift station
		double TimeCountDeltaHS;    ///< Time counter tracking erroneous settlement in operational mode
#endif

		static const double comb_thresh_l_ratio, comb_thresh_ice, comb_thresh_water;
		static const double comb_thresh_dd, comb_thresh_sp, comb_thresh_rg;
		static const double thresh_moist_snow, thresh_moist_soil;
		static const size_t number_top_elements;
		static unsigned short number_of_solutes;  ///< The model treats that number of solutes

	private:
		size_t nNodes;                      ///< Actual number of nodes; different for each exposition
		size_t nElems;                      ///< Actual number of elements (nElems=nNodes-1)
		unsigned short int maxElementID;    ///< maximum ElementID currently used (so each element can get a unique ID)
		bool useCanopyModel, useSoilLayers; ///< The model includes soil layers
		static double flexibleMaxElemLength(const double& depth, const double& comb_thresh_l); ///< When using REDUCE_N_ELEMENTS, this function determines the max element length, depending on depth inside the snowpack.
};

/**
* @brief BoundCond is used to set Neumann boundary conditions
*/
class BoundCond {

	public:
		BoundCond() : lw_out(0.), lw_net(0.), qs(0.), ql(0.), qr(0.), qg(Constants::undefined) {}
		const std::string toString() const;
		void reset();

		double lw_out;  ///< outgoing longwave radiation
		double lw_net;  ///< net longwave radiation
		double qs;      ///< sensible heat
		double ql;      ///< latent heat
		double qr;      ///< rain energy
		double qg;      ///< geothermal heat flux or heat flux at lower boundary
};

/**
* @name Surface data
* @note Some of the most important results of the simulation are contained in these data structures
*/
//@{
class SurfaceFluxes {
	public:
		/**
		 * @brief The different types of mass fluxes:
		 * Mass fluxes in kg m-2 \n
		 * Rates in kg m-2 h-1 (MS_HNW, MS_RAIN and MS_WIND)
		 */
		enum SN_MASS_CHANGES {
			MS_TOTALMASS,      ///< This of course is the total mass of the snowpack at the present time
			MS_SWE,            ///< This too, of course, but summing rho*L
			MS_WATER,          ///< The total amount of water in the snowpack at the present time
			MS_HNW,            ///< Solid precipitation rate
			MS_RAIN,           ///< Rain rate
			MS_WIND,           ///< Mass loss rate due to wind erosion
			MS_EVAPORATION,    ///< The mass loss or gain of the top element due to water evaporating
			MS_SUBLIMATION,    ///< The mass loss or gain of the top element due to snow (ice) sublimating
			MS_SNOWPACK_RUNOFF,///< The total mass loss of snowpack due to water transport (virtual lysimeter)
			MS_SOIL_RUNOFF,    ///< Equivalent to MS_SNOWPACK_RUNOFF but at bottom soil node
			N_MASS_CHANGES     ///< Total number of different mass change types
		};

		const std::string toString() const;
		friend std::ostream& operator<<(std::ostream& os, const SurfaceFluxes& data);
		friend std::istream& operator>>(std::istream& is, SurfaceFluxes& data);

		SurfaceFluxes();

		void reset(const bool& cumsum_mass);
		void compSnowSoilHeatFlux(const SnowStation& Xdata);
		void collectSurfaceFluxes(const BoundCond& Bdata, SnowStation& Xdata, const CurrentMeteo& Mdata);
		void multiplyFluxes(const double& factor);

		/**
		 * @brief Energy fluxes:
		 * Energy change of snowpack in kJ m-2 (dIntEnergy)\n
		 * Fluxes in W m-2
		 */
		double lw_in;      ///< incoming longwave radiation
		double lw_out;     ///< outgoing longwave radiation
		double lw_net;     ///< net longwave radiation
		double qs;         ///< sensible heat
		double ql;         ///< latent heat
		double hoar;       ///< mass of surface hoar formed or sublimated
		double qr;         ///< rain energy
		double qg;         ///< geothermal heat flux or heat flux at lower boundary
		double qg0;        ///< ground heat flux at soil-snow interface
		double sw_hor;     ///< incoming global shortwave radiation on horizontal surface
		double sw_in;      ///< incoming global shortwave radiation; on slopes: projected
		double sw_out;     ///< reflected shortwave radiation
		double qw;         ///< net shortwave radiation at the surface (absorbed within the snowpack)
		double sw_dir;     ///< incoming direct shortwave radiation; on slopes: projected
		double sw_diff;    ///< incoming diffuse shortwave radiation
		double pAlbedo;    ///< parameterized Albedo (used for OUTPUT only)
		double mAlbedo;    ///< measured Albedo (used for OUTPUT only)
		double dIntEnergy;           ///< Internal energy change in J m-2 in snowpack (used for OUTPUT only)
		double dIntEnergySoil;       ///< Internal energy change in J m-2 in soil (used for OUTPUT only)
		double meltFreezeEnergy;     ///< Melt freeze part of internal energy change in J m-2 in snowpack (used for OUTPUT only)
		double meltFreezeEnergySoil; ///< Melt freeze part of internal energy change in J m-2 in soil (used for OUTPUT only)
		double meltMass;             ///< Melt mass (kg m-2) (used for OUTPUT only)
		double refreezeMass;         ///< Refreeze mass (kg m-2) (used for OUTPUT only)

		/// @brief Other surface data:
		double drift;      ///< the surface flux of drifting snow in kg m-1 s-1
		std::vector<double> mass; ///< Total mass of snowpack PLUS different amounts of total mass change, sublimation, runoff, erosion, etc. Basically the mass which crosses the surface
		std::vector<double> load; ///< Total load (kg m-2) in water runoff from solutes like nitrate
		double dhs_corr;   ///< operational mode only: snow depth correction in case of squeezing or blow-up (m)
		double cRho_hn;    ///< Computed new snow density (kg m-3)
		double mRho_hn;    ///< Measured new snow density (kg m-3)

};
//@}

/// @brief Defines structure for snow profile layers
//HACK: could it be moved to plugins? (as well as Aggregate)
class SnowProfileLayer {
	public:
		SnowProfileLayer();

		void average(const double& w1, const double& w2, const SnowProfileLayer& Pdata);
		static std::vector<SnowProfileLayer> generateProfile(const mio::Date& dateOfProfile, const SnowStation& Xdata, const double hoar_density_surf, const double hoar_min_size_surf);

		// Profile meta data
		mio::Date profileDate; ///< Date of profile
		std::string stationname;
		unsigned char  loc_for_snow;
		unsigned char  loc_for_wind;

		mio::Date depositionDate;   ///< Date of deposition (mainly used for snow layers)
		double height;         ///< Height of snow or snow depth; 0 to 1000      (cm)
		double rho;            ///< 0 to 1000      (kg m-3)
		double T;              ///< -50 to 50, snow temperature at top of layer (degC)
		double gradT;          ///< -1000 to 1000, temperature gradient across layer (K m-1)
		double v_strain_rate;  ///< 0 to 1.0e-5, viscous strain rate (s-1)
		double theta_i;        ///< 0 to 1, volume fraction of ice (-)
		double theta_w;        ///< 0 to 1, volume fraction of water (-)
		double theta_a;        ///< 0 to 1, volume fraction of air (-)
		double grain_size;     ///< 0 to 100       (mm)
		double bond_size;      ///< 0 to 100       (mm)
		double dendricity;     ///< 0 to 1         (1)
		double sphericity;     ///< 0 to 1         (1)
		double ogs;            ///< 0 to 100, optical equivalent grain size (mm)
		double coordin_num;    ///< 0 to 10        (1)
		unsigned short int marker;         ///< 0 to 999       (1)
		short unsigned int type; ///< 0 to 999     (1)
		double hard;           ///< 0. to 5.       (1)

	private:
		void generateLayer(const ElementData& Edata, const NodeData& Ndata);
		void generateLayer(const ElementData& Edata, const NodeData& Ndata,
		                   const mio::Date& dateOfProfile, const double hoar_density_surf);
};

/// @brief class to collect the information about the current simulation (version, date)
class RunInfo {
	public:
		RunInfo();
		RunInfo(const RunInfo& orig);
		RunInfo& operator=(const RunInfo&) {return *this;} //everything is static, so we can not change anything

		const std::string version;   ///< SNOWPACK version
		const mio::Date computation_date; ///< Date of computation
		const std::string compilation_date; ///< Date of compilation
		const std::string user; ///< logname of the user running the simulation

	private:
		static mio::Date getRunDate();
		static std::string getCompilationDate();
};

#endif<|MERGE_RESOLUTION|>--- conflicted
+++ resolved
@@ -371,12 +371,8 @@
 #ifndef SNOWPACK_CORE
 		//NIED (H. Hirashima)
 		double dsm;                ///< Dry snow metamorphism factor
-<<<<<<< HEAD
 #endif
-		
-=======
-
->>>>>>> 2373b010
+
 		unsigned short int ID;    ///< Element ID used to track elements
 		static const unsigned short int noID;
 };
