--- conflicted
+++ resolved
@@ -690,11 +690,8 @@
 		size_t ErosionLevel;        ///< Element where snow erosion stopped previously for the drift index
 		double ErosionMass;         ///< Eroded mass either real or virtually (storage if less than one element)
 		double ErosionLength;       ///< Snow height change dueo to eroded mass (only real erosion)
-<<<<<<< HEAD
+		double ErosionAge;          ///< Layer age of eroded snow layers
 		double Erosion_ustar_th;    ///< Erosion threshold friction velocity (m/s, property of snowpack)
-=======
-		double ErosionAge;          ///< Layer age of eroded snow layers
->>>>>>> 252bfec2
 #ifndef SNOWPACK_CORE
 		char S_class1;               ///< Stability class based on hand hardness, grain class ...
 		char S_class2;               ///< Stability class based on hand hardness, grain class ...
