--- conflicted
+++ resolved
@@ -34,13 +34,8 @@
  * @param dem DEM defining the simulation
  */
 AlpineControl::AlpineControl(SnowpackInterface *mysnowpack, SnowDriftA3D *mysnowdrift, EnergyBalance *myeb, DataAssimilation *myda, Runoff *myrunoff, const Config& cfg, const DEMObject& in_dem)
-<<<<<<< HEAD
-              : dem(in_dem), meteo(cfg, in_dem), snowpack(mysnowpack), snowdrift(mysnowdrift), eb(myeb), da(myda),
+              : dem(in_dem), meteo(cfg, dem), snowpack(mysnowpack), snowdrift(mysnowdrift), eb(myeb), da(myda),
                 runoff(myrunoff), snow_days_between(0.), max_run_time(-1.), enable_simple_snow_drift(false), enable_explicit_snow_drift(false), nocompute(false), out_snow(true), correct_meteo_grids_HS(false)
-=======
-              : dem(in_dem), meteo(cfg, dem), snowpack(mysnowpack), snowdrift(mysnowdrift), eb(myeb), da(myda),
-                runoff(myrunoff), snow_days_between(0.), max_run_time(-1.), enable_simple_snow_drift(false), nocompute(false), out_snow(true), correct_meteo_grids_HS(false)
->>>>>>> ba33a732
 {
 	cfg.getValue("SNOW_WRITE", "Output", out_snow);
 	if (out_snow) {
