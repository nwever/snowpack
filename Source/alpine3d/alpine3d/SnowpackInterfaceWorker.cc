/***********************************************************************************/
/*  Copyright 2009-2015 WSL Institute for Snow and Avalanche Research    SLF-DAVOS      */
/***********************************************************************************/
/* This file is part of Alpine3D.
    Alpine3D is free software: you can redistribute it and/or modify
    it under the terms of the GNU Lesser General Public License as published by
    the Free Software Foundation, either version 3 of the License, or
    (at your option) any later version.

    Alpine3D is distributed in the hope that it will be useful,
    but WITHOUT ANY WARRANTY; without even the implied warranty of
    MERCHANTABILITY or FITNESS FOR A PARTICULAR PURPOSE.  See the
    GNU Lesser General Public License for more details.

    You should have received a copy of the GNU Lesser General Public License
    along with Alpine3D.  If not, see <http://www.gnu.org/licenses/>.
*/
#include <alpine3d/SnowpackInterfaceWorker.h>
#include <alpine3d/AlpineMain.h>

using namespace std;
using namespace mio;

//This is a function to retrieve soil temperature at a given depth (measured from
//the soil surface, not from the snow surface) for output purposes.
inline double getSoilTemperature(const SnowStation& pixel, const double& depth)
{
	if(pixel.getNumberOfNodes() == 0) {
		return IOUtils::nodata;
	} else if(depth < 1e-5) {//we want the temperature at the soil surface
		return pixel.Ndata[pixel.SoilNode].T;
	} else if(depth >= pixel.Ground) {//we want the temperature below the lowest node
		return pixel.Ndata.front().T;
	} else {
		const double height( pixel.Ground - depth );

		//Looking for the node located directly above the specified depth
		size_t iNode(0);
		while (pixel.Ndata[iNode].z < height)
			++iNode;

		const NodeData& aboveNode( pixel.Ndata[iNode] );
		if(aboveNode.z == height) {//exact match
			return aboveNode.T;
		} else {//compute linear interpolation between the two nodes
			const NodeData& belowNode( pixel.Ndata[iNode-1] );
			const double a = (aboveNode.T - belowNode.T)/(aboveNode.z - belowNode.z);
			return a*(height - belowNode.z) + belowNode.T;
		}
	}
}

//This is a function to retrieve a given parameter at a given depth in the snow
//for output purposes.
inline double getValueAtDepth(const SnowStation& pixel, const double& depth)
{
	const size_t nNodes = pixel.getNumberOfNodes();
	if (nNodes==0) return mio::IOUtils::nodata; //no nodes -> nodata

	const size_t max_ii = nNodes - 1;
	const double offset = pixel.Ground;
	const double snow_height = pixel.Ndata[max_ii].z - offset;
	const double height = snow_height - depth;

	if (height<0.) return mio::IOUtils::nodata; //not deep enough -> nodata
	if (depth==0.) return pixel.Ndata[max_ii].T; //if depth==0 -> surface

	//looking for the first node less than depth.
	//At this point, we know that we have >= than depth snow
	size_t ii = 0;
	while ( (pixel.Ndata[ii].z-offset) <= height ) {
		ii++;
	}

	if ( (pixel.Ndata[ii].z-offset) == height) return pixel.Ndata[ii].T; //we found it exactly

	//compute linear interpolation between the two points y = az+b
	const double a = (pixel.Ndata[ii].T-pixel.Ndata[ii-1].T) / (pixel.Ndata[ii].z-pixel.Ndata[ii-1].z);
	const double b = pixel.Ndata[ii-1].T;
	const double z = height - (pixel.Ndata[ii-1].z-offset);
	return a*z + b;
}

// Returns the average snow temperature in the top x cm, or, when snow depth is less than x cm, the average snow temperature.
inline double getAvgAtDepth(const SnowStation& pixel, const double& depth, const bool& is_temp)
{

	double thickness = 0.;
	double sum = 0.;
	if (pixel.getNumberOfElements() > pixel.SoilNode) {
		size_t i = pixel.getNumberOfElements();
		while (i-- > pixel.SoilNode) {
			const double val = (is_temp)? pixel.Edata[i].Te : pixel.Edata[i].Rho;
			if (thickness < depth) {
				sum += pixel.Edata[i].L * val;
				thickness += pixel.Edata[i].L;
			} else { //we found the first element that is too deep
				if (thickness!=depth) { //just in case, we might have found an element exactly at "depth"
					const double thick_contrib = depth - thickness;
					sum += thick_contrib * val;
					thickness += thick_contrib;
				}
				break;
			}
		}
	}

	const double value = (thickness == 0.) ? (IOUtils::nodata) : (sum / thickness);
	return value;
}

/******************************************************************************
 * Constructor / Destructor
 ******************************************************************************/

/**
 * @brief Constructs and initialise Snowpack Interface Worker. Create one worker
 * and init values for slice which the worker need to simulate it slice.
 * @param io_cfg configuration to pass to Snowpack
 * @param dem_in gives the demographic Data. Also tetermines size and position of the slice
 * @param landuse_in gives the landuse Data. Also tetermines size and position of the landuse for slice
 * @param pts_in gives the spezial points. For this points more output is done then for the others. Calcualtion is the same.
 * @param snow_stations gives a vector of pointers to the SnowStation objects relevant for this thread
 * @param offset_in gives the offsett on X for this slice (needed to read data and error messages)
 */
SnowpackInterfaceWorker::SnowpackInterfaceWorker(const mio::Config& io_cfg,
                                                 const mio::DEMObject& dem_in,
                                                 const mio::Grid2DObject& landuse_in,
                                                 const std::vector< std::pair<size_t,size_t> >& pts_in,
                                                 const std::vector<SnowStation*>& snow_stations,
                                                 const std::vector<std::pair<size_t,size_t> >& snow_stations_coord,
                                                 const size_t offset_in)
 : sn_cfg(io_cfg), sn(sn_cfg), meteo(sn_cfg), stability(sn_cfg, false), dem(dem_in),
   dimx(dem.getNx()), dimy(dem.getNy()),  offset(offset_in), SnowStations(snow_stations), SnowStationsCoord(snow_stations_coord),
   isSpecialPoint(snow_stations.size(), false), landuse(landuse_in), store(dem_in, 0.), erodedmass(dem_in, 0.), grids(), snow_pixel(), meteo_pixel(),
   surface_flux(), soil_temp_depths(), calculation_step_length(0.), height_of_wind_value(0.),
   snow_temp_depth(IOUtils::nodata), snow_avg_temp_depth(IOUtils::nodata), snow_avg_rho_depth(IOUtils::nodata),
   enable_simple_snow_drift(false), useDrift(false), useEBalance(false), useCanopy(false)
{

	sn_cfg.getValue("CALCULATION_STEP_LENGTH", "Snowpack", calculation_step_length);
	sn_cfg.getValue("HEIGHT_OF_WIND_VALUE", "Snowpack", height_of_wind_value); //currently unused
	sn_cfg.getValue("CANOPY", "Snowpack", useCanopy);
	io_cfg.getValue("SNOW_TEMPERATURE_DEPTH", "Output", snow_temp_depth, IOUtils::nothrow);
	io_cfg.getValue("SNOW_AVG_TEMPERATURE_DEPTH", "Output", snow_avg_temp_depth, IOUtils::nothrow);
	io_cfg.getValue("SNOW_AVG_DENSITY_DEPTH", "Output", snow_avg_rho_depth, IOUtils::nothrow);

	//check if simple snow drift is enabled
	enable_simple_snow_drift = false;
	sn_cfg.getValue("SIMPLE_SNOW_DRIFT", "Alpine3D", enable_simple_snow_drift, IOUtils::nothrow);

	//create the vector of output grids
	std::vector<std::string> params = sn_cfg.get("GRIDS_PARAMETERS", "output");
	if (snow_temp_depth!=IOUtils::nodata) params.push_back("TSNOW");
	if (snow_avg_temp_depth!=IOUtils::nodata) params.push_back("TSNOW_AVG");
	if (snow_avg_rho_depth!=IOUtils::nodata) params.push_back("RHOSNOW_AVG");

	//handle the soil temperatures
	io_cfg.getValue("SOIL_TEMPERATURE_DEPTHS", "Output", soil_temp_depths, IOUtils::nothrow);
	const unsigned short max_Tsoil( SnGrids::lastparam - SnGrids::TSOIL1 + 1 );
	if (soil_temp_depths.size()>max_Tsoil)
		throw InvalidArgumentException("Too many soil temperatures requested", AT);
	for (size_t ii=0; ii<soil_temp_depths.size(); ii++) {
		std::stringstream ss;
		ss << (ii+1);
		const std::string ii_str(ss.str());
		params.push_back( "TSOIL"+ii_str );
	}
	uniqueOutputGrids(params);
	initGrids(params);

	const CurrentMeteo meteoPixel; //this is only necessary in order to have something for fillGrids()
	const SurfaceFluxes surfaceFlux; //this is only necessary in order to have something for fillGrids()

	for(size_t i = 0; i < SnowStationsCoord.size(); ++i) {
		size_t ix = SnowStationsCoord.at(i).first;
		size_t iy = SnowStationsCoord.at(i).second;
		if (SnowpackInterfaceWorker::skipThisCell(landuse(ix,iy), dem(ix,iy))) { //skip nodata cells as well as water bodies, etc
			if (!pts_in.empty() && is_special(pts_in, ix, iy)){
				std::cout << "[W] POI (" << ix+offset << "," << iy << ") will be skipped (nodatat, water body, etc)" << std::endl;
			}
			continue;
		}

		const size_t index_SnowStation = i;
		if (SnowStations[index_SnowStation]==NULL) continue; //for safety: skip cells initialized with NULL
		const SnowStation &snowPixel = *SnowStations[index_SnowStation];
		fillGrids(ix, iy, meteoPixel, snowPixel, surfaceFlux);
		if (!pts_in.empty()) { //is it a special point?
			isSpecialPoint[index_SnowStation] = is_special(pts_in, ix, iy);
		}
	}
}

SnowpackInterfaceWorker::~SnowpackInterfaceWorker()
{
	//sorry for this cryptic syntax, this is to guarantee execution order with the "," operator
	while (!SnowStations.empty())
		((SnowStations.back()!=NULL)? delete SnowStations.back() : (void)0) , SnowStations.pop_back();
}

/******************************************************************************
 * Methods that have to do with output
 ******************************************************************************/

/** @brief Make sure all requested grids only appear once
 * @param output_grids vector of requeste grids to sort and filter
 */
void SnowpackInterfaceWorker::uniqueOutputGrids(std::vector<std::string>& output_grids)
{
	for (size_t ii = 0; ii<output_grids.size(); ++ii)
		IOUtils::toUpper(output_grids[ii]);

	std::sort(output_grids.begin(), output_grids.end());
	const std::vector<std::string>::iterator it = std::unique(output_grids.begin(), output_grids.end());
	output_grids.resize(std::distance(output_grids.begin(),it));
}

/** @brief Initialize and add to the grid map the requested grids
 * @param params string representation of the grids to add
 */
void SnowpackInterfaceWorker::initGrids(std::vector<std::string>& params)
{
	for (size_t ii = 0; ii<params.size(); ++ii) {
		IOUtils::toUpper(params[ii]); //make sure all parameters are upper case

		const size_t param_idx = SnGrids::getParameterIndex( params[ii] );
		if (param_idx==IOUtils::npos)
			throw UnknownValueException("Unknow meteo grid '"+params[ii]+"' selected for gridded output", AT);

		const std::map< SnGrids::Parameters, mio::Grid2DObject >::const_iterator it = grids.find( static_cast<SnGrids::Parameters>(param_idx) );
		if (it==grids.end()) { //the parameter did not already exist, adding it
			Grid2DObject tmp_grid(dem, IOUtils::nodata);
			grids[ static_cast<SnGrids::Parameters>(param_idx) ] = tmp_grid;
		}
	}
}

void SnowpackInterfaceWorker::getOutputSpecialPoints(std::vector<SnowStation*>& ptr_snow_pixel,
                              std::vector<CurrentMeteo*>& ptr_meteo_pixel,
                              std::vector<SurfaceFluxes*>& ptr_surface_flux)
{
	for (size_t ii=0; ii<snow_pixel.size(); ii++) {
		ptr_snow_pixel.push_back( &snow_pixel[ii] );
		ptr_meteo_pixel.push_back( &meteo_pixel[ii] );
		ptr_surface_flux.push_back( &surface_flux[ii] );
	}
}

void SnowpackInterfaceWorker::clearSpecialPointsData()
{
	snow_pixel.clear();
	meteo_pixel.clear();
	surface_flux.clear();
}

/**
 * @brief method that returns SnowCover files for specific date.
 * @param snow_station vector that will be filled with the SnowStation data for each pixels
 */
void SnowpackInterfaceWorker::getOutputSNO(std::vector<SnowStation*>& snow_station) const
{
	for(size_t i = 0; i < SnowStationsCoord.size(); ++i) {
		size_t ix = SnowStationsCoord.at(i).first;
		size_t iy = SnowStationsCoord.at(i).second;
		if (SnowpackInterfaceWorker::skipThisCell(landuse(ix,iy), dem(ix,iy))) continue; //skip nodata cells as well as water bodies, etc
		const size_t index_SnowStation = i;
		if (SnowStations[index_SnowStation]==NULL) continue; //for safety: skipped cells were initialized with NULL
		#pragma omp critical (snow_station_lock)
		snow_station.push_back( SnowStations[index_SnowStation] );
	}
}

/****************************************************************************
 * Getters and Setters
 ****************************************************************************/

/**
 * @brief Method that the Master can search the neded data (in grids) from Worker (Pull from client)
 * @param param says which grid param the Master wants to have
 * @return the 2D output grid, which gives back the data to the master
 */
mio::Grid2DObject SnowpackInterfaceWorker::getGrid(const SnGrids::Parameters& param) const
{
	const std::map< SnGrids::Parameters, mio::Grid2DObject >::const_iterator it = grids.find(param);
	if (it==grids.end()) {
		throw UnknownValueException("Undeclared grid '"+SnGrids::getParameterName(param)+"' requested from SnowpackInterfaceWorker", AT);
	}

	return it->second;
}

/**
 * @brief Retrieve one point (ii,jj) from the specified grid.
 * @param param says which grid param the Master wants to have
 * @param ii ii index
 * @param jj jj index
 * @return grid value at point (ii,jj) for parameter param
 */
double& SnowpackInterfaceWorker::getGridPoint(const SnGrids::Parameters& param, const size_t& ii, const size_t& jj)
{
	const std::map< SnGrids::Parameters, mio::Grid2DObject >::const_iterator it( grids.find(param) );
	if (it==grids.end())
		throw UnknownValueException("Undeclared grid '"+SnGrids::getParameterName(param)+"' requested from SnowpackInterfaceWorker", AT);

	return grids[ param ](ii,jj);
}

/**
 * @brief Fill all the grids stored in the **grids** map of 2D grids with all the necessary values for the provided pixel.
 * Before calling this method, make sure that snowPixel is not NULL (as it could be for pixels that should be skipped)
 * @param ii ii index
 * @param jj jj index
 * @param meteoPixel meteorological forcing for the pixel
 * @param snowPixel canopy/snow/soil stratigraphy information
 * @param surfaceFlux surface fluxes for the pixel
 */
void SnowpackInterfaceWorker::fillGrids(const size_t& ii, const size_t& jj, const CurrentMeteo& meteoPixel, const SnowStation& snowPixel, const SurfaceFluxes& surfaceFlux)
{
	std::map< SnGrids::Parameters, mio::Grid2DObject >::iterator it;
	for (it=grids.begin(); it!=grids.end(); ++it) {
		double value = IOUtils::nodata;
		switch (it->first) {
			case SnGrids::TA:
				value = meteoPixel.ta; break;
			case SnGrids::RH:
				value = meteoPixel.rh; break;
			case SnGrids::VW:
				value = meteoPixel.vw; break;
			case SnGrids::VW_DRIFT:
				value = meteoPixel.vw_drift; break;
			case SnGrids::DW:
				value = meteoPixel.dw; break;
			case SnGrids::ISWR:
				value = meteoPixel.iswr; break;
			case SnGrids::ISWR_DIFF:
				value = (useEBalance)? meteoPixel.diff : IOUtils::nodata; break;
			case SnGrids::ISWR_DIR:
				value = (useEBalance)? meteoPixel.iswr - meteoPixel.diff : IOUtils::nodata; break;
			case SnGrids::ILWR:
				value = Atmosphere::blkBody_Radiation(meteoPixel.ea, meteoPixel.ta); break;
			case SnGrids::HS:
				value = (snowPixel.cH - snowPixel.Ground) /  snowPixel.cos_sl; break; //slope2horiz
			case SnGrids::PSUM:
				value = meteoPixel.psum; break;
			case SnGrids::PSUM_PH:
				value = meteoPixel.psum_ph; break;
			case SnGrids::TSS:
				if (!useCanopy || snowPixel.Cdata->zdispl < 0.) {
					value = snowPixel.Ndata.back().T;
				} else { // radiative surface temperature above canopy
					value =  pow(snowPixel.Cdata->rlwrac/Constants::stefan_boltzmann, 0.25);
				}
				break;
			case SnGrids::TSG:
				value = snowPixel.Ndata[snowPixel.SoilNode].T; break;
			case SnGrids::TS0:
				value = (snowPixel.SoilNode>0)? snowPixel.Ndata[snowPixel.SoilNode].T : IOUtils::nodata; break;
			case SnGrids::TSNOW:
				value = getValueAtDepth(snowPixel, snow_temp_depth); break;
			case SnGrids::TSNOW_AVG:
				value = getAvgAtDepth(snowPixel, snow_temp_depth, true); break;
			case SnGrids::RHOSNOW_AVG:
				value = getAvgAtDepth(snowPixel, snow_temp_depth, false); break;
			case SnGrids::SWE:
				value = surfaceFlux.mass[SurfaceFluxes::MS_TOTALMASS] /  snowPixel.cos_sl; break; //slope2horiz
			case SnGrids::RSNO: {
				const double hs = (snowPixel.cH - snowPixel.Ground);
				value = (hs>0.)? snowPixel.mass_sum / hs : IOUtils::nodata;
				break; }
			case SnGrids::TOP_ALB:
				if (!useCanopy || snowPixel.Cdata->zdispl < 0.) {
					value = snowPixel.Albedo;
				} else { // above canopy albedo
					value =  snowPixel.Cdata->totalalb;
				}
				break;
			case SnGrids::SURF_ALB:
				value = snowPixel.Albedo; break;
			case SnGrids::SP:
				value = (!snowPixel.Edata.empty())? snowPixel.Edata.back().sp : IOUtils::nodata; break;
			case SnGrids::RB:
				value = (!snowPixel.Edata.empty())? snowPixel.Edata.back().rb : IOUtils::nodata; break;
			case SnGrids::RG:
				value = (!snowPixel.Edata.empty())? snowPixel.Edata.back().rg : IOUtils::nodata; break;
			case SnGrids::N3:
				value = (!snowPixel.Edata.empty())? snowPixel.Edata.back().N3 : IOUtils::nodata; break;
			case SnGrids::MS_SNOWPACK_RUNOFF:
				value = surfaceFlux.mass[SurfaceFluxes::MS_SNOWPACK_RUNOFF]; break;
			case SnGrids::MS_SOIL_RUNOFF:
				value = surfaceFlux.mass[SurfaceFluxes::MS_SOIL_RUNOFF]; break;
			case SnGrids::MS_WATER:
				value = surfaceFlux.mass[SurfaceFluxes::MS_WATER] / snowPixel.cos_sl; break;
			case SnGrids::SFC_SUBL:
				value = -surfaceFlux.mass[SurfaceFluxes::MS_SUBLIMATION] / snowPixel.cos_sl; break; //slope2horiz
			case SnGrids::STORE:
				value = store(ii,jj); break;
			case SnGrids::ERODEDMASS:
				value = erodedmass(ii,jj); break;
			case SnGrids::WINDEROSIONDEPOSITION: // This grid does not exist on the workers, but may be requested, so return IOUtils::nodata in such cases.
				value = IOUtils::nodata; break;
			case SnGrids::GLACIER:
				value = (!snowPixel.isGlacier(true))? 1. : IOUtils::nodata; break; //glaciated pixels receive IOUtils::nodata
			case SnGrids::GLACIER_EXPOSED:
				value = (!snowPixel.isGlacier(false))? 1. : IOUtils::nodata; break; //glaciated pixels receive IOUtils::nodata
			default:
				if (it->first>=SnGrids::TSOIL1 && it->first<=SnGrids::lastparam) //dealing with soil temperatures
				{
					value = (soil_temp_depths.empty())? IOUtils::nodata : getSoilTemperature(snowPixel, soil_temp_depths[ it->first - SnGrids::TSOIL1 ]);
				}
				else
				{
					throw InvalidArgumentException("Invalid parameter requested", AT);
				}
		}
		it->second(ii,jj) = value;
	}
}

/**
 * @brief method which prepares all data for simulation and then access correctly the
 * Snowpack model interfaces.
 * @param date current simulation time step
 * @param psum precipitation grid (kg m-2)
 * @param psum_ph precipitation phase grid (between 0 and 1)
 * @param psum_tech technical precipitation grid (kg m-2)
 * @param rh relative humidity grid (% or 1)
 * @param ta air temperature grid (K)
 * @param vw wind velocity grid (m s-1)
 * @param dw wind direction grid (degrees north)
 * @param mns map of the Precipitation (mm/h) HACK get this map only if per pull from Master if Drift is used !!
 * @param shortwave incoming shortwave radiation grid (W m-2)
 * @param diffuse diffuse radiation from the sky grid (W m-2)
 * @param longwave incoming longwave grid (W m-2)
 * @param solarElevation solar elevation (in dec)
 */
void SnowpackInterfaceWorker::runModel(const mio::Date &date,
                                       const mio::Grid2DObject &psum,
                                       const mio::Grid2DObject &psum_ph,
                                       const mio::Grid2DObject &psum_tech,
                                       const mio::Grid2DObject &rh,
                                       const mio::Grid2DObject &ta,
                                       const mio::Grid2DObject &vw,
                                       const mio::Grid2DObject &vw_drift,
                                       const mio::Grid2DObject &dw,
                                       const mio::Grid2DObject &mns,
                                       const mio::Grid2DObject &shortwave,
                                       const mio::Grid2DObject &diffuse,
                                       const mio::Grid2DObject &longwave,
                                       const double solarElevation)
{
	const Meteo::ATM_STABILITY USER_STABILITY = meteo.getStability();
	const std::string bcu_watertransportmodel_snow = sn_cfg.get("WATERTRANSPORTMODEL_SNOW", "SnowpackAdvanced");
	const std::string bcu_watertransportmodel_soil = sn_cfg.get("WATERTRANSPORTMODEL_SOIL", "SnowpackAdvanced");

	CurrentMeteo meteoPixel(sn_cfg);
	meteoPixel.date = date;
	meteoPixel.elev = solarElevation*Cst::to_rad; //HACK: Snowpack uses RAD !!!!!

	if (enable_simple_snow_drift) {
		// reset eroded mass grid
		erodedmass.set(erodedmass, 0.);
	}

	// make SN calculations....
	for(size_t i = 0; i < SnowStationsCoord.size(); ++i) {
		size_t ix = SnowStationsCoord.at(i).first;
		size_t iy = SnowStationsCoord.at(i).second;
		if (SnowpackInterfaceWorker::skipThisCell(landuse(ix,iy), dem(ix,iy))) continue; //skip nodata cells as well as water bodies, etc
		const size_t index_SnowStation = i;
		if (SnowStations[index_SnowStation]==NULL) continue; //for safety: skipped cells were initialized with NULL
		SnowStation &snowPixel = *SnowStations[index_SnowStation];
		const bool isGlacier = snowPixel.isGlacier(false);

		//In case of ice and firn pixels, use BUCKET model for water transport:
		const int land = (round_landuse(landuse(ix,iy)) - 10000) / 100;
		if (land==13 || land==14) {
			sn_cfg.addKey("WATERTRANSPORTMODEL_SNOW", "SnowpackAdvanced", "BUCKET");
			sn_cfg.addKey("WATERTRANSPORTMODEL_SOIL", "SnowpackAdvanced", "BUCKET");
		}

		// Set curent meteo variables from 2D fields to single pixel
		const double previous_albedo = getGridPoint(SnGrids::TOP_ALB, ix, iy);
		meteoPixel.rh = rh(ix,iy);
		meteoPixel.ta = ta(ix,iy);
		meteoPixel.vw = vw(ix,iy);
		meteoPixel.vw_drift = (vw_drift(ix,iy) > 0.) ? (vw_drift(ix,iy)) : (0.);	//negative vw_drift is used by the Simple Snow Drift to store the positive sx values (sheltered pixels)
		meteoPixel.dw = dw(ix,iy);
		meteoPixel.iswr = shortwave(ix,iy);
		meteoPixel.rswr = previous_albedo*meteoPixel.iswr;
		meteoPixel.tss = snowPixel.Ndata[snowPixel.getNumberOfElements()].T; //we use previous timestep value
		meteoPixel.ts0 = (snowPixel.SoilNode>0)? snowPixel.Ndata[snowPixel.SoilNode].T : meteoPixel.tss; //we use previous timestep value
		meteoPixel.ea = Atmosphere::blkBody_Emissivity(longwave(ix,iy), meteoPixel.ta); //to be consistent with Snowpack
		meteoPixel.psum_ph = psum_ph(ix,iy);
		meteoPixel.psum_tech = psum_tech(ix, iy);
		meteoPixel.hs = IOUtils::nodata;
		if (meteoPixel.tss<=100 || meteoPixel.ts0<=100) {
			cout << "[E] Pixel (" << ix+offset << "," << iy << ") too cold! tss=" << meteoPixel.tss << " ts0=" << meteoPixel.ts0 << std::endl;
		}

		// Now determine perpendicular to slope mass balance from drift or precip
		// Note that psum must be in mm/h and SNOWPACK will converted it to mm/CALCULTION_STEP_LENGTH
		if ( useDrift && mns(ix,iy)!=IOUtils::nodata ) {
			double drift_mass = mns(ix,iy);
			// For extreme terrain, the drift might go crazy: limit deposition / erosion
			if (fabs(drift_mass)>37.) {
				cout << "crazy drift at (" << ix+offset << "," << iy << ") = " << drift_mass << " mm/h\n";
				drift_mass = (drift_mass>0.)? 37. : -37.; //set to deposition limit
			}

<<<<<<< HEAD
			if (useEBalance) meteoPixel.diff = diffuse(ix,iy);
			// Reset Canopy Surface Data to 0 before calling Meteo and Canopy module
			if (useCanopy) snowPixel.Cdata->initializeSurfaceExchangeData();
			//if the current pixel contains soil layers, then activate soil modeling in Snowpack
			sn.setUseSoilLayers( snowPixel.hasSoilLayers() ); //TODO: when Snowpack runs, it should check it

			// exposed glacier special case
			if (isGlacier) {
				//switch to glacier albedo
				snowPixel.Albedo = Constants::glacier_albedo;
				if (meteoPixel.ta>IOUtils::C_TO_K(5.)) {
					//switch to STABLE atmosphere on glacier if TA>5°C
					meteo.setStability(Meteo::MO_HOLTSLAG);
				}
=======
			meteoPixel.psum = drift_mass;
		} else {
			meteoPixel.psum= psum(ix,iy) * snowPixel.cos_sl; //horiz2slope
		}

		if (useEBalance) meteoPixel.diff = diffuse(ix,iy);
		// Reset Canopy Surface Data to 0 before calling Meteo and Canopy module
		if (useCanopy) snowPixel.Cdata.initializeSurfaceExchangeData();
		//if the current pixel contains soil layers, then activate soil modeling in Snowpack
		sn.setUseSoilLayers( snowPixel.hasSoilLayers() ); //TODO: when Snowpack runs, it should check it

		// exposed glacier special case
		if (isGlacier) {
			//switch to glacier albedo
			snowPixel.Albedo = Constants::glacier_albedo;
			if (meteoPixel.ta>IOUtils::C_TO_K(5.)) {
				//switch to STABLE atmosphere on glacier if TA>5°C
				meteo.setStability(Meteo::MO_HOLTSLAG);
>>>>>>> 59b47697
			}
		}

<<<<<<< HEAD
			//compute ustar, psi_s, z0
			meteo.compMeteo(meteoPixel, snowPixel, true);
			SurfaceFluxes surfaceFlux;
			// run snowpack model itself
			double dIntEnergy = 0.; //accumulate the dIntEnergy over the snowsteps
			const unsigned int nr_snowsteps = (unsigned int)(dt_main/M_TO_S(calculation_step_length));
			for (unsigned int snowsteps = 0; snowsteps < nr_snowsteps; snowsteps++) {
				/* Update the store variable */
				/* david: why += ? isnt store reset every timestep ? */
				/* Michi: This is exactly the point, store is only set to zero when enough precipitation
				has accumulated to create at least one new (finite element) layer */

				if (snowsteps == 0) meteoPixel.psum /= nr_snowsteps;
				store(ix,iy) += meteoPixel.psum;

				try {
					BoundCond Bdata;
					sn.runSnowpackModel(meteoPixel, snowPixel, store(ix,iy), Bdata, surfaceFlux);
					surfaceFlux.collectSurfaceFluxes(Bdata, snowPixel, meteoPixel);
					dIntEnergy += snowPixel.dIntEnergy; //it is reset at every new call to runSnowpackModel
					meteoPixel.hs = snowPixel.cH - snowPixel.Ground; //do not reproject here, otherwise Snowpack outputs would get messed up
					if (enable_simple_snow_drift) erodedmass(ix,iy) += snowPixel.ErosionMass; //store the eroded mass
				} catch (const std::bad_alloc&) { //don't try anything fancy when running low on memory
					const int lus =(int)floor( landuse(ix,iy));
					const double slope2horiz = (1. / snowPixel.cos_sl);
					const double snow = (snowPixel.cH - snowPixel.Ground) * slope2horiz;
					cout << "[E] Could not allocate memory in Snowpack for cell (" << ix+offset << "," << iy << ") LUS=" << lus << " ";
					cout << "with " << std::fixed << std::setprecision(4) <<  snow << " m snow in " << snowPixel.getNumberOfElements()-snowPixel.SoilNode << "/" << snowPixel.getNumberOfElements() << " elements.\n";
					fflush( stdout );
					throw;
				} catch (const std::exception& e) {
					const int lus =(int)floor( landuse(ix,iy));
					const double slope2horiz = (1. / snowPixel.cos_sl);
					const double snow = (snowPixel.cH - snowPixel.Ground) * slope2horiz;
					if (nr_snowsteps > 1) {
						surfaceFlux.multiplyFluxes(1./nr_snowsteps);
						if (useCanopy)
							snowPixel.Cdata->multiplyFluxes(1./nr_snowsteps);
						meteoPixel.psum *= nr_snowsteps;
						snowPixel.dIntEnergy = dIntEnergy;
					}

					ostringstream ss;
					ss << "[E] Snowpack exception: " << e.what() << "\n";
					ss << "[E] at cell (" << ix+offset << "," << iy << ") LUS=" << lus << " ";
					ss << "with " << std::fixed << std::setprecision(4) << snow << " m snow in " << snowPixel.getNumberOfElements()-snowPixel.SoilNode << "/" << snowPixel.getNumberOfElements() << " elements.\n";
					if (isSpecialPoint[index_SnowStation])
						gatherSpecialPoints(meteoPixel, snowPixel, surfaceFlux); //gather special point data, in order to get as much information as possible
					throw IOException(ss.str(), AT);
=======
		//compute ustar, psi_s, z0
		meteo.compMeteo(meteoPixel, snowPixel, true);
		SurfaceFluxes surfaceFlux;
		// run snowpack model itself
		double dIntEnergy = 0.; //accumulate the dIntEnergy over the snowsteps
		const unsigned int nr_snowsteps = (unsigned int)(dt_main/M_TO_S(calculation_step_length));
		for (unsigned int snowsteps = 0; snowsteps < nr_snowsteps; snowsteps++) {
			/* Update the store variable */
			/* david: why += ? isnt store reset every timestep ? */
			/* Michi: This is exactly the point, store is only set to zero when enough precipitation
			has accumulated to create at least one new (finite element) layer */

			if (snowsteps == 0) meteoPixel.psum /= nr_snowsteps;
			store(ix,iy) += meteoPixel.psum;

			try {
				BoundCond Bdata;
				sn.runSnowpackModel(meteoPixel, snowPixel, store(ix,iy), Bdata, surfaceFlux);
				surfaceFlux.collectSurfaceFluxes(Bdata, snowPixel, meteoPixel);
				dIntEnergy += snowPixel.dIntEnergy; //it is reset at every new call to runSnowpackModel
				meteoPixel.hs = snowPixel.cH - snowPixel.Ground; //do not reproject here, otherwise Snowpack outputs would get messed up
				if (enable_simple_snow_drift) erodedmass(ix,iy) += snowPixel.ErosionMass; //store the eroded mass
			} catch (const std::bad_alloc&) { //don't try anything fancy when running low on memory
				const int lus =(int)floor( landuse(ix,iy));
				const double slope2horiz = (1. / snowPixel.cos_sl);
				const double snow = (snowPixel.cH - snowPixel.Ground) * slope2horiz;
				cout << "[E] Could not allocate memory in Snowpack for cell (" << ix+offset << "," << iy << ") LUS=" << lus << " ";
				cout << "with " << std::fixed << std::setprecision(4) <<  snow << " m snow in " << snowPixel.getNumberOfElements()-snowPixel.SoilNode << "/" << snowPixel.getNumberOfElements() << " elements.\n";
				fflush( stdout );
				throw;
			} catch (const std::exception& e) {
				const int lus =(int)floor( landuse(ix,iy));
				const double slope2horiz = (1. / snowPixel.cos_sl);
				const double snow = (snowPixel.cH - snowPixel.Ground) * slope2horiz;
				if (nr_snowsteps > 1) {
					surfaceFlux.multiplyFluxes(1./nr_snowsteps);
					if (useCanopy)
						snowPixel.Cdata.multiplyFluxes(1./nr_snowsteps);
					meteoPixel.psum *= nr_snowsteps;
					snowPixel.dIntEnergy = dIntEnergy;
>>>>>>> 59b47697
				}

				ostringstream ss;
				ss << "[E] Snowpack exception: " << e.what() << "\n";
				ss << "[E] at cell (" << ix+offset << "," << iy << ") LUS=" << lus << " ";
				ss << "with " << std::fixed << std::setprecision(4) << snow << " m snow in " << snowPixel.getNumberOfElements()-snowPixel.SoilNode << "/" << snowPixel.getNumberOfElements() << " elements.\n";
				if (isSpecialPoint[index_SnowStation])
					gatherSpecialPoints(meteoPixel, snowPixel, surfaceFlux); //gather special point data, in order to get as much information as possible
				throw IOException(ss.str(), AT);
			}

<<<<<<< HEAD
			//some variables are now wrong if we ran multiple Snowpack steps -> recompute them!
			if (nr_snowsteps > 1) {
				surfaceFlux.multiplyFluxes(1./nr_snowsteps);
				if (useCanopy)
					snowPixel.Cdata->multiplyFluxes(1./nr_snowsteps);
				meteoPixel.psum *= nr_snowsteps;
				snowPixel.dIntEnergy = dIntEnergy;
			}
=======
			// Fill the surfaceFlux.mass variable for output
			surfaceFlux.mass[SurfaceFluxes::MS_HNW] += meteoPixel.psum;
		}
>>>>>>> 59b47697

		//some variables are now wrong if we ran multiple Snowpack steps -> recompute them!
		if (nr_snowsteps > 1) {
			surfaceFlux.multiplyFluxes(1./nr_snowsteps);
			if (useCanopy)
				snowPixel.Cdata.multiplyFluxes(1./nr_snowsteps);
			meteoPixel.psum *= nr_snowsteps;
			snowPixel.dIntEnergy = dIntEnergy;
		}

<<<<<<< HEAD
			try{
				stability.checkStability(meteoPixel, snowPixel);
			} catch(...) {
#ifndef SNOWPACK_CORE
				snowPixel.S_4 = Stability::max_stability; //nothing else to do...
#endif
			}
=======
		//switch stability back to normal if it was changed
		if (meteo.getStability()!=USER_STABILITY) meteo.setStability(USER_STABILITY);
		//if the glacier is still exposed, force the albedo back to glacier albedo
		if (isGlacier) {
			snowPixel.Albedo = Constants::glacier_albedo;
			surfaceFlux.pAlbedo = Constants::glacier_albedo;
		}
		if (!std::isfinite( getGridPoint(SnGrids::TOP_ALB, ix, iy) )) {
			//if the albedo is nan, infinity, etc reset it to its previous
			//value to try to rescue the pixel...
			cerr << "[E] pixel (" << ix+offset << "," << iy << ") found with a nan/infinit albedo ["<<  getGridPoint(SnGrids::TOP_ALB, ix, iy) <<"]; reseting to " << previous_albedo << std::endl;
			getGridPoint(SnGrids::TOP_ALB, ix, iy) = previous_albedo;
		}
>>>>>>> 59b47697

		try{
			stability.checkStability(meteoPixel, snowPixel);
		} catch(...) {
			snowPixel.S_4 = Stability::max_stability; //nothing else to do...
		}

		surfaceFlux.mass[SurfaceFluxes::MS_TOTALMASS] = 0.0;
		const std::vector<ElementData> EMS( snowPixel.Edata );
		for (size_t e=0; e<EMS.size(); e++) {
			if (EMS[e].theta[SOIL] <= 0.) {
				surfaceFlux.mass[SurfaceFluxes::MS_TOTALMASS] += EMS[e].M;
			}
		}

		// Output special points and grids
		if (isSpecialPoint[index_SnowStation]) gatherSpecialPoints(meteoPixel, snowPixel, surfaceFlux);
		fillGrids(ix, iy, meteoPixel, snowPixel, surfaceFlux);

		//Restore original water transport scheme that has been changed for ice & firn
		if (land==13 || land==14) {
			sn_cfg.addKey("WATERTRANSPORTMODEL_SNOW", "SnowpackAdvanced", bcu_watertransportmodel_snow);
			sn_cfg.addKey("WATERTRANSPORTMODEL_SOIL", "SnowpackAdvanced", bcu_watertransportmodel_soil);
		}
	}
}

void SnowpackInterfaceWorker::grooming(const mio::Grid2DObject &grooming_map)
{
	for(size_t i = 0; i < SnowStationsCoord.size(); ++i) {
		size_t ix = SnowStationsCoord.at(i).first;
		size_t iy = SnowStationsCoord.at(i).second;
		if (SnowpackInterfaceWorker::skipThisCell(landuse(ix,iy), dem(ix,iy))) continue; //skip nodata cells as well as water bodies, etc
		if (grooming_map(ix, iy)==IOUtils::nodata || grooming_map(ix, iy)==0) continue;
		const size_t index_SnowStation = i;
		if (SnowStations[index_SnowStation]==NULL) continue; //for safety: skipped cells were initialized with NULL
		Snowpack::snowPreparation( *SnowStations[index_SnowStation] );
	}
}

void SnowpackInterfaceWorker::gatherSpecialPoints(const CurrentMeteo& meteoPixel, const SnowStation& snowPixel, const SurfaceFluxes& surfaceFlux)
{
	meteo_pixel.push_back( meteoPixel );
	snow_pixel.push_back( snowPixel );
	surface_flux.push_back( surfaceFlux );
}

/**
 * @brief optimised way to round landuse
 * @param landuse_dbl is the landuse to round
 */
int SnowpackInterfaceWorker::round_landuse(const double& landuse_dbl)
{
	return (int)(landuse_dbl + 0.0001);
}

/**
 * @brief check if a cell should be simulated or skipped
 * @param landuse_val land use parameter for this pixel
 * @param dem_val dem altitude for this pixel
 */
bool SnowpackInterfaceWorker::skipThisCell(const double& landuse_val, const double& dem_val)
{
	//determines from the landuse and dem if this cell has to be included in the computation
	//landuse codes are PREVAH codes
	if (landuse_val==IOUtils::nodata) return true;

	const int land = (SnowpackInterfaceWorker::round_landuse(landuse_val) - 10000) / 100;
	if (land==9 || land==10 || land==12 || land==16 || land==17 || land>=30) return true; //undefined
	if (land==1) return true;//water

	if (dem_val==IOUtils::nodata) return true; //no DEM data

	return false;
}

bool SnowpackInterfaceWorker::is_special(const std::vector< std::pair<size_t,size_t> >& pts_in, const size_t& ix, const size_t& iy)
{
	for (size_t ii=0; ii<pts_in.size(); ii++) {
		if ((pts_in[ii].first == ix) && (pts_in[ii].second == iy)) return true;
	}

	return false;
}

/**
 * @brief method called by SnowpackInterface to retrieve all snow_pixels, to read the lateral flow variable
 * @param ptr_snow_pixel to vector of SnowStations, where the variable SlopeParFlux contains the lateral flow
 */
void SnowpackInterfaceWorker::getLateralFlow(std::vector<SnowStation*>& ptr_snow_pixel)
{
	for(size_t i = 0; i < SnowStationsCoord.size(); ++i) {
		#pragma omp critical (snow_station_lock)
		ptr_snow_pixel.push_back( SnowStations[i] );
	}
}

/**
 * @brief method called by SnowpackInterface to send back the source/sink term for treating lateral flow
 * @param ptr_snow_pixel to vector of SnowStations, in which the lwc_source variable is set to contain the lateral flow.
 */
void SnowpackInterfaceWorker::setLateralFlow(const std::vector<SnowStation*>& ptr_snow_pixel)
{
	for(size_t i = 0; i < SnowStationsCoord.size(); ++i) {
		if (SnowStations[i]!=NULL) {
			for(size_t n=0; n<SnowStations[i]->getNumberOfElements(); n++) {
				SnowStations[i]->Edata[n].lwc_source = ptr_snow_pixel[i]->Edata[n].lwc_source;
			}
		}
	}
}<|MERGE_RESOLUTION|>--- conflicted
+++ resolved
@@ -508,22 +508,6 @@
 				drift_mass = (drift_mass>0.)? 37. : -37.; //set to deposition limit
 			}
 
-<<<<<<< HEAD
-			if (useEBalance) meteoPixel.diff = diffuse(ix,iy);
-			// Reset Canopy Surface Data to 0 before calling Meteo and Canopy module
-			if (useCanopy) snowPixel.Cdata->initializeSurfaceExchangeData();
-			//if the current pixel contains soil layers, then activate soil modeling in Snowpack
-			sn.setUseSoilLayers( snowPixel.hasSoilLayers() ); //TODO: when Snowpack runs, it should check it
-
-			// exposed glacier special case
-			if (isGlacier) {
-				//switch to glacier albedo
-				snowPixel.Albedo = Constants::glacier_albedo;
-				if (meteoPixel.ta>IOUtils::C_TO_K(5.)) {
-					//switch to STABLE atmosphere on glacier if TA>5°C
-					meteo.setStability(Meteo::MO_HOLTSLAG);
-				}
-=======
 			meteoPixel.psum = drift_mass;
 		} else {
 			meteoPixel.psum= psum(ix,iy) * snowPixel.cos_sl; //horiz2slope
@@ -531,7 +515,7 @@
 
 		if (useEBalance) meteoPixel.diff = diffuse(ix,iy);
 		// Reset Canopy Surface Data to 0 before calling Meteo and Canopy module
-		if (useCanopy) snowPixel.Cdata.initializeSurfaceExchangeData();
+		if (useCanopy) snowPixel.Cdata->initializeSurfaceExchangeData();
 		//if the current pixel contains soil layers, then activate soil modeling in Snowpack
 		sn.setUseSoilLayers( snowPixel.hasSoilLayers() ); //TODO: when Snowpack runs, it should check it
 
@@ -542,61 +526,9 @@
 			if (meteoPixel.ta>IOUtils::C_TO_K(5.)) {
 				//switch to STABLE atmosphere on glacier if TA>5°C
 				meteo.setStability(Meteo::MO_HOLTSLAG);
->>>>>>> 59b47697
 			}
 		}
 
-<<<<<<< HEAD
-			//compute ustar, psi_s, z0
-			meteo.compMeteo(meteoPixel, snowPixel, true);
-			SurfaceFluxes surfaceFlux;
-			// run snowpack model itself
-			double dIntEnergy = 0.; //accumulate the dIntEnergy over the snowsteps
-			const unsigned int nr_snowsteps = (unsigned int)(dt_main/M_TO_S(calculation_step_length));
-			for (unsigned int snowsteps = 0; snowsteps < nr_snowsteps; snowsteps++) {
-				/* Update the store variable */
-				/* david: why += ? isnt store reset every timestep ? */
-				/* Michi: This is exactly the point, store is only set to zero when enough precipitation
-				has accumulated to create at least one new (finite element) layer */
-
-				if (snowsteps == 0) meteoPixel.psum /= nr_snowsteps;
-				store(ix,iy) += meteoPixel.psum;
-
-				try {
-					BoundCond Bdata;
-					sn.runSnowpackModel(meteoPixel, snowPixel, store(ix,iy), Bdata, surfaceFlux);
-					surfaceFlux.collectSurfaceFluxes(Bdata, snowPixel, meteoPixel);
-					dIntEnergy += snowPixel.dIntEnergy; //it is reset at every new call to runSnowpackModel
-					meteoPixel.hs = snowPixel.cH - snowPixel.Ground; //do not reproject here, otherwise Snowpack outputs would get messed up
-					if (enable_simple_snow_drift) erodedmass(ix,iy) += snowPixel.ErosionMass; //store the eroded mass
-				} catch (const std::bad_alloc&) { //don't try anything fancy when running low on memory
-					const int lus =(int)floor( landuse(ix,iy));
-					const double slope2horiz = (1. / snowPixel.cos_sl);
-					const double snow = (snowPixel.cH - snowPixel.Ground) * slope2horiz;
-					cout << "[E] Could not allocate memory in Snowpack for cell (" << ix+offset << "," << iy << ") LUS=" << lus << " ";
-					cout << "with " << std::fixed << std::setprecision(4) <<  snow << " m snow in " << snowPixel.getNumberOfElements()-snowPixel.SoilNode << "/" << snowPixel.getNumberOfElements() << " elements.\n";
-					fflush( stdout );
-					throw;
-				} catch (const std::exception& e) {
-					const int lus =(int)floor( landuse(ix,iy));
-					const double slope2horiz = (1. / snowPixel.cos_sl);
-					const double snow = (snowPixel.cH - snowPixel.Ground) * slope2horiz;
-					if (nr_snowsteps > 1) {
-						surfaceFlux.multiplyFluxes(1./nr_snowsteps);
-						if (useCanopy)
-							snowPixel.Cdata->multiplyFluxes(1./nr_snowsteps);
-						meteoPixel.psum *= nr_snowsteps;
-						snowPixel.dIntEnergy = dIntEnergy;
-					}
-
-					ostringstream ss;
-					ss << "[E] Snowpack exception: " << e.what() << "\n";
-					ss << "[E] at cell (" << ix+offset << "," << iy << ") LUS=" << lus << " ";
-					ss << "with " << std::fixed << std::setprecision(4) << snow << " m snow in " << snowPixel.getNumberOfElements()-snowPixel.SoilNode << "/" << snowPixel.getNumberOfElements() << " elements.\n";
-					if (isSpecialPoint[index_SnowStation])
-						gatherSpecialPoints(meteoPixel, snowPixel, surfaceFlux); //gather special point data, in order to get as much information as possible
-					throw IOException(ss.str(), AT);
-=======
 		//compute ustar, psi_s, z0
 		meteo.compMeteo(meteoPixel, snowPixel, true);
 		SurfaceFluxes surfaceFlux;
@@ -634,10 +566,9 @@
 				if (nr_snowsteps > 1) {
 					surfaceFlux.multiplyFluxes(1./nr_snowsteps);
 					if (useCanopy)
-						snowPixel.Cdata.multiplyFluxes(1./nr_snowsteps);
+						snowPixel.Cdata->multiplyFluxes(1./nr_snowsteps);
 					meteoPixel.psum *= nr_snowsteps;
 					snowPixel.dIntEnergy = dIntEnergy;
->>>>>>> 59b47697
 				}
 
 				ostringstream ss;
@@ -649,39 +580,19 @@
 				throw IOException(ss.str(), AT);
 			}
 
-<<<<<<< HEAD
-			//some variables are now wrong if we ran multiple Snowpack steps -> recompute them!
-			if (nr_snowsteps > 1) {
-				surfaceFlux.multiplyFluxes(1./nr_snowsteps);
-				if (useCanopy)
-					snowPixel.Cdata->multiplyFluxes(1./nr_snowsteps);
-				meteoPixel.psum *= nr_snowsteps;
-				snowPixel.dIntEnergy = dIntEnergy;
-			}
-=======
 			// Fill the surfaceFlux.mass variable for output
 			surfaceFlux.mass[SurfaceFluxes::MS_HNW] += meteoPixel.psum;
 		}
->>>>>>> 59b47697
 
 		//some variables are now wrong if we ran multiple Snowpack steps -> recompute them!
 		if (nr_snowsteps > 1) {
 			surfaceFlux.multiplyFluxes(1./nr_snowsteps);
 			if (useCanopy)
-				snowPixel.Cdata.multiplyFluxes(1./nr_snowsteps);
+				snowPixel.Cdata->multiplyFluxes(1./nr_snowsteps);
 			meteoPixel.psum *= nr_snowsteps;
 			snowPixel.dIntEnergy = dIntEnergy;
 		}
 
-<<<<<<< HEAD
-			try{
-				stability.checkStability(meteoPixel, snowPixel);
-			} catch(...) {
-#ifndef SNOWPACK_CORE
-				snowPixel.S_4 = Stability::max_stability; //nothing else to do...
-#endif
-			}
-=======
 		//switch stability back to normal if it was changed
 		if (meteo.getStability()!=USER_STABILITY) meteo.setStability(USER_STABILITY);
 		//if the glacier is still exposed, force the albedo back to glacier albedo
@@ -695,12 +606,13 @@
 			cerr << "[E] pixel (" << ix+offset << "," << iy << ") found with a nan/infinit albedo ["<<  getGridPoint(SnGrids::TOP_ALB, ix, iy) <<"]; reseting to " << previous_albedo << std::endl;
 			getGridPoint(SnGrids::TOP_ALB, ix, iy) = previous_albedo;
 		}
->>>>>>> 59b47697
 
 		try{
 			stability.checkStability(meteoPixel, snowPixel);
 		} catch(...) {
+#ifndef SNOWPACK_CORE
 			snowPixel.S_4 = Stability::max_stability; //nothing else to do...
+#endif
 		}
 
 		surfaceFlux.mass[SurfaceFluxes::MS_TOTALMASS] = 0.0;
