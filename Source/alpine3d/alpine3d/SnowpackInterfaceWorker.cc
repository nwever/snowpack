/***********************************************************************************/
/*  Copyright 2009-2015 WSL Institute for Snow and Avalanche Research    SLF-DAVOS      */
/***********************************************************************************/
/* This file is part of Alpine3D.
    Alpine3D is free software: you can redistribute it and/or modify
    it under the terms of the GNU Lesser General Public License as published by
    the Free Software Foundation, either version 3 of the License, or
    (at your option) any later version.

    Alpine3D is distributed in the hope that it will be useful,
    but WITHOUT ANY WARRANTY; without even the implied warranty of
    MERCHANTABILITY or FITNESS FOR A PARTICULAR PURPOSE.  See the
    GNU Lesser General Public License for more details.

    You should have received a copy of the GNU Lesser General Public License
    along with Alpine3D.  If not, see <http://www.gnu.org/licenses/>.
*/
#include <alpine3d/SnowpackInterfaceWorker.h>
#include <alpine3d/AlpineMain.h>

using namespace std;
using namespace mio;

//This is a function to retrieve soil temperature at a given depth (measured from
//the soil surface, not from the snow surface) for output purposes.
inline double getSoilTemperature(const SnowStation& pixel, const double& depth)
{
	if(pixel.getNumberOfNodes() == 0) {
		return IOUtils::nodata;
	} else if(depth < 1e-5) {//we want the temperature at the soil surface
		return pixel.Ndata[pixel.SoilNode].T;
	} else if(depth >= pixel.Ground) {//we want the temperature below the lowest node
		return pixel.Ndata.front().T;
	} else {
		const double height( pixel.Ground - depth );

		//Looking for the node located directly above the specified depth
		size_t iNode(0);
		while (pixel.Ndata[iNode].z < height)
			++iNode;

		const NodeData& aboveNode( pixel.Ndata[iNode] );
		if(aboveNode.z == height) {//exact match
			return aboveNode.T;
		} else {//compute linear interpolation between the two nodes
			const NodeData& belowNode( pixel.Ndata[iNode-1] );
			const double a = (aboveNode.T - belowNode.T)/(aboveNode.z - belowNode.z);
			return a*(height - belowNode.z) + belowNode.T;
		}
	}
}

//This is a function to retrieve snow density from the surface to a given depth for output purposes.
inline double getSnowDensityDepth(const SnowStation& pixel, const double& depth)
{
	if(pixel.getNumberOfNodes() == 0) {
		return IOUtils::nodata;
	} else if(depth < 1e-5) {//we want the density of the surface element
		return pixel.Edata[pixel.getNumberOfElements()-1].Rho;
	} else {
		size_t i = pixel.getNumberOfElements();
		double H = 0.;
		double M = 0.;
		while (i-- > 0) {
			const double dz = pixel.Edata[i].L;
			H += dz;
			M += dz * pixel.Edata[i].Rho;
			if (H > depth) {
				return (H==0)?(IOUtils::nodata):(M/H);
			}
		}
		return (H==0)?(IOUtils::nodata):(M/H);
	}
}

//This is a function to retrieve soil runoff at a given depth (measured from
//the soil surface, not from the snow surface) for output purposes.
inline double getSoilRunoff(const SnowStation& pixel, const double& depth)
{
	if(pixel.getNumberOfNodes() == 0) {
		return IOUtils::nodata;
	} else if(depth < 1e-5) {//we want the temperature at the soil surface
		return pixel.Ndata[pixel.SoilNode].soil_lysimeter;
	} else if(depth >= pixel.Ground) {//we want the temperature below the lowest node
		return pixel.Ndata.front().soil_lysimeter;
	} else {
		const double height( pixel.Ground - depth );

		//Looking for the node located directly above the specified depth
		size_t iNode(0);
		while (pixel.Ndata[iNode].z < height)
			++iNode;

		const NodeData& aboveNode( pixel.Ndata[iNode] );
		if(aboveNode.z == height) {//exact match
			return aboveNode.soil_lysimeter;
		} else {//compute linear interpolation between the two nodes
			const NodeData& belowNode( pixel.Ndata[iNode-1] );
			const double a = (aboveNode.soil_lysimeter - belowNode.soil_lysimeter)/(aboveNode.z - belowNode.z);
			return a*(height - belowNode.z) + belowNode.soil_lysimeter;
		}
	}
}

//This is a function to retrieve a given parameter at a given depth in the snow
//for output purposes.
inline double getValueAtDepth(const SnowStation& pixel, const double& depth)
{
	const size_t nNodes = pixel.getNumberOfNodes();
	if (nNodes==0) return mio::IOUtils::nodata; //no nodes -> nodata

	const size_t max_ii = nNodes - 1;
	const double offset = pixel.Ground;
	const double snow_height = pixel.Ndata[max_ii].z - offset;
	const double height = snow_height - depth;

	if (height<0.) return mio::IOUtils::nodata; //not deep enough -> nodata
	if (depth==0.) return pixel.Ndata[max_ii].T; //if depth==0 -> surface

	//looking for the first node less than depth.
	//At this point, we know that we have >= than depth snow
	size_t ii = 0;
	while ( (pixel.Ndata[ii].z-offset) <= height ) {
		ii++;
	}

	if ( (pixel.Ndata[ii].z-offset) == height) return pixel.Ndata[ii].T; //we found it exactly

	//compute linear interpolation between the two points y = az+b
	const double a = (pixel.Ndata[ii].T-pixel.Ndata[ii-1].T) / (pixel.Ndata[ii].z-pixel.Ndata[ii-1].z);
	const double b = pixel.Ndata[ii-1].T;
	const double z = height - (pixel.Ndata[ii-1].z-offset);
	return a*z + b;
}

// Returns the average snow temperature in the top x cm, or, when snow depth is less than x cm, the average snow temperature.
inline double getAvgAtDepth(const SnowStation& pixel, const double& depth, const bool& is_temp)
{

	double thickness = 0.;
	double sum = 0.;
	if (pixel.getNumberOfElements() > pixel.SoilNode) {
		size_t i = pixel.getNumberOfElements();
		while (i-- > pixel.SoilNode) {
			const double val = (is_temp)? pixel.Edata[i].Te : pixel.Edata[i].Rho;
			if (thickness < depth) {
				sum += pixel.Edata[i].L * val;
				thickness += pixel.Edata[i].L;
			} else { //we found the first element that is too deep
				if (thickness!=depth) { //just in case, we might have found an element exactly at "depth"
					const double thick_contrib = depth - thickness;
					sum += thick_contrib * val;
					thickness += thick_contrib;
				}
				break;
			}
		}
	}

	const double value = (thickness == 0.) ? (IOUtils::nodata) : (sum / thickness);
	return value;
}

/******************************************************************************
 * Constructor / Destructor
 ******************************************************************************/

/**
 * @brief Constructs and initialise Snowpack Interface Worker. Create one worker
 * and init values for slice which the worker need to simulate it slice.
 * @param io_cfg configuration to pass to Snowpack
 * @param dem_in gives the demographic Data. Also tetermines size and position of the slice
 * @param landuse_in gives the landuse Data. Also tetermines size and position of the landuse for slice
 * @param pts_in gives the spezial points. For this points more output is done then for the others. Calcualtion is the same.
 * @param snow_stations gives a vector of pointers to the SnowStation objects relevant for this thread
 * @param snow_stations_coord provide the (ii,jj) coordinates of each snow station. This is necessary because the slices might be irregular
 * @param offset_in gives the offsett on X for this slice (needed to read data and error messages)
 */
SnowpackInterfaceWorker::SnowpackInterfaceWorker(const mio::Config& io_cfg,
                                                 const mio::DEMObject& dem_in,
                                                 const mio::Grid2DObject& landuse_in,
                                                 const std::vector< std::pair<size_t,size_t> >& pts_in,
                                                 const std::vector<SnowStation*>& snow_stations,
                                                 const std::vector<std::pair<size_t,size_t> >& snow_stations_coord,
                                                 const size_t offset_in,
                                                 const std::vector<std::string>& grids_not_computed_in_worker)
 : sn_cfg(io_cfg), sn(sn_cfg), meteo(sn_cfg), stability(sn_cfg, false), sn_techsnow(sn_cfg), dem(dem_in),
   dimx(dem.getNx()), dimy(dem.getNy()),  offset(offset_in), SnowStations(snow_stations), SnowStationsCoord(snow_stations_coord),
   isSpecialPoint(snow_stations.size(), false), landuse(landuse_in), store(dem_in, 0.), erodedmass(dem_in, 0.), grids(), snow_pixel(), meteo_pixel(),
   surface_flux(), soil_temp_depths(), soil_runoff_depths(), snow_density_depths(), calculation_step_length(0.), height_of_wind_value(0.),
   snow_temp_depth(IOUtils::nodata), snow_avg_temp_depth(IOUtils::nodata), snow_avg_rho_depth(IOUtils::nodata),
   enable_simple_snow_drift(false), enable_snowdrift2d(false), useDrift(false), useEBalance(false), useCanopy(false)
{

	sn_cfg.getValue("CALCULATION_STEP_LENGTH", "Snowpack", calculation_step_length);
	sn_cfg.getValue("HEIGHT_OF_WIND_VALUE", "Snowpack", height_of_wind_value); //currently unused
	sn_cfg.getValue("CANOPY", "Snowpack", useCanopy);
	io_cfg.getValue("SNOW_TEMPERATURE_DEPTH", "Output", snow_temp_depth, IOUtils::nothrow);
	io_cfg.getValue("SNOW_AVG_TEMPERATURE_DEPTH", "Output", snow_avg_temp_depth, IOUtils::nothrow);
	io_cfg.getValue("SNOW_AVG_DENSITY_DEPTH", "Output", snow_avg_rho_depth, IOUtils::nothrow);

	//check if simple snow drift is enabled
	enable_simple_snow_drift = false;
	sn_cfg.getValue("SIMPLE_SNOW_DRIFT", "Alpine3D", enable_simple_snow_drift, IOUtils::nothrow);
	enable_snowdrift2d = false;
	sn_cfg.getValue("SNOWDRIFT2D", "Alpine3D", enable_snowdrift2d, IOUtils::nothrow);

	//create the vector of output grids
	std::vector<std::string> params = sn_cfg.get("GRIDS_PARAMETERS", "output");
	if (snow_temp_depth!=IOUtils::nodata) params.push_back("TSNOW");
	if (snow_avg_temp_depth!=IOUtils::nodata) params.push_back("TSNOW_AVG");
	if (snow_avg_rho_depth!=IOUtils::nodata) params.push_back("RHOSNOW_AVG");

	//handle the soil temperatures, runoff and snow densities
	io_cfg.getValue("SOIL_TEMPERATURE_DEPTHS", "Output", soil_temp_depths, IOUtils::nothrow);
	for (size_t ii=0; ii<soil_temp_depths.size(); ii++) {
		if(ii==soil_temp_depths.size()-1){
			params.push_back("TSOIL_MAX");
		}
		else{
			params.push_back( "TSOIL"+mio::IOUtils::toString(ii+1) );
		}
	}
	sn_cfg.getValue("SOIL_RUNOFF_DEPTHS", "Output", soil_runoff_depths, IOUtils::nothrow);
	for (size_t ii=0; ii<soil_runoff_depths.size(); ii++) {
		if(ii==soil_runoff_depths.size()-1){
			params.push_back("SOIL_RUNOFF_MAX");
		}
		else{
			params.push_back( "SOIL_RUNOFF"+mio::IOUtils::toString(ii+1) );
		}
	}
	io_cfg.getValue("SNOW_DENSITY_DEPTHS", "Output", snow_density_depths, IOUtils::nothrow);
	for (size_t ii=0; ii<snow_density_depths.size(); ii++) {
		params.push_back( "RHO"+mio::IOUtils::toString(ii+1) );
	}
	uniqueOutputGrids(params);
	initGrids(params, grids_not_computed_in_worker);

	const CurrentMeteo meteoPixel; //this is only necessary in order to have something for fillGrids()
	const SurfaceFluxes surfaceFlux; //this is only necessary in order to have something for fillGrids()

	for(size_t ii = 0; ii < SnowStationsCoord.size(); ++ii) {
		size_t ix = SnowStationsCoord.at(ii).first;
		size_t iy = SnowStationsCoord.at(ii).second;
		if (SnowpackInterfaceWorker::skipThisCell(landuse(ix,iy), dem(ix,iy))) { //skip nodata cells as well as water bodies, etc
			if (!pts_in.empty() && is_special(pts_in, ix, iy)){
				std::cout << "[W] POI (" << ix << "," << iy << ") will be skipped (nodata, water body, etc)" << std::endl;
			}
			continue;
		}

		if (SnowStations[ii]==NULL) continue; //for safety: skip cells initialized with NULL
		const SnowStation &snowPixel = *SnowStations[ii];
		fillGrids(ix, iy, meteoPixel, snowPixel, surfaceFlux);
		if (!pts_in.empty()) { //is it a special point?
			isSpecialPoint[ii] = is_special(pts_in, ix, iy);
		}
	}
}

SnowpackInterfaceWorker::~SnowpackInterfaceWorker()
{
	//sorry for this cryptic syntax, this is to guarantee execution order with the "," operator
	while (!SnowStations.empty())
		((SnowStations.back()!=NULL)? delete SnowStations.back() : (void)0) , SnowStations.pop_back();
}

/******************************************************************************
 * Methods that have to do with output
 ******************************************************************************/

/** @brief Make sure all requested grids only appear once
 * @param output_grids vector of requeste grids to sort and filter
 */
void SnowpackInterfaceWorker::uniqueOutputGrids(std::vector<std::string>& output_grids)
{
	for (size_t ii = 0; ii<output_grids.size(); ++ii)
		IOUtils::toUpper(output_grids[ii]);

	std::sort(output_grids.begin(), output_grids.end());
	const std::vector<std::string>::iterator it = std::unique(output_grids.begin(), output_grids.end());
	output_grids.resize(std::distance(output_grids.begin(),it));
}

/** @brief Initialize and add to the grid map the requested grids
 * @param params string representation of the grids to add
 */
void SnowpackInterfaceWorker::initGrids(std::vector<std::string>& params,
                                        const std::vector<std::string>& grids_not_computed_in_worker)
{
	for (size_t ii = 0; ii<params.size(); ++ii) {
		IOUtils::toUpper(params[ii]); //make sure all parameters are upper case
		const size_t param_idx = SnGrids::getParameterIndex( params[ii] );
		const auto position = std::find(grids_not_computed_in_worker.begin(),
						 grids_not_computed_in_worker.end(),
						 params[ii]);
		if(position<grids_not_computed_in_worker.end()) {
			continue;
		}
		if (param_idx==IOUtils::npos)
			throw UnknownValueException("Unknow meteo grid '"+params[ii]+"' selected for gridded output", AT);

		const std::map< SnGrids::Parameters, mio::Grid2DObject >::const_iterator it = grids.find( static_cast<SnGrids::Parameters>(param_idx) );
		if (it==grids.end()) { //the parameter did not already exist, adding it
			Grid2DObject tmp_grid(dem, IOUtils::nodata);
			grids[ static_cast<SnGrids::Parameters>(param_idx) ] = tmp_grid;
		}
	}
}

void SnowpackInterfaceWorker::getOutputSpecialPoints(std::vector<SnowStation*>& ptr_snow_pixel,
                              std::vector<CurrentMeteo*>& ptr_meteo_pixel,
                              std::vector<SurfaceFluxes*>& ptr_surface_flux)
{
	for (size_t ii=0; ii<snow_pixel.size(); ii++) {
		ptr_snow_pixel.push_back( &snow_pixel[ii] );
		ptr_meteo_pixel.push_back( &meteo_pixel[ii] );
		ptr_surface_flux.push_back( &surface_flux[ii] );
	}
}

void SnowpackInterfaceWorker::clearSpecialPointsData()
{
	snow_pixel.clear();
	meteo_pixel.clear();
	surface_flux.clear();
}

/**
 * @brief method that returns SnowCover files for specific date.
 * @param snow_station vector that will be filled with the SnowStation data for each pixels
 */
void SnowpackInterfaceWorker::getOutputSNO(std::vector<SnowStation*>& snow_station) const
{
	for(size_t i = 0; i < SnowStationsCoord.size(); ++i) {
		size_t ix = SnowStationsCoord.at(i).first;
		size_t iy = SnowStationsCoord.at(i).second;
		if (SnowpackInterfaceWorker::skipThisCell(landuse(ix,iy), dem(ix,iy))) continue; //skip nodata cells as well as water bodies, etc
		const size_t index_SnowStation = i;
		if (SnowStations[index_SnowStation]==NULL) continue; //for safety: skipped cells were initialized with NULL
		#pragma omp critical (snow_station_lock)
		snow_station.push_back( SnowStations[index_SnowStation] );
	}
}

/****************************************************************************
 * Getters and Setters
 ****************************************************************************/

/**
 * @brief Method that the Master can search the neded data (in grids) from Worker (Pull from client)
 * @param param says which grid param the Master wants to have
 * @return the 2D output grid, which gives back the data to the master
 */
mio::Grid2DObject SnowpackInterfaceWorker::getGrid(const SnGrids::Parameters& param) const
{
	const std::map< SnGrids::Parameters, mio::Grid2DObject >::const_iterator it = grids.find(param);
	if (it==grids.end()) {
		throw UnknownValueException("Undeclared grid '"+SnGrids::getParameterName(param)+"' requested from SnowpackInterfaceWorker", AT);
	}

	return it->second;
}

/**
 * @brief Retrieve one point (ii,jj) from the specified grid.
 * @param param says which grid param the Master wants to have
 * @param ii ii index
 * @param jj jj index
 * @return grid value at point (ii,jj) for parameter param
 */
double& SnowpackInterfaceWorker::getGridPoint(const SnGrids::Parameters& param, const size_t& ii, const size_t& jj)
{
	const std::map< SnGrids::Parameters, mio::Grid2DObject >::const_iterator it( grids.find(param) );
	if (it==grids.end())
		throw UnknownValueException("Undeclared grid '"+SnGrids::getParameterName(param)+"' requested from SnowpackInterfaceWorker", AT);

	return grids[ param ](ii,jj);
}

/**
 * @brief Fill all the grids stored in the **grids** map of 2D grids with all the necessary values for the provided pixel.
 * Before calling this method, make sure that snowPixel is not NULL (as it could be for pixels that should be skipped)
 * @param ii ii index
 * @param jj jj index
 * @param meteoPixel meteorological forcing for the pixel
 * @param snowPixel canopy/snow/soil stratigraphy information
 * @param surfaceFlux surface fluxes for the pixel
 */
void SnowpackInterfaceWorker::fillGrids(const size_t& ii, const size_t& jj, const CurrentMeteo& meteoPixel, const SnowStation& snowPixel, const SurfaceFluxes& surfaceFlux)
{
	std::map< SnGrids::Parameters, mio::Grid2DObject >::iterator it;
	for (it=grids.begin(); it!=grids.end(); ++it) {
		double value = IOUtils::nodata;
		switch (it->first) {
			case SnGrids::ISWR_BELOW_CAN:
				value = (useEBalance && useCanopy)? meteoPixel.iswr : IOUtils::nodata; break;
			case SnGrids::HS:
				value = (snowPixel.cH - snowPixel.Ground) /  snowPixel.cos_sl; break; //slope2horiz
			case SnGrids::TSS:
				if (!useCanopy || snowPixel.Cdata->zdispl < 0.) {
					value = snowPixel.Ndata.back().T;
				} else { // radiative surface temperature above canopy
					value =  pow(snowPixel.Cdata->rlwrac/Constants::stefan_boltzmann, 0.25);
				}
				break;
			case SnGrids::TSG:
				value = snowPixel.Ndata[snowPixel.SoilNode].T; break;
			case SnGrids::TS0:
				value = (snowPixel.SoilNode>0)? snowPixel.Ndata[snowPixel.SoilNode].T : IOUtils::nodata; break;
			case SnGrids::TSNOW:
				value = getValueAtDepth(snowPixel, snow_temp_depth); break;
			case SnGrids::TSNOW_AVG:
				value = getAvgAtDepth(snowPixel, snow_temp_depth, true); break;
			case SnGrids::RHOSNOW_AVG:
				value = getAvgAtDepth(snowPixel, snow_temp_depth, false); break;
			case SnGrids::SWE:
				value = surfaceFlux.mass[SurfaceFluxes::MS_TOTALMASS] / snowPixel.cos_sl; break; //slope2horiz
			case SnGrids::RSNO: {
				const double hs = (snowPixel.cH - snowPixel.Ground);
				value = (hs>0.)? snowPixel.mass_sum / hs : IOUtils::nodata;
				break; }
			case SnGrids::TOP_ALB:
				if (!useCanopy || snowPixel.Cdata->zdispl < 0.) {
					value = snowPixel.Albedo;
				} else { // above canopy albedo
					value =  snowPixel.Cdata->totalalb;
				}
				break;
			case SnGrids::SURF_ALB:
				value = snowPixel.Albedo; break;
			case SnGrids::SP:
				value = (!snowPixel.Edata.empty())? snowPixel.Edata.back().sp : IOUtils::nodata; break;
			case SnGrids::RB:
				value = (!snowPixel.Edata.empty())? snowPixel.Edata.back().rb : IOUtils::nodata; break;
			case SnGrids::RG:
				value = (!snowPixel.Edata.empty())? snowPixel.Edata.back().rg : IOUtils::nodata; break;
			case SnGrids::N3:
				value = (!snowPixel.Edata.empty())? snowPixel.Edata.back().N3 : IOUtils::nodata; break;
			case SnGrids::MS_SNOWPACK_RUNOFF:
				value = surfaceFlux.mass[SurfaceFluxes::MS_SNOWPACK_RUNOFF] / snowPixel.cos_sl; break;
			case SnGrids::MS_SURFACE_MASS_FLUX:
				value = surfaceFlux.mass[SurfaceFluxes::MS_SURFACE_MASS_FLUX] / snowPixel.cos_sl; break;
			case SnGrids::MS_SOIL_RUNOFF:
				value = surfaceFlux.mass[SurfaceFluxes::MS_SOIL_RUNOFF] / snowPixel.cos_sl; break;
			case SnGrids::MS_RAIN:
				value = surfaceFlux.mass[SurfaceFluxes::MS_RAIN]; break;
			case SnGrids::MS_HNW:
				value = surfaceFlux.mass[SurfaceFluxes::MS_HNW]; break;
			case SnGrids::MS_WIND:
				value = surfaceFlux.mass[SurfaceFluxes::MS_WIND] / snowPixel.cos_sl; break;
			case SnGrids::MS_WATER:
				value = surfaceFlux.mass[SurfaceFluxes::MS_WATER] / snowPixel.cos_sl; break;
			case SnGrids::MS_WATER_SOIL:
				value = surfaceFlux.mass[SurfaceFluxes::MS_WATER_SOIL] / snowPixel.cos_sl; break;
			case SnGrids::MS_ICE_SOIL:
				value = surfaceFlux.mass[SurfaceFluxes::MS_ICE_SOIL] / snowPixel.cos_sl; break;
			case SnGrids::SFC_SUBL:
				value = -surfaceFlux.mass[SurfaceFluxes::MS_SUBLIMATION] / snowPixel.cos_sl; break; //slope2horiz
			case SnGrids::STORE:
				value = store(ii,jj); break;
			case SnGrids::ERODEDMASS:
				value = erodedmass(ii,jj) / snowPixel.cos_sl; break;
			case SnGrids::EROSION_USTAR_TH:
				value = snowPixel.Erosion_ustar_th; break;
			case SnGrids::MS_SNOW_DHS:
				value = (surfaceFlux.mass[SurfaceFluxes::MS_SNOW_DHS] != IOUtils::nodata) ? (M_TO_MM(surfaceFlux.mass[SurfaceFluxes::MS_SNOW_DHS])/snowPixel.cos_sl) : (IOUtils::nodata); break;
			case SnGrids::MS_SUBL_DHS:
				value = (surfaceFlux.mass[SurfaceFluxes::MS_SUBL_DHS] != IOUtils::nodata) ? (M_TO_MM(surfaceFlux.mass[SurfaceFluxes::MS_SUBL_DHS])/snowPixel.cos_sl) : (IOUtils::nodata); break;
			case SnGrids::MS_SETTLING_DHS:
				value = (surfaceFlux.mass[SurfaceFluxes::MS_SETTLING_DHS] != IOUtils::nodata) ? (M_TO_MM(surfaceFlux.mass[SurfaceFluxes::MS_SETTLING_DHS])/snowPixel.cos_sl) : (IOUtils::nodata); break;
			case SnGrids::MS_EROSION_DHS:
				value = (surfaceFlux.mass[SurfaceFluxes::MS_EROSION_DHS] != IOUtils::nodata) ? (M_TO_MM(surfaceFlux.mass[SurfaceFluxes::MS_EROSION_DHS])/snowPixel.cos_sl) : (IOUtils::nodata); break;
			case SnGrids::GLACIER:
				value = (!snowPixel.isGlacier(true))? 1. : IOUtils::nodata; break; //glaciated pixels receive IOUtils::nodata
			case SnGrids::GLACIER_EXPOSED:
				value = (!snowPixel.isGlacier(false))? 1. : IOUtils::nodata; break; //glaciated pixels receive IOUtils::nodata
			case SnGrids::ET:
				value = -(surfaceFlux.mass[SurfaceFluxes::MS_SUBLIMATION]+surfaceFlux.mass[SurfaceFluxes::MS_EVAPORATION])/snowPixel.cos_sl; //slope2horiz
				// Add part from Canopy
				value += useCanopy?(snowPixel.Cdata->transp+snowPixel.Cdata->intevap)/snowPixel.cos_sl:0; //slope2horiz
				break;
			default:
				if (it->first>=SnGrids::TSOIL1 && it->first<=SnGrids::TSOIL_MAX) //dealing with soil temperatures
				{
					value = (soil_temp_depths.empty())? IOUtils::nodata : getSoilTemperature(snowPixel,
                                                                       soil_temp_depths[ it->first - SnGrids::TSOIL1 ]);
				}
				else if (it->first>=SnGrids::SOIL_RUNOFF1 && it->first<=SnGrids::SOIL_RUNOFF_MAX) //dealing with soil runoff
				{
					value = (soil_runoff_depths.empty())? IOUtils::nodata : getSoilRunoff(snowPixel,
                                                                  soil_runoff_depths[ it->first - SnGrids::SOIL_RUNOFF1 ])/ snowPixel.cos_sl;
				}
				else if (it->first>=SnGrids::RHO1 && it->first<=SnGrids::RHO5) //dealing with snow densities
				{
					value = (snow_density_depths.empty())? IOUtils::nodata : getSnowDensityDepth(snowPixel, snow_density_depths[ it->first - SnGrids::RHO1 ]);
				}
				else
				{
					throw InvalidArgumentException("Invalid parameter requested " + it->first, AT);
				}
		}
		it->second(ii,jj) = value;
	}
}

/**
 * @brief method which prepares all data for simulation and then access correctly the
 * Snowpack model interfaces.
 * @param date current simulation time step
 * @param psum precipitation grid (kg m-2)
 * @param psum_ph precipitation phase grid (between 0 and 1)
 * @param psum_tech technical precipitation grid (kg m-2)
 * @param rh relative humidity grid (% or 1)
 * @param ta air temperature grid (K)
 * @param vw wind velocity grid (m s-1)
 * @param dw wind direction grid (degrees north)
 * @param mns map of the Precipitation (mm/h) HACK get this map only if: (1) per pull from Master if Drift is used or (2) with enable_snowdrift2d !!
 * @param shortwave incoming shortwave radiation grid (W m-2)
 * @param diffuse diffuse radiation from the sky grid (W m-2)
 * @param longwave incoming longwave grid (W m-2)
 * @param solarElevation solar elevation (in dec)
 */
void SnowpackInterfaceWorker::runModel(const mio::Date &date,
                                       const mio::Grid2DObject &psum,
                                       const mio::Grid2DObject &psum_ph,
                                       const mio::Grid2DObject &psum_tech,
                                       const mio::Grid2DObject &rh,
                                       const mio::Grid2DObject &ta,
                                       const mio::Grid2DObject &tsg,
                                       const mio::Grid2DObject &vw,
                                       const mio::Grid2DObject &vw_drift,
                                       const mio::Grid2DObject &dw,
                                       const mio::Grid2DObject &mns,
                                       const mio::Grid2DObject &shortwave,
                                       const mio::Grid2DObject &diffuse,
                                       const mio::Grid2DObject &longwave,
                                       const double solarElevation)
{
	const Meteo::ATM_STABILITY USER_STABILITY = meteo.getStability();
	const std::string bcu_watertransportmodel_snow = sn_cfg.get("WATERTRANSPORTMODEL_SNOW", "SnowpackAdvanced");
	const std::string bcu_reduce_n_elements = sn_cfg.get("REDUCE_N_ELEMENTS", "SnowpackAdvanced");
	const std::string bcu_adjust_height_of_meteo= sn_cfg.get("ADJUST_HEIGHT_OF_METEO_VALUES", "SnowpackAdvanced");
	const std::string bcu_adjust_height_of_wind = sn_cfg.get("ADJUST_HEIGHT_OF_WIND_VALUE", "SnowpackAdvanced");

	CurrentMeteo meteoPixel(sn_cfg);
	meteoPixel.date = date;
	meteoPixel.elev = solarElevation*Cst::to_rad; //HACK: Snowpack uses RAD !!!!!

	if (enable_simple_snow_drift || enable_snowdrift2d) {
		// reset eroded mass grid
		erodedmass.set(erodedmass, 0.);
	}

	// make SN calculations....
	for(size_t i = 0; i < SnowStationsCoord.size(); ++i) {
		size_t ix = SnowStationsCoord.at(i).first;
		size_t iy = SnowStationsCoord.at(i).second;
		if (SnowpackInterfaceWorker::skipThisCell(landuse(ix,iy), dem(ix,iy))) continue; //skip nodata cells as well as water bodies, etc
		const size_t index_SnowStation = i;
		if (SnowStations[index_SnowStation]==NULL) continue; //for safety: skipped cells were initialized with NULL
		SnowStation &snowPixel = *SnowStations[index_SnowStation];

		const bool isGlacier = snowPixel.isGlacier(false);

		//In case of ice and firn pixels, use BUCKET model for water transport:
		const int land = (round_landuse(landuse(ix,iy)) - 10000) / 100;
		if (land==13 || land==14) {
			sn_cfg.addKey("WATERTRANSPORTMODEL_SNOW", "SnowpackAdvanced", "BUCKET");
		}
		// In case of glacier pixel, remove meteo height correction and try to merge elemnts
		if (land==14) {
			sn_cfg.addKey("REDUCE_N_ELEMENTS", "SnowpackAdvanced", "TRUE");
			sn_cfg.addKey("ADJUST_HEIGHT_OF_METEO_VALUES","SnowpackAdvanced","FALSE");
			sn_cfg.addKey("ADJUST_HEIGHT_OF_WIND_VALUE","SnowpackAdvanced","FALSE");
		}
		// Set curent meteo variables from 2D fields to single pixel
		const double previous_albedo = getGridPoint(SnGrids::TOP_ALB, ix, iy);
		meteoPixel.rh = rh(ix,iy);
		meteoPixel.ta = ta(ix,iy);
		meteoPixel.vw = vw(ix,iy);
		meteoPixel.vw_drift = (vw_drift(ix,iy) > 0.) ? (vw_drift(ix,iy)) : (0.);	//negative vw_drift is used by the Simple Snow Drift to store the positive sx values (sheltered pixels)
		meteoPixel.dw = dw(ix,iy);
		meteoPixel.iswr = shortwave(ix,iy);
		meteoPixel.rswr = previous_albedo*meteoPixel.iswr;
		meteoPixel.tss = snowPixel.Ndata[snowPixel.getNumberOfElements()].T; //we use previous timestep value
		meteoPixel.ts0 = (snowPixel.SoilNode>0)? snowPixel.Ndata[snowPixel.SoilNode].T : tsg(ix,iy); //we use previous timestep value
		meteoPixel.ea = Atmosphere::blkBody_Emissivity(longwave(ix,iy), meteoPixel.ta); //to be consistent with Snowpack
		meteoPixel.psum_ph = psum_ph(ix,iy);
		meteoPixel.psum_tech = psum_tech(ix, iy);
		meteoPixel.hs = IOUtils::nodata;
		if ( (meteoPixel.tss != IOUtils::nodata && meteoPixel.tss<=100) || (meteoPixel.ts0 != IOUtils::nodata && meteoPixel.ts0<=100) ) {
			cout << "[E] Pixel (" << ix << "," << iy << ") too cold! tss=" << meteoPixel.tss << " ts0=" << meteoPixel.ts0 << std::endl;
		}

		// Now determine perpendicular to slope mass balance from drift or precip
		// Note that psum must be in mm/h and SNOWPACK will converted it to mm/CALCULTION_STEP_LENGTH
		if ( useDrift && mns(ix,iy)!=IOUtils::nodata ) {
			double drift_mass = mns(ix,iy);
			// For extreme terrain, the drift might go crazy: limit deposition / erosion
			if (fabs(drift_mass)>37.) {
				cout << "crazy drift at (" << ix << "," << iy << ") = " << drift_mass << " mm/h\n";
				drift_mass = (drift_mass>0.)? 37. : -37.; //set to deposition limit
			}

			meteoPixel.psum = drift_mass;
		} else {
<<<<<<< HEAD
			if (enable_snowdrift2d && mns(ix,iy) != IOUtils::nodata) {
				meteoPixel.snowdrift = mns(ix,iy) * snowPixel.cos_sl;
			}
=======
>>>>>>> 2527b76e
			meteoPixel.psum = psum(ix,iy) * snowPixel.cos_sl; //horiz2slope
		}

		if (useEBalance) meteoPixel.diff = diffuse(ix,iy);
		// Reset Canopy Surface Data to 0 before calling Meteo and Canopy module
		if (useCanopy) snowPixel.Cdata->initializeSurfaceExchangeData();
		//if the current pixel contains soil layers, then activate soil modeling in Snowpack
		sn.setUseSoilLayers( snowPixel.hasSoilLayers() ); //TODO: when Snowpack runs, it should check it

		// exposed glacier special case
		if (isGlacier) {
			const std::string tmp_sw_mode = sn_cfg.get("SW_MODE", "Snowpack");
			if (tmp_sw_mode == "BOTH") {
				//switch to glacier albedo (when sw_mode != BOTH, the calculation internally relies on SnLaws and should not be overwritten here!)
				const std::string tmp_variant = sn_cfg.get("VARIANT", "SnowpackAdvanced");
				snowPixel.Albedo = ((tmp_variant == "POLAR" || tmp_variant == "ANTARCTICA") ? (Constants::blueice_albedo) : (Constants::glacier_albedo));
			}
			if (meteoPixel.ta>IOUtils::C_TO_K(5.)) {
				//switch to STABLE atmosphere on glacier if TA>5°C
				meteo.setStability(Meteo::MO_HOLTSLAG);
			}
		}
		bool adjust_height_of_wind_value;
		sn_cfg.getValue("ADJUST_HEIGHT_OF_WIND_VALUE", "SnowpackAdvanced", adjust_height_of_wind_value);
		//compute ustar, psi_s, z0
		meteo.compMeteo(meteoPixel, snowPixel, true, adjust_height_of_wind_value);
		SurfaceFluxes surfaceFlux;
		snowPixel.reset_lysimeters();
		// run snowpack model itself
		double dIntEnergy = 0.; //accumulate the dIntEnergy over the snowsteps
		const unsigned int nr_snowsteps = (unsigned int)(dt_main/M_TO_S(calculation_step_length));

		for (unsigned int snowsteps = 0; snowsteps < nr_snowsteps; snowsteps++) {
			/* Update the store variable */
			/* david: why += ? isnt store reset every timestep ? */
			/* Michi: This is exactly the point, store is only set to zero when enough precipitation
			has accumulated to create at least one new (finite element) layer */

			if (snowsteps == 0) {
				meteoPixel.psum /= nr_snowsteps;
				meteoPixel.snowdrift /= nr_snowsteps;
			}
			store(ix,iy) += meteoPixel.psum;

			// Reset fluxes, etc.
			snowPixel.ErosionMass = 0.;
			snowPixel.hn = 0.;
			snowPixel.rho_hn = 0.;

			try {
				BoundCond Bdata;
				sn.runSnowpackModel(meteoPixel, snowPixel, store(ix,iy), Bdata, surfaceFlux);
				surfaceFlux.collectSurfaceFluxes(Bdata, snowPixel, meteoPixel);
				surfaceFlux.mass[SurfaceFluxes::MS_HNW] += (snowPixel.hn * snowPixel.rho_hn) / snowPixel.cos_sl;
				surfaceFlux.mass[SurfaceFluxes::MS_WIND] += snowPixel.ErosionMass;
				dIntEnergy += snowPixel.dIntEnergy; //it is reset at every new call to runSnowpackModel
				meteoPixel.hs = snowPixel.cH - snowPixel.Ground; //do not reproject here, otherwise Snowpack outputs would get messed up
				if (enable_simple_snow_drift || enable_snowdrift2d) {
					erodedmass(ix,iy) += snowPixel.ErosionMass; //store the eroded mass
				}
			} catch (const std::bad_alloc&) { //don't try anything fancy when running low on memory
				const int lus =(int)floor( landuse(ix,iy));
				const double slope2horiz = (1. / snowPixel.cos_sl);
				const double snow = (snowPixel.cH - snowPixel.Ground) * slope2horiz;
				cout << "[E] Could not allocate memory in Snowpack for cell (" << ix << "," << iy << ") LUS=" << lus << " ";
				cout << "with " << std::fixed << std::setprecision(4) <<  snow << " m snow in " << snowPixel.getNumberOfElements()-snowPixel.SoilNode << "/" << snowPixel.getNumberOfElements() << " elements.\n";
				fflush( stdout );
				throw;
			} catch (const std::exception& e) {
				const int lus =(int)floor( landuse(ix,iy));
				const double slope2horiz = (1. / snowPixel.cos_sl);
				const double snow = (snowPixel.cH - snowPixel.Ground) * slope2horiz;
				if (nr_snowsteps > 1) {
					surfaceFlux.multiplyFluxes(1./nr_snowsteps);
					if (useCanopy)
						snowPixel.Cdata->multiplyFluxes(1./nr_snowsteps);
					meteoPixel.psum *= nr_snowsteps;
					meteoPixel.snowdrift *= nr_snowsteps;
					snowPixel.dIntEnergy = dIntEnergy;
				}

				ostringstream ss;
				ss << "[E] Snowpack exception: " << e.what() << "\n";
				ss << "[E] at cell (" << ix << "," << iy << ") LUS=" << lus << " ";
				ss << "with " << std::fixed << std::setprecision(4) << snow << " m snow in " << snowPixel.getNumberOfElements()-snowPixel.SoilNode << "/" << snowPixel.getNumberOfElements() << " elements.\n";
				if (isSpecialPoint[index_SnowStation])
					gatherSpecialPoints(meteoPixel, snowPixel, surfaceFlux); //gather special point data, in order to get as much information as possible
				throw IOException(ss.str(), AT);
			}
		}

		//some variables are now wrong if we ran multiple Snowpack steps -> recompute them!
		if (nr_snowsteps > 1) {
			surfaceFlux.multiplyFluxes(1./nr_snowsteps);
			if (useCanopy)
				snowPixel.Cdata->multiplyFluxes(1./nr_snowsteps);
			meteoPixel.psum *= nr_snowsteps;
			meteoPixel.snowdrift *= nr_snowsteps;
			snowPixel.dIntEnergy = dIntEnergy;
		}

		//switch stability back to normal if it was changed
		if (meteo.getStability()!=USER_STABILITY) meteo.setStability(USER_STABILITY);
		//if the glacier is still exposed, force the albedo back to glacier albedo
		if (isGlacier) {
			const std::string tmp_sw_mode = sn_cfg.get("SW_MODE", "Snowpack");
			if (tmp_sw_mode == "BOTH") {
				//switch to glacier albedo (when sw_mode != BOTH, the calculation internally relies on SnLaws and should not be overwritten here!)
				const std::string tmp_variant = sn_cfg.get("VARIANT", "SnowpackAdvanced");
				surfaceFlux.pAlbedo = snowPixel.Albedo = ((tmp_variant == "POLAR" || tmp_variant == "ANTARCTICA") ? (Constants::blueice_albedo) : (Constants::glacier_albedo));
			}
		}
		if (!std::isfinite( getGridPoint(SnGrids::TOP_ALB, ix, iy) )) {
			//if the albedo is nan, infinity, etc reset it to its previous
			//value to try to rescue the pixel...
			cerr << "[E] pixel (" << ix << "," << iy << ") found with a nan/infinit albedo ["<<  getGridPoint(SnGrids::TOP_ALB, ix, iy) <<"]; reseting to " << previous_albedo << std::endl;
			getGridPoint(SnGrids::TOP_ALB, ix, iy) = previous_albedo;
		}

		try{
			stability.checkStability(meteoPixel, snowPixel);
		} catch(...) {
#ifndef SNOWPACK_CORE
			snowPixel.S_4 = Stability::max_stability; //nothing else to do...
#endif
		}

		surfaceFlux.mass[SurfaceFluxes::MS_TOTALMASS] = 0.0;
		const std::vector<ElementData> EMS( snowPixel.Edata );
		for (size_t e=0; e<EMS.size(); e++) {
			if (EMS[e].theta[SOIL] <= 0.) {
				surfaceFlux.mass[SurfaceFluxes::MS_TOTALMASS] += EMS[e].M;
			}
		}

		// Output special points and grids
		if (isSpecialPoint[index_SnowStation]) gatherSpecialPoints(meteoPixel, snowPixel, surfaceFlux);
		fillGrids(ix, iy, meteoPixel, snowPixel, surfaceFlux);

		//Restore original water transport scheme that has been changed for ice & firn
		if (land==13 || land==14) {
			sn_cfg.addKey("WATERTRANSPORTMODEL_SNOW", "SnowpackAdvanced", bcu_watertransportmodel_snow);
		}
		//Restore original keys that were modified for glacier pixels
		if (land==14) {
			sn_cfg.addKey("REDUCE_N_ELEMENTS", "SnowpackAdvanced", bcu_reduce_n_elements);
			sn_cfg.addKey("ADJUST_HEIGHT_OF_METEO_VALUES", "SnowpackAdvanced", bcu_adjust_height_of_meteo);
			sn_cfg.addKey("ADJUST_HEIGHT_OF_WIND_VALUE", "SnowpackAdvanced", bcu_adjust_height_of_wind);
		}
	}
}

void SnowpackInterfaceWorker::grooming(const mio::Date &current_date, const mio::Grid2DObject &grooming_map)
{
	for(size_t ii = 0; ii < SnowStationsCoord.size(); ++ii) {
		const size_t ix = SnowStationsCoord.at(ii).first;
		const size_t iy = SnowStationsCoord.at(ii).second;
		if (SnowpackInterfaceWorker::skipThisCell(landuse(ix,iy), dem(ix,iy))) continue; //skip nodata cells as well as water bodies, etc
		if (SnowStations[ii]==NULL) continue; //for safety: skipped cells were initialized with NULL

		if (grooming_map(ix, iy)==IOUtils::nodata || grooming_map(ix, iy)==0) continue;

		if (sn_techsnow.prepare(current_date)) sn_techsnow.preparation(*SnowStations[ii]);
	}
}

void SnowpackInterfaceWorker::gatherSpecialPoints(const CurrentMeteo& meteoPixel, const SnowStation& snowPixel, const SurfaceFluxes& surfaceFlux)
{
	meteo_pixel.push_back( meteoPixel );
	snow_pixel.push_back( snowPixel );
	surface_flux.push_back( surfaceFlux );
}

/**
 * @brief optimised way to round landuse
 * @param landuse_dbl is the landuse to round
 */
int SnowpackInterfaceWorker::round_landuse(const double& landuse_dbl)
{
	return (int)(landuse_dbl + 0.0001);
}

/**
 * @brief check if a cell should be simulated or skipped
 * @param landuse_val land use parameter for this pixel
 * @param dem_val dem altitude for this pixel
 */
bool SnowpackInterfaceWorker::skipThisCell(const double& landuse_val, const double& dem_val)
{
	//determines from the landuse and dem if this cell has to be included in the computation
	//landuse codes are PREVAH codes
	if (landuse_val==IOUtils::nodata) return true;

	const int land = (SnowpackInterfaceWorker::round_landuse(landuse_val) - 10000) / 100;
	if (land==9 || land==10 || land==12 || land==16 || land==17 || land>=30) return true; //undefined
	if (land==1) return true;//water

	if (dem_val==IOUtils::nodata) return true; //no DEM data

	return false;
}

bool SnowpackInterfaceWorker::is_special(const std::vector< std::pair<size_t,size_t> >& pts_in, const size_t& ix, const size_t& iy)
{
	for (size_t ii=0; ii<pts_in.size(); ii++) {
		if ((pts_in[ii].first == ix) && (pts_in[ii].second == iy)) return true;
	}

	return false;
}

/**
 * @brief method called by SnowpackInterface to retrieve all snow_pixels, to read the lateral flow variable
 * @param ptr_snow_pixel to vector of SnowStations, where the variable SlopeParFlux contains the lateral flow
 */
void SnowpackInterfaceWorker::getLateralFlow(std::vector<SnowStation*>& ptr_snow_pixel)
{
	for(size_t ii = 0; ii < SnowStationsCoord.size(); ++ii) {
		#pragma omp critical (snow_station_lock)
		ptr_snow_pixel.push_back( SnowStations[ii] );
	}
}

/**
 * @brief method called by SnowpackInterface to send back the source/sink term for treating lateral flow
 * @param ptr_snow_pixel to vector of SnowStations, in which the lwc_source variable is set to contain the lateral flow.
 */
void SnowpackInterfaceWorker::setLateralFlow(const std::vector<SnowStation*>& ptr_snow_pixel)
{
	for(size_t ii = 0; ii < SnowStationsCoord.size(); ++ii) {
		if (SnowStations[ii]!=NULL) {
			for(size_t n=0; n<SnowStations[ii]->getNumberOfElements(); n++) {
				SnowStations[ii]->Edata[n].lwc_source = ptr_snow_pixel[ii]->Edata[n].lwc_source;
			}
		}
	}
}<|MERGE_RESOLUTION|>--- conflicted
+++ resolved
@@ -606,12 +606,9 @@
 
 			meteoPixel.psum = drift_mass;
 		} else {
-<<<<<<< HEAD
 			if (enable_snowdrift2d && mns(ix,iy) != IOUtils::nodata) {
 				meteoPixel.snowdrift = mns(ix,iy) * snowPixel.cos_sl;
 			}
-=======
->>>>>>> 2527b76e
 			meteoPixel.psum = psum(ix,iy) * snowPixel.cos_sl; //horiz2slope
 		}
 
