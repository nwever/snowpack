/***********************************************************************************/
/*  Copyright 2009-2015 WSL Institute for Snow and Avalanche Research    SLF-DAVOS      */
/***********************************************************************************/
/* This file is part of Alpine3D.
    Alpine3D is free software: you can redistribute it and/or modify
    it under the terms of the GNU Lesser General Public License as published by
    the Free Software Foundation, either version 3 of the License, or
    (at your option) any later version.

    Alpine3D is distributed in the hope that it will be useful,
    but WITHOUT ANY WARRANTY; without even the implied warranty of
    MERCHANTABILITY or FITNESS FOR A PARTICULAR PURPOSE.  See the
    GNU Lesser General Public License for more details.

    You should have received a copy of the GNU Lesser General Public License
    along with Alpine3D.  If not, see <http://www.gnu.org/licenses/>.
*/
#include <alpine3d/SnowpackInterfaceWorker.h>
#include <alpine3d/AlpineMain.h>

using namespace std;
using namespace mio;

//This is a function to retrieve soil temperature at a given depth (measured from
//the soil surface, not from the snow surface) for output purposes.
inline double getSoilTemperature(const SnowStation& pixel, const double& depth)
{
	if(pixel.getNumberOfNodes() == 0) {
		return IOUtils::nodata;
	} else if(depth < 1e-5) {//we want the temperature at the soil surface
		return pixel.Ndata[pixel.SoilNode].T;
	} else if(depth >= pixel.Ground) {//we want the temperature below the lowest node
		return pixel.Ndata.front().T;
	} else {
		const double height( pixel.Ground - depth );

		//Looking for the node located directly above the specified depth
		size_t iNode(0);
		while (pixel.Ndata[iNode].z < height)
			++iNode;

		const NodeData& aboveNode( pixel.Ndata[iNode] );
		if(aboveNode.z == height) {//exact match
			return aboveNode.T;
		} else {//compute linear interpolation between the two nodes
			const NodeData& belowNode( pixel.Ndata[iNode-1] );
			const double a = (aboveNode.T - belowNode.T)/(aboveNode.z - belowNode.z);
			return a*(height - belowNode.z) + belowNode.T;
		}
	}
}

//This is a function to retrieve snow density from the surface to a given depth for output purposes.
inline double getSnowDensityDepth(const SnowStation& pixel, const double& depth)
{
	if(pixel.getNumberOfNodes() == 0) {
		return IOUtils::nodata;
	} else if(depth < 1e-5) {//we want the density of the surface element
		return pixel.Edata[pixel.getNumberOfElements()-1].Rho;
	} else {
		size_t i = pixel.getNumberOfElements();
		double H = 0.;
		double M = 0.;
		while (i-- > 0) {
			const double dz = pixel.Edata[i].L;
			H += dz;
			M += dz * pixel.Edata[i].Rho;
			if (H > depth) {
				return (H==0)?(IOUtils::nodata):(M/H);
			}
		}
		return (H==0)?(IOUtils::nodata):(M/H);
	}
}

//This is a function to retrieve a given parameter at a given depth in the snow
//for output purposes.
inline double getValueAtDepth(const SnowStation& pixel, const double& depth)
{
	const size_t nNodes = pixel.getNumberOfNodes();
	if (nNodes==0) return mio::IOUtils::nodata; //no nodes -> nodata

	const size_t max_ii = nNodes - 1;
	const double offset = pixel.Ground;
	const double snow_height = pixel.Ndata[max_ii].z - offset;
	const double height = snow_height - depth;

	if (height<0.) return mio::IOUtils::nodata; //not deep enough -> nodata
	if (depth==0.) return pixel.Ndata[max_ii].T; //if depth==0 -> surface

	//looking for the first node less than depth.
	//At this point, we know that we have >= than depth snow
	size_t ii = 0;
	while ( (pixel.Ndata[ii].z-offset) <= height ) {
		ii++;
	}

	if ( (pixel.Ndata[ii].z-offset) == height) return pixel.Ndata[ii].T; //we found it exactly

	//compute linear interpolation between the two points y = az+b
	const double a = (pixel.Ndata[ii].T-pixel.Ndata[ii-1].T) / (pixel.Ndata[ii].z-pixel.Ndata[ii-1].z);
	const double b = pixel.Ndata[ii-1].T;
	const double z = height - (pixel.Ndata[ii-1].z-offset);
	return a*z + b;
}

// Returns the average snow temperature in the top x cm, or, when snow depth is less than x cm, the average snow temperature.
inline double getAvgAtDepth(const SnowStation& pixel, const double& depth, const bool& is_temp)
{

	double thickness = 0.;
	double sum = 0.;
	if (pixel.getNumberOfElements() > pixel.SoilNode) {
		size_t i = pixel.getNumberOfElements();
		while (i-- > pixel.SoilNode) {
			const double val = (is_temp)? pixel.Edata[i].Te : pixel.Edata[i].Rho;
			if (thickness < depth) {
				sum += pixel.Edata[i].L * val;
				thickness += pixel.Edata[i].L;
			} else { //we found the first element that is too deep
				if (thickness!=depth) { //just in case, we might have found an element exactly at "depth"
					const double thick_contrib = depth - thickness;
					sum += thick_contrib * val;
					thickness += thick_contrib;
				}
				break;
			}
		}
	}

	const double value = (thickness == 0.) ? (IOUtils::nodata) : (sum / thickness);
	return value;
}

/******************************************************************************
 * Constructor / Destructor
 ******************************************************************************/

/**
 * @brief Constructs and initialise Snowpack Interface Worker. Create one worker
 * and init values for slice which the worker need to simulate it slice.
 * @param io_cfg configuration to pass to Snowpack
 * @param dem_in gives the demographic Data. Also tetermines size and position of the slice
 * @param landuse_in gives the landuse Data. Also tetermines size and position of the landuse for slice
 * @param pts_in gives the spezial points. For this points more output is done then for the others. Calcualtion is the same.
 * @param snow_stations gives a vector of pointers to the SnowStation objects relevant for this thread
 * @param snow_stations_coord provide the (ii,jj) coordinates of each snow station. This is necessary because the slices might be irregular
 * @param offset_in gives the offsett on X for this slice (needed to read data and error messages)
 */
SnowpackInterfaceWorker::SnowpackInterfaceWorker(const mio::Config& io_cfg,
                                                 const mio::DEMObject& dem_in,
                                                 const mio::Grid2DObject& landuse_in,
                                                 const std::vector< std::pair<size_t,size_t> >& pts_in,
                                                 const std::vector<SnowStation*>& snow_stations,
                                                 const std::vector<std::pair<size_t,size_t> >& snow_stations_coord,
                                                 const size_t offset_in,
                                                 const std::vector<std::string>& grids_not_computed_in_worker)
 : sn_cfg(io_cfg), sn(sn_cfg), meteo(sn_cfg), stability(sn_cfg, false), sn_techsnow(sn_cfg), dem(dem_in),
   dimx(dem.getNx()), dimy(dem.getNy()),  offset(offset_in), SnowStations(snow_stations), SnowStationsCoord(snow_stations_coord),
   isSpecialPoint(snow_stations.size(), false), landuse(landuse_in), store(dem_in, 0.), erodedmass(dem_in, 0.), grids(), snow_pixel(), meteo_pixel(),
   surface_flux(), soil_temp_depths(), snow_density_depths(), calculation_step_length(0.), height_of_wind_value(0.),
   snow_temp_depth(IOUtils::nodata), snow_avg_temp_depth(IOUtils::nodata), snow_avg_rho_depth(IOUtils::nodata),
   enable_simple_snow_drift(false), enable_explicit_snow_drift(false), useDrift(false), useEBalance(false), useCanopy(false)
{

	sn_cfg.getValue("CALCULATION_STEP_LENGTH", "Snowpack", calculation_step_length);
	sn_cfg.getValue("HEIGHT_OF_WIND_VALUE", "Snowpack", height_of_wind_value); //currently unused
	sn_cfg.getValue("CANOPY", "Snowpack", useCanopy);
	io_cfg.getValue("SNOW_TEMPERATURE_DEPTH", "Output", snow_temp_depth, IOUtils::nothrow);
	io_cfg.getValue("SNOW_AVG_TEMPERATURE_DEPTH", "Output", snow_avg_temp_depth, IOUtils::nothrow);
	io_cfg.getValue("SNOW_AVG_DENSITY_DEPTH", "Output", snow_avg_rho_depth, IOUtils::nothrow);

	//check if simple snow drift is enabled
	enable_simple_snow_drift = false;
	sn_cfg.getValue("SIMPLE_SNOW_DRIFT", "Alpine3D", enable_simple_snow_drift, IOUtils::nothrow);
	enable_explicit_snow_drift = false;
	sn_cfg.getValue("EXPLICIT_SNOW_DRIFT", "Alpine3D", enable_explicit_snow_drift, IOUtils::nothrow);

	//create the vector of output grids
	std::vector<std::string> params = sn_cfg.get("GRIDS_PARAMETERS", "output");
	if (snow_temp_depth!=IOUtils::nodata) params.push_back("TSNOW");
	if (snow_avg_temp_depth!=IOUtils::nodata) params.push_back("TSNOW_AVG");
	if (snow_avg_rho_depth!=IOUtils::nodata) params.push_back("RHOSNOW_AVG");

	//handle the soil temperatures
	io_cfg.getValue("SOIL_TEMPERATURE_DEPTHS", "Output", soil_temp_depths, IOUtils::nothrow);
	const unsigned short max_Tsoil( SnGrids::TSOIL5 - SnGrids::TSOIL1 + 1 );
	if (soil_temp_depths.size()>max_Tsoil)
		throw InvalidArgumentException("Too many soil temperatures requested", AT);
	for (size_t ii=0; ii<soil_temp_depths.size(); ii++) {
		params.push_back( "TSOIL"+mio::IOUtils::toString(ii+1) );
	}
	//handle the snow densities
	io_cfg.getValue("SNOW_DENSITY_DEPTHS", "Output", snow_density_depths, IOUtils::nothrow);
	const unsigned short max_rhosnow( SnGrids::RHO5 - SnGrids::RHO1 + 1 );
	if (snow_density_depths.size()>max_rhosnow)
		throw InvalidArgumentException("Too many snow densities requested", AT);
	for (size_t ii=0; ii<snow_density_depths.size(); ii++) {
		params.push_back( "RHO"+mio::IOUtils::toString(ii+1) );
	}
	uniqueOutputGrids(params);
	initGrids(params, grids_not_computed_in_worker);

	const CurrentMeteo meteoPixel; //this is only necessary in order to have something for fillGrids()
	const SurfaceFluxes surfaceFlux; //this is only necessary in order to have something for fillGrids()

	for(size_t ii = 0; ii < SnowStationsCoord.size(); ++ii) {
		size_t ix = SnowStationsCoord.at(ii).first;
		size_t iy = SnowStationsCoord.at(ii).second;
		if (SnowpackInterfaceWorker::skipThisCell(landuse(ix,iy), dem(ix,iy))) { //skip nodata cells as well as water bodies, etc
			if (!pts_in.empty() && is_special(pts_in, ix, iy)){
				std::cout << "[W] POI (" << ix << "," << iy << ") will be skipped (nodata, water body, etc)" << std::endl;
			}
			continue;
		}

		if (SnowStations[ii]==NULL) continue; //for safety: skip cells initialized with NULL
		const SnowStation &snowPixel = *SnowStations[ii];
		fillGrids(ix, iy, meteoPixel, snowPixel, surfaceFlux);
		if (!pts_in.empty()) { //is it a special point?
			isSpecialPoint[ii] = is_special(pts_in, ix, iy);
		}
	}
}

SnowpackInterfaceWorker::~SnowpackInterfaceWorker()
{
	//sorry for this cryptic syntax, this is to guarantee execution order with the "," operator
	while (!SnowStations.empty())
		((SnowStations.back()!=NULL)? delete SnowStations.back() : (void)0) , SnowStations.pop_back();
}

/******************************************************************************
 * Methods that have to do with output
 ******************************************************************************/

/** @brief Make sure all requested grids only appear once
 * @param output_grids vector of requeste grids to sort and filter
 */
void SnowpackInterfaceWorker::uniqueOutputGrids(std::vector<std::string>& output_grids)
{
	for (size_t ii = 0; ii<output_grids.size(); ++ii)
		IOUtils::toUpper(output_grids[ii]);

	std::sort(output_grids.begin(), output_grids.end());
	const std::vector<std::string>::iterator it = std::unique(output_grids.begin(), output_grids.end());
	output_grids.resize(std::distance(output_grids.begin(),it));
}

/** @brief Initialize and add to the grid map the requested grids
 * @param params string representation of the grids to add
 */
void SnowpackInterfaceWorker::initGrids(std::vector<std::string>& params,
                                        const std::vector<std::string>& grids_not_computed_in_worker)
{
	for (size_t ii = 0; ii<params.size(); ++ii) {
		IOUtils::toUpper(params[ii]); //make sure all parameters are upper case

		const size_t param_idx = SnGrids::getParameterIndex( params[ii] );
		const auto position = std::find(grids_not_computed_in_worker.begin(),
						 grids_not_computed_in_worker.end(),
						 params[ii]);
		if(position<grids_not_computed_in_worker.end()) {
			continue;
		}
		if (param_idx==IOUtils::npos)
			throw UnknownValueException("Unknow meteo grid '"+params[ii]+"' selected for gridded output", AT);

		const std::map< SnGrids::Parameters, mio::Grid2DObject >::const_iterator it = grids.find( static_cast<SnGrids::Parameters>(param_idx) );
		if (it==grids.end()) { //the parameter did not already exist, adding it
			Grid2DObject tmp_grid(dem, IOUtils::nodata);
			grids[ static_cast<SnGrids::Parameters>(param_idx) ] = tmp_grid;
		}
	}
}

void SnowpackInterfaceWorker::getOutputSpecialPoints(std::vector<SnowStation*>& ptr_snow_pixel,
                              std::vector<CurrentMeteo*>& ptr_meteo_pixel,
                              std::vector<SurfaceFluxes*>& ptr_surface_flux)
{
	for (size_t ii=0; ii<snow_pixel.size(); ii++) {
		ptr_snow_pixel.push_back( &snow_pixel[ii] );
		ptr_meteo_pixel.push_back( &meteo_pixel[ii] );
		ptr_surface_flux.push_back( &surface_flux[ii] );
	}
}

void SnowpackInterfaceWorker::clearSpecialPointsData()
{
	snow_pixel.clear();
	meteo_pixel.clear();
	surface_flux.clear();
}

/**
 * @brief method that returns SnowCover files for specific date.
 * @param snow_station vector that will be filled with the SnowStation data for each pixels
 */
void SnowpackInterfaceWorker::getOutputSNO(std::vector<SnowStation*>& snow_station) const
{
	for(size_t i = 0; i < SnowStationsCoord.size(); ++i) {
		size_t ix = SnowStationsCoord.at(i).first;
		size_t iy = SnowStationsCoord.at(i).second;
		if (SnowpackInterfaceWorker::skipThisCell(landuse(ix,iy), dem(ix,iy))) continue; //skip nodata cells as well as water bodies, etc
		const size_t index_SnowStation = i;
		if (SnowStations[index_SnowStation]==NULL) continue; //for safety: skipped cells were initialized with NULL
		#pragma omp critical (snow_station_lock)
		snow_station.push_back( SnowStations[index_SnowStation] );
	}
}

/****************************************************************************
 * Getters and Setters
 ****************************************************************************/

/**
 * @brief Method that the Master can search the neded data (in grids) from Worker (Pull from client)
 * @param param says which grid param the Master wants to have
 * @return the 2D output grid, which gives back the data to the master
 */
mio::Grid2DObject SnowpackInterfaceWorker::getGrid(const SnGrids::Parameters& param) const
{
	const std::map< SnGrids::Parameters, mio::Grid2DObject >::const_iterator it = grids.find(param);
	if (it==grids.end()) {
		throw UnknownValueException("Undeclared grid '"+SnGrids::getParameterName(param)+"' requested from SnowpackInterfaceWorker", AT);
	}

	return it->second;
}

/**
 * @brief Retrieve one point (ii,jj) from the specified grid.
 * @param param says which grid param the Master wants to have
 * @param ii ii index
 * @param jj jj index
 * @return grid value at point (ii,jj) for parameter param
 */
double& SnowpackInterfaceWorker::getGridPoint(const SnGrids::Parameters& param, const size_t& ii, const size_t& jj)
{
	const std::map< SnGrids::Parameters, mio::Grid2DObject >::const_iterator it( grids.find(param) );
	if (it==grids.end())
		throw UnknownValueException("Undeclared grid '"+SnGrids::getParameterName(param)+"' requested from SnowpackInterfaceWorker", AT);

	return grids[ param ](ii,jj);
}

/**
 * @brief Fill all the grids stored in the **grids** map of 2D grids with all the necessary values for the provided pixel.
 * Before calling this method, make sure that snowPixel is not NULL (as it could be for pixels that should be skipped)
 * @param ii ii index
 * @param jj jj index
 * @param meteoPixel meteorological forcing for the pixel
 * @param snowPixel canopy/snow/soil stratigraphy information
 * @param surfaceFlux surface fluxes for the pixel
 */
void SnowpackInterfaceWorker::fillGrids(const size_t& ii, const size_t& jj, const CurrentMeteo& meteoPixel, const SnowStation& snowPixel, const SurfaceFluxes& surfaceFlux)
{
	std::map< SnGrids::Parameters, mio::Grid2DObject >::iterator it;
	for (it=grids.begin(); it!=grids.end(); ++it) {
		double value = IOUtils::nodata;
		switch (it->first) {
			case SnGrids::ISWR_BELOW_CAN:
				value = (useEBalance && useCanopy)? meteoPixel.iswr : IOUtils::nodata; break;
			case SnGrids::HS:
				value = (snowPixel.cH - snowPixel.Ground) /  snowPixel.cos_sl; break; //slope2horiz
			case SnGrids::TSS:
				if (!useCanopy || snowPixel.Cdata->zdispl < 0.) {
					value = snowPixel.Ndata.back().T;
				} else { // radiative surface temperature above canopy
					value =  pow(snowPixel.Cdata->rlwrac/Constants::stefan_boltzmann, 0.25);
				}
				break;
			case SnGrids::TSG:
				value = snowPixel.Ndata[snowPixel.SoilNode].T; break;
			case SnGrids::TS0:
				value = (snowPixel.SoilNode>0)? snowPixel.Ndata[snowPixel.SoilNode].T : IOUtils::nodata; break;
			case SnGrids::TSNOW:
				value = getValueAtDepth(snowPixel, snow_temp_depth); break;
			case SnGrids::TSNOW_AVG:
				value = getAvgAtDepth(snowPixel, snow_temp_depth, true); break;
			case SnGrids::RHOSNOW_AVG:
				value = getAvgAtDepth(snowPixel, snow_temp_depth, false); break;
			case SnGrids::SWE:
				value = surfaceFlux.mass[SurfaceFluxes::MS_TOTALMASS] / snowPixel.cos_sl; break; //slope2horiz
			case SnGrids::RSNO: {
				const double hs = (snowPixel.cH - snowPixel.Ground);
				value = (hs>0.)? snowPixel.mass_sum / hs : IOUtils::nodata;
				break; }
			case SnGrids::TOP_ALB:
				if (!useCanopy || snowPixel.Cdata->zdispl < 0.) {
					value = snowPixel.Albedo;
				} else { // above canopy albedo
					value =  snowPixel.Cdata->totalalb;
				}
				break;
			case SnGrids::SURF_ALB:
				value = snowPixel.Albedo; break;
			case SnGrids::SP:
				value = (!snowPixel.Edata.empty())? snowPixel.Edata.back().sp : IOUtils::nodata; break;
			case SnGrids::RB:
				value = (!snowPixel.Edata.empty())? snowPixel.Edata.back().rb : IOUtils::nodata; break;
			case SnGrids::RG:
				value = (!snowPixel.Edata.empty())? snowPixel.Edata.back().rg : IOUtils::nodata; break;
			case SnGrids::N3:
				value = (!snowPixel.Edata.empty())? snowPixel.Edata.back().N3 : IOUtils::nodata; break;
			case SnGrids::MS_SNOWPACK_RUNOFF:
				value = surfaceFlux.mass[SurfaceFluxes::MS_SNOWPACK_RUNOFF] / snowPixel.cos_sl; break;
			case SnGrids::MS_SOIL_RUNOFF:
				value = surfaceFlux.mass[SurfaceFluxes::MS_SOIL_RUNOFF] / snowPixel.cos_sl; break;
			case SnGrids::MS_RAIN:
				value = surfaceFlux.mass[SurfaceFluxes::MS_RAIN]; break;
			case SnGrids::MS_HNW:
				value = surfaceFlux.mass[SurfaceFluxes::MS_HNW]; break;
			case SnGrids::MS_WIND:
				value = surfaceFlux.mass[SurfaceFluxes::MS_WIND] / snowPixel.cos_sl; break;
			case SnGrids::MS_WATER:
				value = surfaceFlux.mass[SurfaceFluxes::MS_WATER] / snowPixel.cos_sl; break;
			case SnGrids::SFC_SUBL:
				value = -surfaceFlux.mass[SurfaceFluxes::MS_SUBLIMATION] / snowPixel.cos_sl; break; //slope2horiz
			case SnGrids::STORE:
				value = store(ii,jj); break;
			case SnGrids::ERODEDMASS:
				value = erodedmass(ii,jj) / snowPixel.cos_sl; break;
<<<<<<< HEAD
			case SnGrids::EROSION_USTAR_TH:
				value = snowPixel.Erosion_ustar_th; break;
=======
			case SnGrids::MS_SNOW_DHS:
				value = (surfaceFlux.mass[SurfaceFluxes::MS_SNOW_DHS] != IOUtils::nodata) ? (M_TO_MM(surfaceFlux.mass[SurfaceFluxes::MS_SNOW_DHS])/snowPixel.cos_sl) : (IOUtils::nodata); break;
			case SnGrids::MS_SUBL_DHS:
				value = (surfaceFlux.mass[SurfaceFluxes::MS_SUBL_DHS] != IOUtils::nodata) ? (M_TO_MM(surfaceFlux.mass[SurfaceFluxes::MS_SUBL_DHS])/snowPixel.cos_sl) : (IOUtils::nodata); break;
			case SnGrids::MS_SETTLING_DHS:
				value = (surfaceFlux.mass[SurfaceFluxes::MS_SETTLING_DHS] != IOUtils::nodata) ? (M_TO_MM(surfaceFlux.mass[SurfaceFluxes::MS_SETTLING_DHS])/snowPixel.cos_sl) : (IOUtils::nodata); break;
			case SnGrids::MS_EROSION_DHS:
				value = (surfaceFlux.mass[SurfaceFluxes::MS_EROSION_DHS] != IOUtils::nodata) ? (M_TO_MM(surfaceFlux.mass[SurfaceFluxes::MS_EROSION_DHS])/snowPixel.cos_sl) : (IOUtils::nodata); break;
>>>>>>> 0ba5005e
			case SnGrids::GLACIER:
				value = (!snowPixel.isGlacier(true))? 1. : IOUtils::nodata; break; //glaciated pixels receive IOUtils::nodata
			case SnGrids::GLACIER_EXPOSED:
				value = (!snowPixel.isGlacier(false))? 1. : IOUtils::nodata; break; //glaciated pixels receive IOUtils::nodata
			case SnGrids::ET:
					value = -(surfaceFlux.mass[SurfaceFluxes::MS_SUBLIMATION]+surfaceFlux.mass[SurfaceFluxes::MS_EVAPORATION])/snowPixel.cos_sl; //slope2horiz
					// Add part from Canopy
					value += useCanopy?(snowPixel.Cdata->transp+snowPixel.Cdata->intevap)/snowPixel.cos_sl:0; //slope2horiz
					break;
			default:
				if (it->first>=SnGrids::TSOIL1 && it->first<=SnGrids::TSOIL5) //dealing with soil temperatures
				{
					value = (soil_temp_depths.empty())? IOUtils::nodata : getSoilTemperature(snowPixel, soil_temp_depths[ it->first - SnGrids::TSOIL1 ]);
				}
				else if (it->first>=SnGrids::RHO1 && it->first<=SnGrids::RHO5) //dealing with snow densities
				{
					value = (snow_density_depths.empty())? IOUtils::nodata : getSnowDensityDepth(snowPixel, snow_density_depths[ it->first - SnGrids::RHO1 ]);
				}
				else
				{
					std::cout << it->first << std::endl;
					throw InvalidArgumentException("Invalid parameter requested", AT);
				}
		}
		it->second(ii,jj) = value;
	}
}

/**
 * @brief method which prepares all data for simulation and then access correctly the
 * Snowpack model interfaces.
 * @param date current simulation time step
 * @param psum precipitation grid (kg m-2)
 * @param psum_ph precipitation phase grid (between 0 and 1)
 * @param psum_tech technical precipitation grid (kg m-2)
 * @param rh relative humidity grid (% or 1)
 * @param ta air temperature grid (K)
 * @param vw wind velocity grid (m s-1)
 * @param dw wind direction grid (degrees north)
 * @param mns map of the Precipitation (mm/h) HACK get this map only if: (1) per pull from Master if Drift is used or (2) with enable_explicit_snow_drift !!
 * @param shortwave incoming shortwave radiation grid (W m-2)
 * @param diffuse diffuse radiation from the sky grid (W m-2)
 * @param longwave incoming longwave grid (W m-2)
 * @param solarElevation solar elevation (in dec)
 */
void SnowpackInterfaceWorker::runModel(const mio::Date &date,
                                       const mio::Grid2DObject &psum,
                                       const mio::Grid2DObject &psum_ph,
                                       const mio::Grid2DObject &psum_tech,
                                       const mio::Grid2DObject &rh,
                                       const mio::Grid2DObject &ta,
                                       const mio::Grid2DObject &tsg,
                                       const mio::Grid2DObject &vw,
                                       const mio::Grid2DObject &vw_drift,
                                       const mio::Grid2DObject &dw,
                                       const mio::Grid2DObject &mns,
                                       const mio::Grid2DObject &shortwave,
                                       const mio::Grid2DObject &diffuse,
                                       const mio::Grid2DObject &longwave,
                                       const double solarElevation)
{
	const Meteo::ATM_STABILITY USER_STABILITY = meteo.getStability();
	const std::string bcu_watertransportmodel_snow = sn_cfg.get("WATERTRANSPORTMODEL_SNOW", "SnowpackAdvanced");
	const std::string bcu_watertransportmodel_soil = sn_cfg.get("WATERTRANSPORTMODEL_SOIL", "SnowpackAdvanced");
	const std::string bcu_reduce_n_elements = sn_cfg.get("REDUCE_N_ELEMENTS", "SnowpackAdvanced");
	const std::string bcu_adjust_height_of_meteo= sn_cfg.get("ADJUST_HEIGHT_OF_METEO_VALUES", "SnowpackAdvanced");
	const std::string bcu_adjust_height_of_wind = sn_cfg.get("ADJUST_HEIGHT_OF_WIND_VALUE", "SnowpackAdvanced");

	CurrentMeteo meteoPixel(sn_cfg);
	meteoPixel.date = date;
	meteoPixel.elev = solarElevation*Cst::to_rad; //HACK: Snowpack uses RAD !!!!!

	if (enable_simple_snow_drift || enable_explicit_snow_drift) {
		// reset eroded mass grid
		erodedmass.set(erodedmass, 0.);
	}

	// make SN calculations....
	for(size_t i = 0; i < SnowStationsCoord.size(); ++i) {
		size_t ix = SnowStationsCoord.at(i).first;
		size_t iy = SnowStationsCoord.at(i).second;
		if (SnowpackInterfaceWorker::skipThisCell(landuse(ix,iy), dem(ix,iy))) continue; //skip nodata cells as well as water bodies, etc
		const size_t index_SnowStation = i;
		if (SnowStations[index_SnowStation]==NULL) continue; //for safety: skipped cells were initialized with NULL
		SnowStation &snowPixel = *SnowStations[index_SnowStation];
		const bool isGlacier = snowPixel.isGlacier(false);

		//In case of ice and firn pixels, use BUCKET model for water transport:
		const int land = (round_landuse(landuse(ix,iy)) - 10000) / 100;
		if (land==13 || land==14) {
			sn_cfg.addKey("WATERTRANSPORTMODEL_SNOW", "SnowpackAdvanced", "BUCKET");
			sn_cfg.addKey("WATERTRANSPORTMODEL_SOIL", "SnowpackAdvanced", "BUCKET");
		}
		// In case of glacier pixel, remove meteo height correction and try to merge elemnts
		if (land==14) {
			sn_cfg.addKey("REDUCE_N_ELEMENTS", "SnowpackAdvanced", "TRUE");
			sn_cfg.addKey("ADJUST_HEIGHT_OF_METEO_VALUES","SnowpackAdvanced","FALSE");
			sn_cfg.addKey("ADJUST_HEIGHT_OF_WIND_VALUE","SnowpackAdvanced","FALSE");
		}
		// Set curent meteo variables from 2D fields to single pixel
		const double previous_albedo = getGridPoint(SnGrids::TOP_ALB, ix, iy);
		meteoPixel.rh = rh(ix,iy);
		meteoPixel.ta = ta(ix,iy);
		meteoPixel.vw = vw(ix,iy);
		meteoPixel.vw_drift = (vw_drift(ix,iy) > 0.) ? (vw_drift(ix,iy)) : (0.);	//negative vw_drift is used by the Simple Snow Drift to store the positive sx values (sheltered pixels)
		meteoPixel.dw = dw(ix,iy);
		meteoPixel.iswr = shortwave(ix,iy);
		meteoPixel.rswr = previous_albedo*meteoPixel.iswr;
		meteoPixel.tss = snowPixel.Ndata[snowPixel.getNumberOfElements()].T; //we use previous timestep value
		meteoPixel.ts0 = (snowPixel.SoilNode>0) ? snowPixel.Ndata[snowPixel.SoilNode].T : tsg(ix,iy); //we use previous timestep value
		meteoPixel.ea = Atmosphere::blkBody_Emissivity(longwave(ix,iy), meteoPixel.ta); //to be consistent with Snowpack
		meteoPixel.psum_ph = psum_ph(ix,iy);
		meteoPixel.psum_tech = psum_tech(ix, iy);
		meteoPixel.hs = IOUtils::nodata;
		if ( (meteoPixel.tss != IOUtils::nodata && meteoPixel.tss<=100) || (meteoPixel.ts0 != IOUtils::nodata && meteoPixel.ts0<=100) ) {
			cout << "[E] Pixel (" << ix << "," << iy << ") too cold! tss=" << meteoPixel.tss << " ts0=" << meteoPixel.ts0 << std::endl;
		}

		// Now determine perpendicular to slope mass balance from drift or precip
		// Note that psum must be in mm/h and SNOWPACK will converted it to mm/CALCULTION_STEP_LENGTH
		if ( useDrift && mns(ix,iy)!=IOUtils::nodata ) {
			double drift_mass = mns(ix,iy);
			// For extreme terrain, the drift might go crazy: limit deposition / erosion
			if (fabs(drift_mass)>37.) {
				cout << "crazy drift at (" << ix << "," << iy << ") = " << drift_mass << " mm/h\n";
				drift_mass = (drift_mass>0.)? 37. : -37.; //set to deposition limit
			}

			meteoPixel.psum = drift_mass;
		} else {
			if (enable_explicit_snow_drift && mns(ix,iy) != IOUtils::nodata) {
				meteoPixel.snowdrift = mns(ix,iy) * snowPixel.cos_sl;
			}
			meteoPixel.psum = psum(ix,iy) * snowPixel.cos_sl; //horiz2slope
		}

		if (useEBalance) meteoPixel.diff = diffuse(ix,iy);
		// Reset Canopy Surface Data to 0 before calling Meteo and Canopy module
		if (useCanopy) snowPixel.Cdata->initializeSurfaceExchangeData();
		//if the current pixel contains soil layers, then activate soil modeling in Snowpack
		sn.setUseSoilLayers( snowPixel.hasSoilLayers() ); //TODO: when Snowpack runs, it should check it

		// exposed glacier special case
		if (isGlacier) {
			const std::string tmp_sw_mode = sn_cfg.get("SW_MODE", "Snowpack");
			if (tmp_sw_mode == "BOTH") {
				//switch to glacier albedo (when sw_mode != BOTH, the calculation internally relies on SnLaws and should not be overwritten here!)
				const std::string tmp_variant = sn_cfg.get("VARIANT", "SnowpackAdvanced");
				snowPixel.Albedo = ((tmp_variant == "POLAR" || tmp_variant == "ANTARCTICA") ? (Constants::blueice_albedo) : (Constants::glacier_albedo));
			}
			if (meteoPixel.ta>IOUtils::C_TO_K(5.)) {
				//switch to STABLE atmosphere on glacier if TA>5°C
				meteo.setStability(Meteo::MO_HOLTSLAG);
			}
		}
		bool adjust_height_of_wind_value;
		sn_cfg.getValue("ADJUST_HEIGHT_OF_WIND_VALUE", "SnowpackAdvanced", adjust_height_of_wind_value);
		//compute ustar, psi_s, z0
		meteo.compMeteo(meteoPixel, snowPixel, true, adjust_height_of_wind_value);
		SurfaceFluxes surfaceFlux;
		// run snowpack model itself
		double dIntEnergy = 0.; //accumulate the dIntEnergy over the snowsteps
		const unsigned int nr_snowsteps = (unsigned int)(dt_main/M_TO_S(calculation_step_length));
		for (unsigned int snowsteps = 0; snowsteps < nr_snowsteps; snowsteps++) {
			/* Update the store variable */
			/* david: why += ? isnt store reset every timestep ? */
			/* Michi: This is exactly the point, store is only set to zero when enough precipitation
			has accumulated to create at least one new (finite element) layer */

			if (snowsteps == 0) {
				meteoPixel.psum /= nr_snowsteps;
				meteoPixel.snowdrift /= nr_snowsteps;
			}
			store(ix,iy) += meteoPixel.psum;

			// Reset fluxes, etc.
			snowPixel.ErosionMass = 0.;
			snowPixel.hn = 0.;
			snowPixel.rho_hn = 0.;

			try {
				BoundCond Bdata;
				sn.runSnowpackModel(meteoPixel, snowPixel, store(ix,iy), Bdata, surfaceFlux);
				surfaceFlux.collectSurfaceFluxes(Bdata, snowPixel, meteoPixel);
				surfaceFlux.mass[SurfaceFluxes::MS_HNW] += (snowPixel.hn * snowPixel.rho_hn) / snowPixel.cos_sl;
				surfaceFlux.mass[SurfaceFluxes::MS_WIND] += snowPixel.ErosionMass;
				dIntEnergy += snowPixel.dIntEnergy; //it is reset at every new call to runSnowpackModel
				meteoPixel.hs = snowPixel.cH - snowPixel.Ground; //do not reproject here, otherwise Snowpack outputs would get messed up
				if (enable_simple_snow_drift || enable_explicit_snow_drift) {
					erodedmass(ix,iy) += snowPixel.ErosionMass; //store the eroded mass
				}
			} catch (const std::bad_alloc&) { //don't try anything fancy when running low on memory
				const int lus =(int)floor( landuse(ix,iy));
				const double slope2horiz = (1. / snowPixel.cos_sl);
				const double snow = (snowPixel.cH - snowPixel.Ground) * slope2horiz;
				cout << "[E] Could not allocate memory in Snowpack for cell (" << ix << "," << iy << ") LUS=" << lus << " ";
				cout << "with " << std::fixed << std::setprecision(4) <<  snow << " m snow in " << snowPixel.getNumberOfElements()-snowPixel.SoilNode << "/" << snowPixel.getNumberOfElements() << " elements.\n";
				fflush( stdout );
				throw;
			} catch (const std::exception& e) {
				const int lus =(int)floor( landuse(ix,iy));
				const double slope2horiz = (1. / snowPixel.cos_sl);
				const double snow = (snowPixel.cH - snowPixel.Ground) * slope2horiz;
				if (nr_snowsteps > 1) {
					surfaceFlux.multiplyFluxes(1./nr_snowsteps);
					if (useCanopy)
						snowPixel.Cdata->multiplyFluxes(1./nr_snowsteps);
					meteoPixel.psum *= nr_snowsteps;
					meteoPixel.snowdrift *= nr_snowsteps;
					snowPixel.dIntEnergy = dIntEnergy;
				}

				ostringstream ss;
				ss << "[E] Snowpack exception: " << e.what() << "\n";
				ss << "[E] at cell (" << ix << "," << iy << ") LUS=" << lus << " ";
				ss << "with " << std::fixed << std::setprecision(4) << snow << " m snow in " << snowPixel.getNumberOfElements()-snowPixel.SoilNode << "/" << snowPixel.getNumberOfElements() << " elements.\n";
				if (isSpecialPoint[index_SnowStation])
					gatherSpecialPoints(meteoPixel, snowPixel, surfaceFlux); //gather special point data, in order to get as much information as possible
				throw IOException(ss.str(), AT);
			}
		}

		//some variables are now wrong if we ran multiple Snowpack steps -> recompute them!
		if (nr_snowsteps > 1) {
			surfaceFlux.multiplyFluxes(1./nr_snowsteps);
			if (useCanopy)
				snowPixel.Cdata->multiplyFluxes(1./nr_snowsteps);
			meteoPixel.psum *= nr_snowsteps;
			meteoPixel.snowdrift *= nr_snowsteps;
			snowPixel.dIntEnergy = dIntEnergy;
		}

		//switch stability back to normal if it was changed
		if (meteo.getStability()!=USER_STABILITY) meteo.setStability(USER_STABILITY);
		//if the glacier is still exposed, force the albedo back to glacier albedo
		if (isGlacier) {
			const std::string tmp_sw_mode = sn_cfg.get("SW_MODE", "Snowpack");
			if (tmp_sw_mode == "BOTH") {
				//switch to glacier albedo (when sw_mode != BOTH, the calculation internally relies on SnLaws and should not be overwritten here!)
				const std::string tmp_variant = sn_cfg.get("VARIANT", "SnowpackAdvanced");
				surfaceFlux.pAlbedo = snowPixel.Albedo = ((tmp_variant == "POLAR" || tmp_variant == "ANTARCTICA") ? (Constants::blueice_albedo) : (Constants::glacier_albedo));
			}
		}
		if (!std::isfinite( getGridPoint(SnGrids::TOP_ALB, ix, iy) )) {
			//if the albedo is nan, infinity, etc reset it to its previous
			//value to try to rescue the pixel...
			cerr << "[E] pixel (" << ix << "," << iy << ") found with a nan/infinit albedo ["<<  getGridPoint(SnGrids::TOP_ALB, ix, iy) <<"]; reseting to " << previous_albedo << std::endl;
			getGridPoint(SnGrids::TOP_ALB, ix, iy) = previous_albedo;
		}

		try{
			stability.checkStability(meteoPixel, snowPixel);
		} catch(...) {
#ifndef SNOWPACK_CORE
			snowPixel.S_4 = Stability::max_stability; //nothing else to do...
#endif
		}

		surfaceFlux.mass[SurfaceFluxes::MS_TOTALMASS] = 0.0;
		const std::vector<ElementData> EMS( snowPixel.Edata );
		for (size_t e=0; e<EMS.size(); e++) {
			if (EMS[e].theta[SOIL] <= 0.) {
				surfaceFlux.mass[SurfaceFluxes::MS_TOTALMASS] += EMS[e].M;
			}
		}

		// Output special points and grids
		if (isSpecialPoint[index_SnowStation]) gatherSpecialPoints(meteoPixel, snowPixel, surfaceFlux);
		fillGrids(ix, iy, meteoPixel, snowPixel, surfaceFlux);

		//Restore original water transport scheme that has been changed for ice & firn
		if (land==13 || land==14) {
			sn_cfg.addKey("WATERTRANSPORTMODEL_SNOW", "SnowpackAdvanced", bcu_watertransportmodel_snow);
			sn_cfg.addKey("WATERTRANSPORTMODEL_SOIL", "SnowpackAdvanced", bcu_watertransportmodel_soil);
		}
		//Restore original keys that were modified for glacier pixels
		if (land==14) {
			sn_cfg.addKey("REDUCE_N_ELEMENTS", "SnowpackAdvanced", bcu_reduce_n_elements);
			sn_cfg.addKey("ADJUST_HEIGHT_OF_METEO_VALUES", "SnowpackAdvanced", bcu_adjust_height_of_meteo);
			sn_cfg.addKey("ADJUST_HEIGHT_OF_WIND_VALUE", "SnowpackAdvanced", bcu_adjust_height_of_wind);
		}
	}
}

void SnowpackInterfaceWorker::grooming(const mio::Date &current_date, const mio::Grid2DObject &grooming_map)
{
	for(size_t ii = 0; ii < SnowStationsCoord.size(); ++ii) {
		const size_t ix = SnowStationsCoord.at(ii).first;
		const size_t iy = SnowStationsCoord.at(ii).second;
		if (SnowpackInterfaceWorker::skipThisCell(landuse(ix,iy), dem(ix,iy))) continue; //skip nodata cells as well as water bodies, etc
		if (SnowStations[ii]==NULL) continue; //for safety: skipped cells were initialized with NULL

		if (grooming_map(ix, iy)==IOUtils::nodata || grooming_map(ix, iy)==0) continue;

		if (sn_techsnow.prepare(current_date)) sn_techsnow.preparation(*SnowStations[ii]);
	}
}

void SnowpackInterfaceWorker::gatherSpecialPoints(const CurrentMeteo& meteoPixel, const SnowStation& snowPixel, const SurfaceFluxes& surfaceFlux)
{
	meteo_pixel.push_back( meteoPixel );
	snow_pixel.push_back( snowPixel );
	surface_flux.push_back( surfaceFlux );
}

/**
 * @brief optimised way to round landuse
 * @param landuse_dbl is the landuse to round
 */
int SnowpackInterfaceWorker::round_landuse(const double& landuse_dbl)
{
	return (int)(landuse_dbl + 0.0001);
}

/**
 * @brief check if a cell should be simulated or skipped
 * @param landuse_val land use parameter for this pixel
 * @param dem_val dem altitude for this pixel
 */
bool SnowpackInterfaceWorker::skipThisCell(const double& landuse_val, const double& dem_val)
{
	//determines from the landuse and dem if this cell has to be included in the computation
	//landuse codes are PREVAH codes
	if (landuse_val==IOUtils::nodata) return true;

	const int land = (SnowpackInterfaceWorker::round_landuse(landuse_val) - 10000) / 100;
	if (land==9 || land==10 || land==12 || land==16 || land==17 || land>=30) return true; //undefined
	if (land==1) return true;//water

	if (dem_val==IOUtils::nodata) return true; //no DEM data

	return false;
}

bool SnowpackInterfaceWorker::is_special(const std::vector< std::pair<size_t,size_t> >& pts_in, const size_t& ix, const size_t& iy)
{
	for (size_t ii=0; ii<pts_in.size(); ii++) {
		if ((pts_in[ii].first == ix) && (pts_in[ii].second == iy)) return true;
	}

	return false;
}

/**
 * @brief method called by SnowpackInterface to retrieve all snow_pixels, to read the lateral flow variable
 * @param ptr_snow_pixel to vector of SnowStations, where the variable SlopeParFlux contains the lateral flow
 */
void SnowpackInterfaceWorker::getLateralFlow(std::vector<SnowStation*>& ptr_snow_pixel)
{
	for(size_t ii = 0; ii < SnowStationsCoord.size(); ++ii) {
		#pragma omp critical (snow_station_lock)
		ptr_snow_pixel.push_back( SnowStations[ii] );
	}
}

/**
 * @brief method called by SnowpackInterface to send back the source/sink term for treating lateral flow
 * @param ptr_snow_pixel to vector of SnowStations, in which the lwc_source variable is set to contain the lateral flow.
 */
void SnowpackInterfaceWorker::setLateralFlow(const std::vector<SnowStation*>& ptr_snow_pixel)
{
	for(size_t ii = 0; ii < SnowStationsCoord.size(); ++ii) {
		if (SnowStations[ii]!=NULL) {
			for(size_t n=0; n<SnowStations[ii]->getNumberOfElements(); n++) {
				SnowStations[ii]->Edata[n].lwc_source = ptr_snow_pixel[ii]->Edata[n].lwc_source;
			}
		}
	}
}<|MERGE_RESOLUTION|>--- conflicted
+++ resolved
@@ -421,10 +421,8 @@
 				value = store(ii,jj); break;
 			case SnGrids::ERODEDMASS:
 				value = erodedmass(ii,jj) / snowPixel.cos_sl; break;
-<<<<<<< HEAD
 			case SnGrids::EROSION_USTAR_TH:
 				value = snowPixel.Erosion_ustar_th; break;
-=======
 			case SnGrids::MS_SNOW_DHS:
 				value = (surfaceFlux.mass[SurfaceFluxes::MS_SNOW_DHS] != IOUtils::nodata) ? (M_TO_MM(surfaceFlux.mass[SurfaceFluxes::MS_SNOW_DHS])/snowPixel.cos_sl) : (IOUtils::nodata); break;
 			case SnGrids::MS_SUBL_DHS:
@@ -433,7 +431,6 @@
 				value = (surfaceFlux.mass[SurfaceFluxes::MS_SETTLING_DHS] != IOUtils::nodata) ? (M_TO_MM(surfaceFlux.mass[SurfaceFluxes::MS_SETTLING_DHS])/snowPixel.cos_sl) : (IOUtils::nodata); break;
 			case SnGrids::MS_EROSION_DHS:
 				value = (surfaceFlux.mass[SurfaceFluxes::MS_EROSION_DHS] != IOUtils::nodata) ? (M_TO_MM(surfaceFlux.mass[SurfaceFluxes::MS_EROSION_DHS])/snowPixel.cos_sl) : (IOUtils::nodata); break;
->>>>>>> 0ba5005e
 			case SnGrids::GLACIER:
 				value = (!snowPixel.isGlacier(true))? 1. : IOUtils::nodata; break; //glaciated pixels receive IOUtils::nodata
 			case SnGrids::GLACIER_EXPOSED:
