--- conflicted
+++ resolved
@@ -109,18 +109,10 @@
                   landuse(landuse_in), mns(dem_in, IOUtils::nodata), shortwave(dem_in, IOUtils::nodata), longwave(dem_in, IOUtils::nodata), diffuse(dem_in, IOUtils::nodata),
                   terrain_shortwave(dem_in, IOUtils::nodata), terrain_longwave(dem_in, IOUtils::nodata),
                   psum(dem_in, IOUtils::nodata), psum_ph(dem_in, IOUtils::nodata), psum_tech(dem_in, IOUtils::nodata), grooming(dem_in, IOUtils::nodata),
-<<<<<<< HEAD
-                  vw(dem_in, IOUtils::nodata), vw_drift(dem_in, IOUtils::nodata), dw(dem_in, IOUtils::nodata), rh(dem_in, IOUtils::nodata),
-                  ta(dem_in, IOUtils::nodata), tsg(dem_in, IOUtils::nodata), init_glaciers_height(dem_in, IOUtils::nodata),
-                  solarElevation(0.), output_grids(), workers(nbworkers), worker_startx(nbworkers), worker_deltax(nbworkers), worker_stations_coord(nbworkers),
-                  timer(), nextStepTimestamp(startTime), timeStep(dt_main/86400.), dataMeteo2D(false), dataDa(false), dataSnowDrift(false), dataRadiation(false),
-                  drift(NULL), snowdrift2d(NULL), eb(NULL), da(NULL), runoff(NULL), glaciers(NULL), techSnow(NULL)
-=======
                   vw(dem_in, IOUtils::nodata), vw_drift(dem_in, IOUtils::nodata), dw(dem_in, IOUtils::nodata), rh(dem_in, IOUtils::nodata), ta(dem_in, IOUtils::nodata), tsg(dem_in, IOUtils::nodata), init_glaciers_height(dem_in, IOUtils::nodata), winderosiondeposition(dem_in, 0),
                   solarElevation(0.), output_grids(), workers(nbworkers), worker_startx(nbworkers), worker_deltax(nbworkers), worker_stations_coord(nbworkers),
                   timer(), nextStepTimestamp(startTime), timeStep(dt_main/86400.), dataMeteo2D(false), dataDa(false), dataSnowDrift(false), dataRadiation(false),
-                  drift(NULL), eb(NULL), da(NULL), glaciers(NULL), techSnow(NULL)
->>>>>>> 2527b76e
+                  drift(NULL), snowdrift2d(NULL), eb(NULL), da(NULL), glaciers(NULL), techSnow(NULL)
 {
 	MPIControl& mpicontrol = MPIControl::instance();
 
