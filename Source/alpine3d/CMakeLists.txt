--- conflicted
+++ resolved
@@ -79,13 +79,9 @@
 SET(ALPINE3D_STANDALONE ON CACHE BOOL "Compilation Alpine3D standalone ON or OFF")
 SET(MPI OFF CACHE BOOL "Compile with MPI support ON or OFF")
 SET(OPENMP OFF CACHE BOOL "Compile with OPENMP support ON or OFF")
-<<<<<<< HEAD
-SET(PETSC OFF CACHE BOOL "Compile with PETSc support ON or OFF")
+SET(PROFILING OFF CACHE BOOL "Link the profiler library")
 SET(SNOWPACK_CORE OFF CACHE BOOL "SNOWPACK was compiled with CORE functionality only ON or OFF")
 SET(SNOWPACK_OPTIM OFF CACHE BOOL "SNOWPACK was compiled with OPTIM functionality only ON or OFF")
-=======
-SET(PROFILING OFF CACHE BOOL "Link the profiler library")
->>>>>>> f6b50bad
 
 IF(MPI)
 	SET(MPI_FLAGS "-DENABLE_MPI")
